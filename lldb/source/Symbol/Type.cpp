--- conflicted
+++ resolved
@@ -352,13 +352,11 @@
     case eEncodingIsSyntheticUID:
       s->PutCString(" (synthetic type)");
       break;
-<<<<<<< HEAD
+    case eEncodingIsLLVMPtrAuthUID:
+      s->PutCString(" (ptrauth type)");
+      break;
     case eEncodingIsOptionalUID:
       s->PutCString(" (unresolved _Optional type)");
-=======
-    case eEncodingIsLLVMPtrAuthUID:
-      s->PutCString(" (ptrauth type)");
->>>>>>> 331eb8a0
       break;
     }
   }
@@ -421,14 +419,12 @@
     case eEncodingIsSyntheticUID:
       s->PutCString(" (synthetic type)");
       break;
-<<<<<<< HEAD
+    case eEncodingIsLLVMPtrAuthUID:
+      s->PutCString(" (ptrauth type)");
+      break;
     case eEncodingIsOptionalUID:
       s->PutCString(" (unresolved _Optional type)");
       break;
-=======
-    case eEncodingIsLLVMPtrAuthUID:
-      s->PutCString(" (ptrauth type)");
->>>>>>> 331eb8a0
     }
   }
 
