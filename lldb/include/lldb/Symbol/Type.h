//===-- Type.h --------------------------------------------------*- C++ -*-===//
//
// Part of the LLVM Project, under the Apache License v2.0 with LLVM Exceptions.
// See https://llvm.org/LICENSE.txt for license information.
// SPDX-License-Identifier: Apache-2.0 WITH LLVM-exception
//
//===----------------------------------------------------------------------===//

#ifndef LLDB_SYMBOL_TYPE_H
#define LLDB_SYMBOL_TYPE_H

#include "lldb/Core/Declaration.h"
#include "lldb/Symbol/CompilerDecl.h"
#include "lldb/Symbol/CompilerType.h"
#include "lldb/Symbol/TypeList.h"
#include "lldb/Symbol/TypeMap.h"
#include "lldb/Symbol/TypeSystem.h"
#include "lldb/Utility/ConstString.h"
#include "lldb/Utility/UserID.h"
#include "lldb/lldb-private.h"

#include "llvm/ADT/APSInt.h"
#include "llvm/ADT/DenseSet.h"
#include "llvm/ADT/STLForwardCompat.h"
#include "llvm/Support/raw_ostream.h"

#include <optional>
#include <set>

namespace lldb_private {
class SymbolFileCommon;

/// A SmallBitVector that represents a set of source languages (\p
/// lldb::LanguageType).  Each lldb::LanguageType is represented by
/// the bit with the position of its enumerator. The largest
/// LanguageType is < 64, so this is space-efficient and on 64-bit
/// architectures a LanguageSet can be completely stack-allocated.
struct LanguageSet {
  llvm::SmallBitVector bitvector;
  LanguageSet();

  /// If the set contains a single language only, return it.
  std::optional<lldb::LanguageType> GetSingularLanguage();
  void Insert(lldb::LanguageType language);
  bool Empty() const;
  size_t Size() const;
  bool operator[](unsigned i) const;
};

/// CompilerContext allows an array of these items to be passed to perform
/// detailed lookups in SymbolVendor and SymbolFile functions.
struct CompilerContext {
  CompilerContext(CompilerContextKind t, ConstString n) : kind(t), name(n) {}

  bool operator==(const CompilerContext &rhs) const {
    return kind == rhs.kind && name == rhs.name;
  }
  bool operator!=(const CompilerContext &rhs) const { return !(*this == rhs); }

  void Dump(Stream &s) const;

  CompilerContextKind kind;
  ConstString name;
};

/// Match \p context_chain against \p pattern, which may contain "Any"
/// kinds. The \p context_chain should *not* contain any "Any" kinds.
bool contextMatches(llvm::ArrayRef<CompilerContext> context_chain,
                    llvm::ArrayRef<CompilerContext> pattern);

FLAGS_ENUM(TypeQueryOptions){
    e_none = 0u,
    /// If set, TypeQuery::m_context contains an exact context that must match
    /// the full context. If not set, TypeQuery::m_context can contain a partial
    /// type match where the full context isn't fully specified.
    e_exact_match = (1u << 0),
    /// If set, TypeQuery::m_context is a clang module compiler context. If not
    /// set TypeQuery::m_context is normal type lookup context.
    e_module_search = (1u << 1),
    /// When true, the find types call should stop the query as soon as a single
    /// matching type is found. When false, the type query should find all
    /// matching types.
    e_find_one = (1u << 2),
};
LLDB_MARK_AS_BITMASK_ENUM(TypeQueryOptions)

/// A class that contains all state required for type lookups.
///
/// Using a TypeQuery class for matching types simplifies the internal APIs we
/// need to implement type lookups in LLDB. Type lookups can fully specify the
/// exact typename by filling out a complete or partial CompilerContext array.
/// This technique allows for powerful searches and also allows the SymbolFile
/// classes to use the m_context array to lookup types by basename, then
/// eliminate potential matches without having to resolve types into each
/// TypeSystem. This makes type lookups vastly more efficient and allows the
/// SymbolFile objects to stop looking up types when the type matching is
/// complete, like if we are looking for only a single type in our search.
class TypeQuery {
public:
  TypeQuery() = delete;

  /// Construct a type match object using a fully- or partially-qualified name.
  ///
  /// The specified \a type_name will be chopped up and the m_context will be
  /// populated by separating the string by looking for "::". We do this because
  /// symbol files have indexes that contain only the type's basename. This also
  /// allows symbol files to efficiently not realize types that don't match the
  /// specified context. Example of \a type_name values that can be specified
  /// include:
  ///   "foo": Look for any type whose basename matches "foo".
  ///     If \a exact_match is true, then the type can't be contained in any
  ///     declaration context like a namespace, class, or other containing
  ///     scope.
  ///     If \a exact match is false, then we will find all matches including
  ///     ones that are contained in other declaration contexts, including top
  ///     level types.
  ///   "foo::bar": Look for any type whose basename matches "bar" but make sure
  ///     its parent declaration context is any named declaration context
  ///     (namespace, class, struct, etc) whose name matches "foo".
  ///     If \a exact_match is true, then the "foo" declaration context must
  ///     appear at the source file level or inside of a function.
  ///     If \a exact match is false, then the "foo" declaration context can
  ///     be contained in any other declaration contexts.
  ///   "class foo": Only match types that are classes whose basename matches
  ///     "foo".
  ///   "struct foo": Only match types that are structures whose basename
  ///     matches "foo".
  ///   "class foo::bar": Only match types that are classes whose basename
  ///     matches "bar" and that are contained in any named declaration context
  ///     named "foo".
  ///
  /// \param[in] type_name
  ///   A fully- or partially-qualified type name. This name will be parsed and
  ///   broken up and the m_context will be populated with the various parts of
  ///   the name. This typename can be prefixed with "struct ", "class ",
  ///   "union", "enum " or "typedef " before the actual type name to limit the
  ///   results of the types that match. The declaration context can be
  ///   specified with the "::" string. For example, "a::b::my_type".
  ///
  /// \param[in] options A set of boolean enumeration flags from the
  ///   TypeQueryOptions enumerations. \see TypeQueryOptions.
  TypeQuery(llvm::StringRef name, TypeQueryOptions options = e_none);

  /// Construct a type-match object that matches a type basename that exists
  /// in the specified declaration context.
  ///
  /// This allows the m_context to be first populated using a declaration
  /// context to exactly identify the containing declaration context of a type.
  /// This can be used when you have a forward declaration to a type and you
  /// need to search for its complete type.
  ///
  /// \param[in] decl_ctx
  ///   A declaration context object that comes from a TypeSystem plug-in. This
  ///   object will be asked to populate the array of CompilerContext objects
  ///   by adding the top most declaration context first into the array and then
  ///   adding any containing declaration contexts.
  ///
  /// \param[in] type_basename
  ///   The basename of the type to lookup in the specified declaration context.
  ///
  /// \param[in] options A set of boolean enumeration flags from the
  ///   TypeQueryOptions enumerations. \see TypeQueryOptions.
  TypeQuery(const CompilerDeclContext &decl_ctx, ConstString type_basename,
            TypeQueryOptions options = e_none);
  /// Construct a type-match object using a compiler declaration that specifies
  /// a typename and a declaration context to use when doing exact type lookups.
  ///
  /// This allows the m_context to be first populated using a type declaration.
  /// The type declaration might have a declaration context and each TypeSystem
  /// plug-in can populate the declaration context needed to perform an exact
  /// lookup for a type.
  /// This can be used when you have a forward declaration to a type and you
  /// need to search for its complete type.
  ///
  /// \param[in] decl
  ///   A type declaration context object that comes from a TypeSystem plug-in.
  ///   This object will be asked to full the array of CompilerContext objects
  ///   by adding the top most declaration context first into the array and then
  ///   adding any containing declaration contexts, and ending with the exact
  ///   typename and the kind of type it is (class, struct, union, enum, etc).
  ///
  /// \param[in] options A set of boolean enumeration flags from the
  ///   TypeQueryOptions enumerations. \see TypeQueryOptions.
  TypeQuery(const CompilerDecl &decl, TypeQueryOptions options = e_none);

  /// Construct a type-match object using a CompilerContext array.
  ///
  /// Clients can manually create compiler contexts and use these to find
  /// matches when searching for types. There are two types of contexts that
  /// are supported when doing type searchs: type contexts and clang module
  /// contexts. Type contexts have contexts that specify the type and its
  /// containing declaration context like namespaces and classes. Clang module
  /// contexts specify contexts more completely to find exact matches within
  /// clang module debug information. They will include the modules that the
  /// type is included in and any functions that the type might be defined in.
  /// This allows very fine-grained type resolution.
  ///
  /// \param[in] context The compiler context to use when doing the search.
  ///
  /// \param[in] options A set of boolean enumeration flags from the
  ///   TypeQueryOptions enumerations. \see TypeQueryOptions.
  TypeQuery(const llvm::ArrayRef<lldb_private::CompilerContext> &context,
            TypeQueryOptions options = e_none);

  /// Construct a type-match object that duplicates all matching criterea,
  /// but not any searched symbol files or the type map for matches. This allows
  /// the m_context to be modified prior to performing another search.
  TypeQuery(const TypeQuery &rhs) = default;
  /// Assign a type-match object that duplicates all matching criterea,
  /// but not any searched symbol files or the type map for matches. This allows
  /// the m_context to be modified prior to performing another search.
  TypeQuery &operator=(const TypeQuery &rhs) = default;

  /// Check of a CompilerContext array from matching type from a symbol file
  /// matches the \a m_context.
  ///
  /// \param[in] context
  ///   A fully qualified CompilerContext array for a potential match that is
  ///   created by the symbol file prior to trying to actually resolve a type.
  ///
  /// \returns
  ///   True if the context matches, false if it doesn't. If e_exact_match
  ///   is set in m_options, then \a context must exactly match \a m_context. If
  ///   e_exact_match is not set, then the bottom m_context.size() objects in
  ///   \a context must match. This allows SymbolFile objects the fill in a
  ///   potential type basename match from the index into \a context, and see if
  ///   it matches prior to having to resolve a lldb_private::Type object for
  ///   the type from the index. This allows type parsing to be as efficient as
  ///   possible and only realize the types that match the query.
  bool
  ContextMatches(llvm::ArrayRef<lldb_private::CompilerContext> context) const;

  /// Get the type basename to use when searching the type indexes in each
  /// SymbolFile object.
  ///
  /// Debug information indexes often contain indexes that track the basename
  /// of types only, not a fully qualified path. This allows the indexes to be
  /// smaller and allows for efficient lookups.
  ///
  /// \returns
  ///   The type basename to use when doing lookups as a constant string.
  ConstString GetTypeBasename() const;

  /// Returns true if any matching languages have been specified in this type
  /// matching object.
  bool HasLanguage() const { return m_languages.has_value(); }

  /// Add a language family to the list of languages that should produce a
  /// match.
  void AddLanguage(lldb::LanguageType language);

  /// Set the list of languages that should produce a match to only the ones
  /// specified in \ref languages.
  void SetLanguages(LanguageSet languages);

  /// Check if the language matches any languages that have been added to this
  /// match object.
  ///
  /// \returns
  ///   True if no language have been specified, or if some language have been
  ///   added using AddLanguage(...) and they match. False otherwise.
  bool LanguageMatches(lldb::LanguageType language) const;

  bool GetExactMatch() const { return (m_options & e_exact_match) != 0; }
  /// The \a m_context can be used in two ways: normal types searching with
  /// the context containing a stanadard declaration context for a type, or
  /// with the context being more complete for exact matches in clang modules.
  /// Set this to true if you wish to search for a type in clang module.
  bool GetModuleSearch() const { return (m_options & e_module_search) != 0; }

  /// Returns true if the type query is supposed to find only a single matching
  /// type. Returns false if the type query should find all matches.
  bool GetFindOne() const { return (m_options & e_find_one) != 0; }
  void SetFindOne(bool b) {
    if (b)
      m_options |= e_find_one;
    else
      m_options &= (e_exact_match | e_find_one);
  }

  /// Access the internal compiler context array.
  ///
  /// Clients can use this to populate the context manually.
  std::vector<lldb_private::CompilerContext> &GetContextRef() {
    return m_context;
  }

protected:
  /// A full or partial compiler context array where the parent declaration
  /// contexts appear at the top of the array starting at index zero and the
  /// last entry contains the type and name of the type we are looking for.
  std::vector<lldb_private::CompilerContext> m_context;
  /// An options bitmask that contains enabled options for the type query.
  /// \see TypeQueryOptions.
  TypeQueryOptions m_options;
  /// If this variable has a value, then the language family must match at least
  /// one of the specified languages. If this variable has no value, then the
  /// language of the type doesn't need to match any types that are searched.
  std::optional<LanguageSet> m_languages;
};

/// This class tracks the state and results of a \ref TypeQuery.
///
/// Any mutable state required for type lookups and the results are tracked in
/// this object.
class TypeResults {
public:
  /// Construct a type results object
  TypeResults() = default;

  /// When types that match a TypeQuery are found, this API is used to insert
  /// the matching types.
  ///
  /// \return
  ///   True if the type was added, false if the \a type_sp was already in the
  ///   results.
  bool InsertUnique(const lldb::TypeSP &type_sp);

  /// Check if the type matching has found all of the matches that it needs.
  bool Done(const TypeQuery &query) const;

  /// Check if a SymbolFile object has already been searched by this type match
  /// object.
  ///
  /// This function will add \a sym_file to the set of SymbolFile objects if it
  /// isn't already in the set and return \a false. Returns true if \a sym_file
  /// was already in the set and doesn't need to be searched.
  ///
  /// Any clients that search for types should first check that the symbol file
  /// has not already been searched. If this function returns true, the type
  /// search function should early return to avoid duplicating type searchihng
  /// efforts.
  ///
  /// \param[in] sym_file
  ///   A SymbolFile pointer that will be used to track which symbol files have
  ///   already been searched.
  ///
  /// \returns
  ///   True if the symbol file has been search already, false otherwise.
  bool AlreadySearched(lldb_private::SymbolFile *sym_file);

  /// Access the set of searched symbol files.
  llvm::DenseSet<lldb_private::SymbolFile *> &GetSearchedSymbolFiles() {
    return m_searched_symbol_files;
  }

  lldb::TypeSP GetFirstType() const { return m_type_map.FirstType(); }
  TypeMap &GetTypeMap() { return m_type_map; }
  const TypeMap &GetTypeMap() const { return m_type_map; }

private:
  /// Matching types get added to this map as type search continues.
  TypeMap m_type_map;
  /// This set is used to track and make sure we only perform lookups in a
  /// symbol file one time.
  llvm::DenseSet<lldb_private::SymbolFile *> m_searched_symbol_files;
};

class SymbolFileType : public std::enable_shared_from_this<SymbolFileType>,
                       public UserID {
public:
  SymbolFileType(SymbolFile &symbol_file, lldb::user_id_t uid)
      : UserID(uid), m_symbol_file(symbol_file) {}

  SymbolFileType(SymbolFile &symbol_file, const lldb::TypeSP &type_sp);

  ~SymbolFileType() = default;

  Type *operator->() { return GetType(); }

  Type *GetType();
  SymbolFile &GetSymbolFile() const { return m_symbol_file; }

protected:
  SymbolFile &m_symbol_file;
  lldb::TypeSP m_type_sp;
};

class Type : public std::enable_shared_from_this<Type>, public UserID {
public:
  enum EncodingDataType {
    /// Invalid encoding.
    eEncodingInvalid,
    /// This type is the type whose UID is m_encoding_uid.
    eEncodingIsUID,
    /// This type is the type whose UID is m_encoding_uid with the const
    /// qualifier added.
    eEncodingIsConstUID,
    /// This type is the type whose UID is m_encoding_uid with the restrict
    /// qualifier added.
    eEncodingIsRestrictUID,
    /// This type is the type whose UID is m_encoding_uid with the volatile
    /// qualifier added.
    eEncodingIsVolatileUID,
    /// This type is alias to a type whose UID is m_encoding_uid.
    eEncodingIsTypedefUID,
    /// This type is pointer to a type whose UID is m_encoding_uid.
    eEncodingIsPointerUID,
    /// This type is L value reference to a type whose UID is m_encoding_uid.
    eEncodingIsLValueReferenceUID,
    /// This type is R value reference to a type whose UID is m_encoding_uid.
    eEncodingIsRValueReferenceUID,
    /// This type is the type whose UID is m_encoding_uid as an atomic type.
    eEncodingIsAtomicUID,
    /// This type is the synthetic type whose UID is m_encoding_uid.
<<<<<<< HEAD
    eEncodingIsSyntheticUID
    /// This type is the type whose UID is m_encoding_uid with the _Optional
    /// qualifier added.
    eEncodingIsOptionalUID,
=======
    eEncodingIsSyntheticUID,
    /// This type is a signed pointer.
    eEncodingIsLLVMPtrAuthUID
>>>>>>> 331eb8a0
  };

  enum class ResolveState : unsigned char {
    Unresolved = 0,
    Forward = 1,
    Layout = 2,
    Full = 3
  };

  void Dump(Stream *s, bool show_context,
            lldb::DescriptionLevel level = lldb::eDescriptionLevelFull);

  void DumpTypeName(Stream *s);

  /// Since Type instances only keep a "SymbolFile *" internally, other classes
  /// like TypeImpl need make sure the module is still around before playing
  /// with
  /// Type instances. They can store a weak pointer to the Module;
  lldb::ModuleSP GetModule();

  /// GetModule may return module for compile unit's object file.
  /// GetExeModule returns module for executable object file that contains
  /// compile unit where type was actually defined.
  /// GetModule and GetExeModule may return the same value.
  lldb::ModuleSP GetExeModule();

  void GetDescription(Stream *s, lldb::DescriptionLevel level, bool show_name,
                      ExecutionContextScope *exe_scope);

  SymbolFile *GetSymbolFile() { return m_symbol_file; }
  const SymbolFile *GetSymbolFile() const { return m_symbol_file; }

  ConstString GetName();

  ConstString GetBaseName();

  std::optional<uint64_t> GetByteSize(ExecutionContextScope *exe_scope);

  llvm::Expected<uint32_t> GetNumChildren(bool omit_empty_base_classes);

  bool IsAggregateType();

  // Returns if the type is a templated decl. Does not look through typedefs.
  bool IsTemplateType();

  bool IsValidType() { return m_encoding_uid_type != eEncodingInvalid; }

  bool IsTypedef() { return m_encoding_uid_type == eEncodingIsTypedefUID; }

  lldb::TypeSP GetTypedefType();

  ConstString GetName() const { return m_name; }

  ConstString GetQualifiedName();

  bool ReadFromMemory(ExecutionContext *exe_ctx, lldb::addr_t address,
                      AddressType address_type, DataExtractor &data);

  bool WriteToMemory(ExecutionContext *exe_ctx, lldb::addr_t address,
                     AddressType address_type, DataExtractor &data);

  lldb::Format GetFormat();

  lldb::Encoding GetEncoding(uint64_t &count);

  SymbolContextScope *GetSymbolContextScope() { return m_context; }
  const SymbolContextScope *GetSymbolContextScope() const { return m_context; }
  void SetSymbolContextScope(SymbolContextScope *context) {
    m_context = context;
  }

  const lldb_private::Declaration &GetDeclaration() const;

  // Get the clang type, and resolve definitions for any
  // class/struct/union/enum types completely.
  CompilerType GetFullCompilerType();

  // Get the clang type, and resolve definitions enough so that the type could
  // have layout performed. This allows ptrs and refs to
  // class/struct/union/enum types remain forward declarations.
  CompilerType GetLayoutCompilerType();

  // Get the clang type and leave class/struct/union/enum types as forward
  // declarations if they haven't already been fully defined.
  CompilerType GetForwardCompilerType();

  static int Compare(const Type &a, const Type &b);

  // Represents a parsed type name coming out of GetTypeScopeAndBasename. The
  // structure holds StringRefs pointing to portions of the original name, and
  // so must not be used after the name is destroyed.
  struct ParsedName {
    lldb::TypeClass type_class = lldb::eTypeClassAny;

    // Scopes of the type, starting with the outermost. Absolute type references
    // have a "::" as the first scope.
    llvm::SmallVector<llvm::StringRef> scope;

    llvm::StringRef basename;

    friend bool operator==(const ParsedName &lhs, const ParsedName &rhs) {
      return lhs.type_class == rhs.type_class && lhs.scope == rhs.scope &&
             lhs.basename == rhs.basename;
    }

    friend llvm::raw_ostream &operator<<(llvm::raw_ostream &os,
                                         const ParsedName &name) {
      return os << llvm::formatv(
                 "Type::ParsedName({0:x}, [{1}], {2})",
                 llvm::to_underlying(name.type_class),
                 llvm::make_range(name.scope.begin(), name.scope.end()),
                 name.basename);
    }
  };
  // From a fully qualified typename, split the type into the type basename and
  // the remaining type scope (namespaces/classes).
  static std::optional<ParsedName>
  GetTypeScopeAndBasename(llvm::StringRef name);

  void SetEncodingType(Type *encoding_type) { m_encoding_type = encoding_type; }

  uint32_t GetEncodingMask();

  typedef uint32_t Payload;
  /// Return the language-specific payload.
  Payload GetPayload() { return m_payload; }
  /// Return the language-specific payload.
  void SetPayload(Payload opaque_payload) { m_payload = opaque_payload; }

protected:
  ConstString m_name;
  SymbolFile *m_symbol_file = nullptr;
  /// The symbol context in which this type is defined.
  SymbolContextScope *m_context = nullptr;
  Type *m_encoding_type = nullptr;
  lldb::user_id_t m_encoding_uid = LLDB_INVALID_UID;
  EncodingDataType m_encoding_uid_type = eEncodingInvalid;
  uint64_t m_byte_size : 63;
  uint64_t m_byte_size_has_value : 1;
  Declaration m_decl;
  CompilerType m_compiler_type;
  ResolveState m_compiler_type_resolve_state = ResolveState::Unresolved;
  /// Language-specific flags.
  Payload m_payload;

  Type *GetEncodingType();

  bool ResolveCompilerType(ResolveState compiler_type_resolve_state);
private:
  /// Only allow Symbol File to create types, as they should own them by keeping
  /// them in their TypeList. \see SymbolFileCommon::MakeType() reference in the
  /// header documentation here so users will know what function to use if the
  /// get a compile error.
  friend class lldb_private::SymbolFileCommon;

  Type(lldb::user_id_t uid, SymbolFile *symbol_file, ConstString name,
       std::optional<uint64_t> byte_size, SymbolContextScope *context,
       lldb::user_id_t encoding_uid, EncodingDataType encoding_uid_type,
       const Declaration &decl, const CompilerType &compiler_qual_type,
       ResolveState compiler_type_resolve_state, uint32_t opaque_payload = 0);

  // This makes an invalid type.  Used for functions that return a Type when
  // they get an error.
  Type();

  Type(Type &t) = default;

  Type(Type &&t) = default;

  Type &operator=(const Type &t) = default;

  Type &operator=(Type &&t) = default;
};

// the two classes here are used by the public API as a backend to the SBType
// and SBTypeList classes

class TypeImpl {
public:
  TypeImpl() = default;

  ~TypeImpl() = default;

  TypeImpl(const lldb::TypeSP &type_sp);

  TypeImpl(const CompilerType &compiler_type);

  TypeImpl(const lldb::TypeSP &type_sp, const CompilerType &dynamic);

  TypeImpl(const CompilerType &compiler_type, const CompilerType &dynamic);

  void SetType(const lldb::TypeSP &type_sp);

  void SetType(const CompilerType &compiler_type);

  void SetType(const lldb::TypeSP &type_sp, const CompilerType &dynamic);

  void SetType(const CompilerType &compiler_type, const CompilerType &dynamic);

  bool operator==(const TypeImpl &rhs) const;

  bool operator!=(const TypeImpl &rhs) const;

  bool IsValid() const;

  explicit operator bool() const;

  void Clear();

  lldb::ModuleSP GetModule() const;

  ConstString GetName() const;

  ConstString GetDisplayTypeName() const;

  TypeImpl GetPointerType() const;

  TypeImpl GetPointeeType() const;

  TypeImpl GetReferenceType() const;

  TypeImpl GetTypedefedType() const;

  TypeImpl GetDereferencedType() const;

  TypeImpl GetUnqualifiedType() const;

  TypeImpl GetCanonicalType() const;

  CompilerType GetCompilerType(bool prefer_dynamic);

  CompilerType::TypeSystemSPWrapper GetTypeSystem(bool prefer_dynamic);

  bool GetDescription(lldb_private::Stream &strm,
                      lldb::DescriptionLevel description_level);

  CompilerType FindDirectNestedType(llvm::StringRef name);

private:
  bool CheckModule(lldb::ModuleSP &module_sp) const;
  bool CheckExeModule(lldb::ModuleSP &module_sp) const;
  bool CheckModuleCommon(const lldb::ModuleWP &input_module_wp,
                         lldb::ModuleSP &module_sp) const;

  lldb::ModuleWP m_module_wp;
  lldb::ModuleWP m_exe_module_wp;
  CompilerType m_static_type;
  CompilerType m_dynamic_type;
};

class TypeListImpl {
public:
  TypeListImpl() = default;

  void Append(const lldb::TypeImplSP &type) { m_content.push_back(type); }

  class AppendVisitor {
  public:
    AppendVisitor(TypeListImpl &type_list) : m_type_list(type_list) {}

    void operator()(const lldb::TypeImplSP &type) { m_type_list.Append(type); }

  private:
    TypeListImpl &m_type_list;
  };

  void Append(const lldb_private::TypeList &type_list);

  lldb::TypeImplSP GetTypeAtIndex(size_t idx) {
    lldb::TypeImplSP type_sp;
    if (idx < GetSize())
      type_sp = m_content[idx];
    return type_sp;
  }

  size_t GetSize() { return m_content.size(); }

private:
  std::vector<lldb::TypeImplSP> m_content;
};

class TypeMemberImpl {
public:
  TypeMemberImpl() = default;

  TypeMemberImpl(const lldb::TypeImplSP &type_impl_sp, uint64_t bit_offset,
                 ConstString name, uint32_t bitfield_bit_size = 0,
                 bool is_bitfield = false)
      : m_type_impl_sp(type_impl_sp), m_bit_offset(bit_offset), m_name(name),
        m_bitfield_bit_size(bitfield_bit_size), m_is_bitfield(is_bitfield) {}

  TypeMemberImpl(const lldb::TypeImplSP &type_impl_sp, uint64_t bit_offset)
      : m_type_impl_sp(type_impl_sp), m_bit_offset(bit_offset),
        m_bitfield_bit_size(0), m_is_bitfield(false) {
    if (m_type_impl_sp)
      m_name = m_type_impl_sp->GetName();
  }

  const lldb::TypeImplSP &GetTypeImpl() { return m_type_impl_sp; }

  ConstString GetName() const { return m_name; }

  uint64_t GetBitOffset() const { return m_bit_offset; }

  uint32_t GetBitfieldBitSize() const { return m_bitfield_bit_size; }

  void SetBitfieldBitSize(uint32_t bitfield_bit_size) {
    m_bitfield_bit_size = bitfield_bit_size;
  }

  bool GetIsBitfield() const { return m_is_bitfield; }

  void SetIsBitfield(bool is_bitfield) { m_is_bitfield = is_bitfield; }

protected:
  lldb::TypeImplSP m_type_impl_sp;
  uint64_t m_bit_offset = 0;
  ConstString m_name;
  uint32_t m_bitfield_bit_size = 0; // Bit size for bitfield members only
  bool m_is_bitfield = false;
};

///
/// Sometimes you can find the name of the type corresponding to an object, but
/// we don't have debug
/// information for it.  If that is the case, you can return one of these
/// objects, and then if it
/// has a full type, you can use that, but if not at least you can print the
/// name for informational
/// purposes.
///

class TypeAndOrName {
public:
  TypeAndOrName() = default;
  TypeAndOrName(lldb::TypeSP &type_sp);
  TypeAndOrName(const CompilerType &compiler_type);
  TypeAndOrName(const char *type_str);
  TypeAndOrName(ConstString &type_const_string);

  bool operator==(const TypeAndOrName &other) const;

  bool operator!=(const TypeAndOrName &other) const;

  ConstString GetName() const;

  CompilerType GetCompilerType() const { return m_compiler_type; }

  void SetName(ConstString type_name);

  void SetName(const char *type_name_cstr);

  void SetName(llvm::StringRef name);

  void SetTypeSP(lldb::TypeSP type_sp);

  void SetCompilerType(CompilerType compiler_type);

  bool IsEmpty() const;

  bool HasName() const;

  bool HasCompilerType() const;

  bool HasType() const { return HasCompilerType(); }

  void Clear();

  explicit operator bool() { return !IsEmpty(); }

private:
  CompilerType m_compiler_type;
  ConstString m_type_name;
};

class TypeMemberFunctionImpl {
public:
  TypeMemberFunctionImpl() = default;

  TypeMemberFunctionImpl(const CompilerType &type, const CompilerDecl &decl,
                         const std::string &name,
                         const lldb::MemberFunctionKind &kind)
      : m_type(type), m_decl(decl), m_name(name), m_kind(kind) {}

  bool IsValid();

  ConstString GetName() const;

  ConstString GetMangledName() const;

  CompilerType GetType() const;

  CompilerType GetReturnType() const;

  size_t GetNumArguments() const;

  CompilerType GetArgumentAtIndex(size_t idx) const;

  lldb::MemberFunctionKind GetKind() const;

  bool GetDescription(Stream &stream);

protected:
  std::string GetPrintableTypeName();

private:
  CompilerType m_type;
  CompilerDecl m_decl;
  ConstString m_name;
  lldb::MemberFunctionKind m_kind = lldb::eMemberFunctionKindUnknown;
};

class TypeEnumMemberImpl {
public:
  TypeEnumMemberImpl() : m_name("<invalid>") {}

  TypeEnumMemberImpl(const lldb::TypeImplSP &integer_type_sp, ConstString name,
                     const llvm::APSInt &value);

  TypeEnumMemberImpl(const TypeEnumMemberImpl &rhs) = default;

  TypeEnumMemberImpl &operator=(const TypeEnumMemberImpl &rhs);

  bool IsValid() { return m_valid; }

  ConstString GetName() const { return m_name; }

  const lldb::TypeImplSP &GetIntegerType() const { return m_integer_type_sp; }

  uint64_t GetValueAsUnsigned() const { return m_value.getZExtValue(); }

  int64_t GetValueAsSigned() const { return m_value.getSExtValue(); }

protected:
  lldb::TypeImplSP m_integer_type_sp;
  ConstString m_name;
  llvm::APSInt m_value;
  bool m_valid = false;
};

class TypeEnumMemberListImpl {
public:
  TypeEnumMemberListImpl() = default;

  void Append(const lldb::TypeEnumMemberImplSP &type) {
    m_content.push_back(type);
  }

  void Append(const lldb_private::TypeEnumMemberListImpl &type_list);

  lldb::TypeEnumMemberImplSP GetTypeEnumMemberAtIndex(size_t idx) {
    lldb::TypeEnumMemberImplSP enum_member;
    if (idx < GetSize())
      enum_member = m_content[idx];
    return enum_member;
  }

  size_t GetSize() { return m_content.size(); }

private:
  std::vector<lldb::TypeEnumMemberImplSP> m_content;
};

} // namespace lldb_private

#endif // LLDB_SYMBOL_TYPE_H<|MERGE_RESOLUTION|>--- conflicted
+++ resolved
@@ -403,16 +403,12 @@
     /// This type is the type whose UID is m_encoding_uid as an atomic type.
     eEncodingIsAtomicUID,
     /// This type is the synthetic type whose UID is m_encoding_uid.
-<<<<<<< HEAD
-    eEncodingIsSyntheticUID
+    eEncodingIsSyntheticUID,
+    /// This type is a signed pointer.
+    eEncodingIsLLVMPtrAuthUID,
     /// This type is the type whose UID is m_encoding_uid with the _Optional
     /// qualifier added.
-    eEncodingIsOptionalUID,
-=======
-    eEncodingIsSyntheticUID,
-    /// This type is a signed pointer.
-    eEncodingIsLLVMPtrAuthUID
->>>>>>> 331eb8a0
+    eEncodingIsOptionalUID
   };
 
   enum class ResolveState : unsigned char {
