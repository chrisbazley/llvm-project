--- conflicted
+++ resolved
@@ -85,28 +85,16 @@
     if (FlagValue == BPFCoreSharedInfo::BTF_TYPE_ID_LOCAL_RELOC) {
       Reloc = BTF::BTF_TYPE_ID_LOCAL;
     } else {
-<<<<<<< HEAD
-      Reloc = BPFCoreSharedInfo::BTF_TYPE_ID_REMOTE;
-      DIType *Ty = cast<DIType>(MD);
-      while (auto *DTy = dyn_cast<DIDerivedType>(Ty)) {
-        unsigned Tag = DTy->getTag();
-        if (Tag != dwarf::DW_TAG_const_type &&
-            Tag != dwarf::DW_TAG_volatile_type &&
-            Tag != dwarf::DW_TAG_LLVM_optional_type)
-          break;
-        Ty = DTy->getBaseType();
-      }
-=======
       Reloc = BTF::BTF_TYPE_ID_REMOTE;
     }
     DIType *Ty = cast<DIType>(MD);
     while (auto *DTy = dyn_cast<DIDerivedType>(Ty)) {
       unsigned Tag = DTy->getTag();
-      if (Tag != dwarf::DW_TAG_const_type && Tag != dwarf::DW_TAG_volatile_type)
+      if (Tag != dwarf::DW_TAG_const_type && Tag != dwarf::DW_TAG_volatile_type &&
+          Tag != dwarf::DW_TAG_LLVM_optional_type)
         break;
       Ty = DTy->getBaseType();
     }
->>>>>>> 331eb8a0
 
     if (Reloc == BTF::BTF_TYPE_ID_REMOTE) {
       if (Ty->getName().empty()) {
