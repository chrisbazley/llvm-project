--- conflicted
+++ resolved
@@ -1502,28 +1502,11 @@
   if (!ToDeclOrErr)
     return ToDeclOrErr.takeError();
 
-<<<<<<< HEAD
-  ExpectedType ToInjTypeOrErr = import(T->getInjectedSpecializationType());
-  if (!ToInjTypeOrErr)
-    return ToInjTypeOrErr.takeError();
-
-  // FIXME: ASTContext::getInjectedClassNameType is not suitable for AST reading
-  // See comments in InjectedClassNameType definition for details
-  // return Importer.getToContext().getInjectedClassNameType(D, InjType);
-  enum {
-    TypeAlignmentInBits = 5,
-    TypeAlignment = 1 << TypeAlignmentInBits
-  };
-
-  return QualType(new (Importer.getToContext(), TypeAlignment)
-                  InjectedClassNameType(*ToDeclOrErr, *ToInjTypeOrErr), 0);
-=======
   // The InjectedClassNameType is created in VisitRecordDecl when the
   // T->getDecl() is imported. Here we can return the existing type.
   const Type *Ty = (*ToDeclOrErr)->getTypeForDecl();
   assert(Ty && isa<InjectedClassNameType>(Ty));
   return QualType(Ty, 0);
->>>>>>> 331eb8a0
 }
 
 ExpectedType ASTNodeImporter::VisitRecordType(const RecordType *T) {
