//===--- CGCall.cpp - Encapsulate calling convention details --------------===//
//
// Part of the LLVM Project, under the Apache License v2.0 with LLVM Exceptions.
// See https://llvm.org/LICENSE.txt for license information.
// SPDX-License-Identifier: Apache-2.0 WITH LLVM-exception
//
//===----------------------------------------------------------------------===//
//
// These classes wrap the information about a call or function
// definition used to handle ABI compliancy.
//
//===----------------------------------------------------------------------===//

#include "CGCall.h"
#include "ABIInfo.h"
#include "ABIInfoImpl.h"
#include "CGBlocks.h"
#include "CGCXXABI.h"
#include "CGCleanup.h"
#include "CGRecordLayout.h"
#include "CodeGenFunction.h"
#include "CodeGenModule.h"
#include "TargetInfo.h"
#include "clang/AST/Attr.h"
#include "clang/AST/Decl.h"
#include "clang/AST/DeclCXX.h"
#include "clang/AST/DeclObjC.h"
#include "clang/Basic/CodeGenOptions.h"
#include "clang/Basic/TargetInfo.h"
#include "clang/CodeGen/CGFunctionInfo.h"
#include "clang/CodeGen/SwiftCallingConv.h"
#include "llvm/ADT/StringExtras.h"
#include "llvm/Analysis/ValueTracking.h"
#include "llvm/IR/Assumptions.h"
#include "llvm/IR/AttributeMask.h"
#include "llvm/IR/Attributes.h"
#include "llvm/IR/CallingConv.h"
#include "llvm/IR/DataLayout.h"
#include "llvm/IR/InlineAsm.h"
#include "llvm/IR/IntrinsicInst.h"
#include "llvm/IR/Intrinsics.h"
#include "llvm/IR/Type.h"
#include "llvm/Transforms/Utils/Local.h"
#include <optional>
using namespace clang;
using namespace CodeGen;

/***/

unsigned CodeGenTypes::ClangCallConvToLLVMCallConv(CallingConv CC) {
  switch (CC) {
  default: return llvm::CallingConv::C;
  case CC_X86StdCall: return llvm::CallingConv::X86_StdCall;
  case CC_X86FastCall: return llvm::CallingConv::X86_FastCall;
  case CC_X86RegCall: return llvm::CallingConv::X86_RegCall;
  case CC_X86ThisCall: return llvm::CallingConv::X86_ThisCall;
  case CC_Win64: return llvm::CallingConv::Win64;
  case CC_X86_64SysV: return llvm::CallingConv::X86_64_SysV;
  case CC_AAPCS: return llvm::CallingConv::ARM_AAPCS;
  case CC_AAPCS_VFP: return llvm::CallingConv::ARM_AAPCS_VFP;
  case CC_IntelOclBicc: return llvm::CallingConv::Intel_OCL_BI;
  // TODO: Add support for __pascal to LLVM.
  case CC_X86Pascal: return llvm::CallingConv::C;
  // TODO: Add support for __vectorcall to LLVM.
  case CC_X86VectorCall: return llvm::CallingConv::X86_VectorCall;
  case CC_AArch64VectorCall: return llvm::CallingConv::AArch64_VectorCall;
  case CC_AArch64SVEPCS: return llvm::CallingConv::AArch64_SVE_VectorCall;
  case CC_AMDGPUKernelCall: return llvm::CallingConv::AMDGPU_KERNEL;
  case CC_SpirFunction: return llvm::CallingConv::SPIR_FUNC;
  case CC_OpenCLKernel: return CGM.getTargetCodeGenInfo().getOpenCLKernelCallingConv();
  case CC_PreserveMost: return llvm::CallingConv::PreserveMost;
  case CC_PreserveAll: return llvm::CallingConv::PreserveAll;
  case CC_Swift: return llvm::CallingConv::Swift;
  case CC_SwiftAsync: return llvm::CallingConv::SwiftTail;
  case CC_M68kRTD: return llvm::CallingConv::M68k_RTD;
  case CC_PreserveNone: return llvm::CallingConv::PreserveNone;
    // clang-format off
  case CC_RISCVVectorCall: return llvm::CallingConv::RISCV_VectorCall;
    // clang-format on
  }
}

/// Derives the 'this' type for codegen purposes, i.e. ignoring method CVR
/// qualification. Either or both of RD and MD may be null. A null RD indicates
/// that there is no meaningful 'this' type, and a null MD can occur when
/// calling a method pointer.
CanQualType CodeGenTypes::DeriveThisType(const CXXRecordDecl *RD,
                                         const CXXMethodDecl *MD) {
  QualType RecTy;
  if (RD)
    RecTy = Context.getTagDeclType(RD)->getCanonicalTypeInternal();
  else
    RecTy = Context.VoidTy;

  if (MD)
    RecTy = Context.getAddrSpaceQualType(RecTy, MD->getMethodQualifiers().getAddressSpace());
  return Context.getPointerType(CanQualType::CreateUnsafe(RecTy));
}

/// Returns the canonical formal type of the given C++ method.
static CanQual<FunctionProtoType> GetFormalType(const CXXMethodDecl *MD) {
  return MD->getType()->getCanonicalTypeUnqualified()
           .getAs<FunctionProtoType>();
}

/// Returns the "extra-canonicalized" return type, which discards
/// qualifiers on the return type.  Codegen doesn't care about them,
/// and it makes ABI code a little easier to be able to assume that
/// all parameter and return types are top-level unqualified.
static CanQualType GetReturnType(QualType RetTy) {
  return RetTy->getCanonicalTypeUnqualified().getUnqualifiedType();
}

/// Arrange the argument and result information for a value of the given
/// unprototyped freestanding function type.
const CGFunctionInfo &
CodeGenTypes::arrangeFreeFunctionType(CanQual<FunctionNoProtoType> FTNP) {
  // When translating an unprototyped function type, always use a
  // variadic type.
  return arrangeLLVMFunctionInfo(FTNP->getReturnType().getUnqualifiedType(),
                                 FnInfoOpts::None, std::nullopt,
                                 FTNP->getExtInfo(), {}, RequiredArgs(0));
}

static void addExtParameterInfosForCall(
         llvm::SmallVectorImpl<FunctionProtoType::ExtParameterInfo> &paramInfos,
                                        const FunctionProtoType *proto,
                                        unsigned prefixArgs,
                                        unsigned totalArgs) {
  assert(proto->hasExtParameterInfos());
  assert(paramInfos.size() <= prefixArgs);
  assert(proto->getNumParams() + prefixArgs <= totalArgs);

  paramInfos.reserve(totalArgs);

  // Add default infos for any prefix args that don't already have infos.
  paramInfos.resize(prefixArgs);

  // Add infos for the prototype.
  for (const auto &ParamInfo : proto->getExtParameterInfos()) {
    paramInfos.push_back(ParamInfo);
    // pass_object_size params have no parameter info.
    if (ParamInfo.hasPassObjectSize())
      paramInfos.emplace_back();
  }

  assert(paramInfos.size() <= totalArgs &&
         "Did we forget to insert pass_object_size args?");
  // Add default infos for the variadic and/or suffix arguments.
  paramInfos.resize(totalArgs);
}

/// Adds the formal parameters in FPT to the given prefix. If any parameter in
/// FPT has pass_object_size attrs, then we'll add parameters for those, too.
static void appendParameterTypes(const CodeGenTypes &CGT,
                                 SmallVectorImpl<CanQualType> &prefix,
              SmallVectorImpl<FunctionProtoType::ExtParameterInfo> &paramInfos,
                                 CanQual<FunctionProtoType> FPT) {
  // Fast path: don't touch param info if we don't need to.
  if (!FPT->hasExtParameterInfos()) {
    assert(paramInfos.empty() &&
           "We have paramInfos, but the prototype doesn't?");
    prefix.append(FPT->param_type_begin(), FPT->param_type_end());
    return;
  }

  unsigned PrefixSize = prefix.size();
  // In the vast majority of cases, we'll have precisely FPT->getNumParams()
  // parameters; the only thing that can change this is the presence of
  // pass_object_size. So, we preallocate for the common case.
  prefix.reserve(prefix.size() + FPT->getNumParams());

  auto ExtInfos = FPT->getExtParameterInfos();
  assert(ExtInfos.size() == FPT->getNumParams());
  for (unsigned I = 0, E = FPT->getNumParams(); I != E; ++I) {
    prefix.push_back(FPT->getParamType(I));
    if (ExtInfos[I].hasPassObjectSize())
      prefix.push_back(CGT.getContext().getSizeType());
  }

  addExtParameterInfosForCall(paramInfos, FPT.getTypePtr(), PrefixSize,
                              prefix.size());
}

/// Arrange the LLVM function layout for a value of the given function
/// type, on top of any implicit parameters already stored.
static const CGFunctionInfo &
arrangeLLVMFunctionInfo(CodeGenTypes &CGT, bool instanceMethod,
                        SmallVectorImpl<CanQualType> &prefix,
                        CanQual<FunctionProtoType> FTP) {
  SmallVector<FunctionProtoType::ExtParameterInfo, 16> paramInfos;
  RequiredArgs Required = RequiredArgs::forPrototypePlus(FTP, prefix.size());
  // FIXME: Kill copy.
  appendParameterTypes(CGT, prefix, paramInfos, FTP);
  CanQualType resultType = FTP->getReturnType().getUnqualifiedType();

  FnInfoOpts opts =
      instanceMethod ? FnInfoOpts::IsInstanceMethod : FnInfoOpts::None;
  return CGT.arrangeLLVMFunctionInfo(resultType, opts, prefix,
                                     FTP->getExtInfo(), paramInfos, Required);
}

/// Arrange the argument and result information for a value of the
/// given freestanding function type.
const CGFunctionInfo &
CodeGenTypes::arrangeFreeFunctionType(CanQual<FunctionProtoType> FTP) {
  SmallVector<CanQualType, 16> argTypes;
  return ::arrangeLLVMFunctionInfo(*this, /*instanceMethod=*/false, argTypes,
                                   FTP);
}

static CallingConv getCallingConventionForDecl(const ObjCMethodDecl *D,
                                               bool IsWindows) {
  // Set the appropriate calling convention for the Function.
  if (D->hasAttr<StdCallAttr>())
    return CC_X86StdCall;

  if (D->hasAttr<FastCallAttr>())
    return CC_X86FastCall;

  if (D->hasAttr<RegCallAttr>())
    return CC_X86RegCall;

  if (D->hasAttr<ThisCallAttr>())
    return CC_X86ThisCall;

  if (D->hasAttr<VectorCallAttr>())
    return CC_X86VectorCall;

  if (D->hasAttr<PascalAttr>())
    return CC_X86Pascal;

  if (PcsAttr *PCS = D->getAttr<PcsAttr>())
    return (PCS->getPCS() == PcsAttr::AAPCS ? CC_AAPCS : CC_AAPCS_VFP);

  if (D->hasAttr<AArch64VectorPcsAttr>())
    return CC_AArch64VectorCall;

  if (D->hasAttr<AArch64SVEPcsAttr>())
    return CC_AArch64SVEPCS;

  if (D->hasAttr<AMDGPUKernelCallAttr>())
    return CC_AMDGPUKernelCall;

  if (D->hasAttr<IntelOclBiccAttr>())
    return CC_IntelOclBicc;

  if (D->hasAttr<MSABIAttr>())
    return IsWindows ? CC_C : CC_Win64;

  if (D->hasAttr<SysVABIAttr>())
    return IsWindows ? CC_X86_64SysV : CC_C;

  if (D->hasAttr<PreserveMostAttr>())
    return CC_PreserveMost;

  if (D->hasAttr<PreserveAllAttr>())
    return CC_PreserveAll;

  if (D->hasAttr<M68kRTDAttr>())
    return CC_M68kRTD;

  if (D->hasAttr<PreserveNoneAttr>())
    return CC_PreserveNone;

  if (D->hasAttr<RISCVVectorCCAttr>())
    return CC_RISCVVectorCall;

  return CC_C;
}

/// Arrange the argument and result information for a call to an
/// unknown C++ non-static member function of the given abstract type.
/// (A null RD means we don't have any meaningful "this" argument type,
///  so fall back to a generic pointer type).
/// The member function must be an ordinary function, i.e. not a
/// constructor or destructor.
const CGFunctionInfo &
CodeGenTypes::arrangeCXXMethodType(const CXXRecordDecl *RD,
                                   const FunctionProtoType *FTP,
                                   const CXXMethodDecl *MD) {
  SmallVector<CanQualType, 16> argTypes;

  // Add the 'this' pointer.
  argTypes.push_back(DeriveThisType(RD, MD));

  return ::arrangeLLVMFunctionInfo(
      *this, /*instanceMethod=*/true, argTypes,
      FTP->getCanonicalTypeUnqualified().getAs<FunctionProtoType>());
}

/// Set calling convention for CUDA/HIP kernel.
static void setCUDAKernelCallingConvention(CanQualType &FTy, CodeGenModule &CGM,
                                           const FunctionDecl *FD) {
  if (FD->hasAttr<CUDAGlobalAttr>()) {
    const FunctionType *FT = FTy->getAs<FunctionType>();
    CGM.getTargetCodeGenInfo().setCUDAKernelCallingConvention(FT);
    FTy = FT->getCanonicalTypeUnqualified();
  }
}

/// Arrange the argument and result information for a declaration or
/// definition of the given C++ non-static member function.  The
/// member function must be an ordinary function, i.e. not a
/// constructor or destructor.
const CGFunctionInfo &
CodeGenTypes::arrangeCXXMethodDeclaration(const CXXMethodDecl *MD) {
  assert(!isa<CXXConstructorDecl>(MD) && "wrong method for constructors!");
  assert(!isa<CXXDestructorDecl>(MD) && "wrong method for destructors!");

  CanQualType FT = GetFormalType(MD).getAs<Type>();
  setCUDAKernelCallingConvention(FT, CGM, MD);
  auto prototype = FT.getAs<FunctionProtoType>();

  if (MD->isImplicitObjectMemberFunction()) {
    // The abstract case is perfectly fine.
    const CXXRecordDecl *ThisType = TheCXXABI.getThisArgumentTypeForMethod(MD);
    return arrangeCXXMethodType(ThisType, prototype.getTypePtr(), MD);
  }

  return arrangeFreeFunctionType(prototype);
}

bool CodeGenTypes::inheritingCtorHasParams(
    const InheritedConstructor &Inherited, CXXCtorType Type) {
  // Parameters are unnecessary if we're constructing a base class subobject
  // and the inherited constructor lives in a virtual base.
  return Type == Ctor_Complete ||
         !Inherited.getShadowDecl()->constructsVirtualBase() ||
         !Target.getCXXABI().hasConstructorVariants();
}

const CGFunctionInfo &
CodeGenTypes::arrangeCXXStructorDeclaration(GlobalDecl GD) {
  auto *MD = cast<CXXMethodDecl>(GD.getDecl());

  SmallVector<CanQualType, 16> argTypes;
  SmallVector<FunctionProtoType::ExtParameterInfo, 16> paramInfos;

  const CXXRecordDecl *ThisType = TheCXXABI.getThisArgumentTypeForMethod(GD);
  argTypes.push_back(DeriveThisType(ThisType, MD));

  bool PassParams = true;

  if (auto *CD = dyn_cast<CXXConstructorDecl>(MD)) {
    // A base class inheriting constructor doesn't get forwarded arguments
    // needed to construct a virtual base (or base class thereof).
    if (auto Inherited = CD->getInheritedConstructor())
      PassParams = inheritingCtorHasParams(Inherited, GD.getCtorType());
  }

  CanQual<FunctionProtoType> FTP = GetFormalType(MD);

  // Add the formal parameters.
  if (PassParams)
    appendParameterTypes(*this, argTypes, paramInfos, FTP);

  CGCXXABI::AddedStructorArgCounts AddedArgs =
      TheCXXABI.buildStructorSignature(GD, argTypes);
  if (!paramInfos.empty()) {
    // Note: prefix implies after the first param.
    if (AddedArgs.Prefix)
      paramInfos.insert(paramInfos.begin() + 1, AddedArgs.Prefix,
                        FunctionProtoType::ExtParameterInfo{});
    if (AddedArgs.Suffix)
      paramInfos.append(AddedArgs.Suffix,
                        FunctionProtoType::ExtParameterInfo{});
  }

  RequiredArgs required =
      (PassParams && MD->isVariadic() ? RequiredArgs(argTypes.size())
                                      : RequiredArgs::All);

  FunctionType::ExtInfo extInfo = FTP->getExtInfo();
  CanQualType resultType = TheCXXABI.HasThisReturn(GD)
                               ? argTypes.front()
                               : TheCXXABI.hasMostDerivedReturn(GD)
                                     ? CGM.getContext().VoidPtrTy
                                     : Context.VoidTy;
  return arrangeLLVMFunctionInfo(resultType, FnInfoOpts::IsInstanceMethod,
                                 argTypes, extInfo, paramInfos, required);
}

static SmallVector<CanQualType, 16>
getArgTypesForCall(ASTContext &ctx, const CallArgList &args) {
  SmallVector<CanQualType, 16> argTypes;
  for (auto &arg : args)
    argTypes.push_back(ctx.getCanonicalParamType(arg.Ty));
  return argTypes;
}

static SmallVector<CanQualType, 16>
getArgTypesForDeclaration(ASTContext &ctx, const FunctionArgList &args) {
  SmallVector<CanQualType, 16> argTypes;
  for (auto &arg : args)
    argTypes.push_back(ctx.getCanonicalParamType(arg->getType()));
  return argTypes;
}

static llvm::SmallVector<FunctionProtoType::ExtParameterInfo, 16>
getExtParameterInfosForCall(const FunctionProtoType *proto,
                            unsigned prefixArgs, unsigned totalArgs) {
  llvm::SmallVector<FunctionProtoType::ExtParameterInfo, 16> result;
  if (proto->hasExtParameterInfos()) {
    addExtParameterInfosForCall(result, proto, prefixArgs, totalArgs);
  }
  return result;
}

/// Arrange a call to a C++ method, passing the given arguments.
///
/// ExtraPrefixArgs is the number of ABI-specific args passed after the `this`
/// parameter.
/// ExtraSuffixArgs is the number of ABI-specific args passed at the end of
/// args.
/// PassProtoArgs indicates whether `args` has args for the parameters in the
/// given CXXConstructorDecl.
const CGFunctionInfo &
CodeGenTypes::arrangeCXXConstructorCall(const CallArgList &args,
                                        const CXXConstructorDecl *D,
                                        CXXCtorType CtorKind,
                                        unsigned ExtraPrefixArgs,
                                        unsigned ExtraSuffixArgs,
                                        bool PassProtoArgs) {
  // FIXME: Kill copy.
  SmallVector<CanQualType, 16> ArgTypes;
  for (const auto &Arg : args)
    ArgTypes.push_back(Context.getCanonicalParamType(Arg.Ty));

  // +1 for implicit this, which should always be args[0].
  unsigned TotalPrefixArgs = 1 + ExtraPrefixArgs;

  CanQual<FunctionProtoType> FPT = GetFormalType(D);
  RequiredArgs Required = PassProtoArgs
                              ? RequiredArgs::forPrototypePlus(
                                    FPT, TotalPrefixArgs + ExtraSuffixArgs)
                              : RequiredArgs::All;

  GlobalDecl GD(D, CtorKind);
  CanQualType ResultType = TheCXXABI.HasThisReturn(GD)
                               ? ArgTypes.front()
                               : TheCXXABI.hasMostDerivedReturn(GD)
                                     ? CGM.getContext().VoidPtrTy
                                     : Context.VoidTy;

  FunctionType::ExtInfo Info = FPT->getExtInfo();
  llvm::SmallVector<FunctionProtoType::ExtParameterInfo, 16> ParamInfos;
  // If the prototype args are elided, we should only have ABI-specific args,
  // which never have param info.
  if (PassProtoArgs && FPT->hasExtParameterInfos()) {
    // ABI-specific suffix arguments are treated the same as variadic arguments.
    addExtParameterInfosForCall(ParamInfos, FPT.getTypePtr(), TotalPrefixArgs,
                                ArgTypes.size());
  }

  return arrangeLLVMFunctionInfo(ResultType, FnInfoOpts::IsInstanceMethod,
                                 ArgTypes, Info, ParamInfos, Required);
}

/// Arrange the argument and result information for the declaration or
/// definition of the given function.
const CGFunctionInfo &
CodeGenTypes::arrangeFunctionDeclaration(const FunctionDecl *FD) {
  if (const CXXMethodDecl *MD = dyn_cast<CXXMethodDecl>(FD))
    if (MD->isImplicitObjectMemberFunction())
      return arrangeCXXMethodDeclaration(MD);

  CanQualType FTy = FD->getType()->getCanonicalTypeUnqualified();

  assert(isa<FunctionType>(FTy));
  setCUDAKernelCallingConvention(FTy, CGM, FD);

  // When declaring a function without a prototype, always use a
  // non-variadic type.
  if (CanQual<FunctionNoProtoType> noProto = FTy.getAs<FunctionNoProtoType>()) {
    return arrangeLLVMFunctionInfo(noProto->getReturnType(), FnInfoOpts::None,
                                   std::nullopt, noProto->getExtInfo(), {},
                                   RequiredArgs::All);
  }

  return arrangeFreeFunctionType(FTy.castAs<FunctionProtoType>());
}

/// Arrange the argument and result information for the declaration or
/// definition of an Objective-C method.
const CGFunctionInfo &
CodeGenTypes::arrangeObjCMethodDeclaration(const ObjCMethodDecl *MD) {
  // It happens that this is the same as a call with no optional
  // arguments, except also using the formal 'self' type.
  return arrangeObjCMessageSendSignature(MD, MD->getSelfDecl()->getType());
}

/// Arrange the argument and result information for the function type
/// through which to perform a send to the given Objective-C method,
/// using the given receiver type.  The receiver type is not always
/// the 'self' type of the method or even an Objective-C pointer type.
/// This is *not* the right method for actually performing such a
/// message send, due to the possibility of optional arguments.
const CGFunctionInfo &
CodeGenTypes::arrangeObjCMessageSendSignature(const ObjCMethodDecl *MD,
                                              QualType receiverType) {
  SmallVector<CanQualType, 16> argTys;
  SmallVector<FunctionProtoType::ExtParameterInfo, 4> extParamInfos(
      MD->isDirectMethod() ? 1 : 2);
  argTys.push_back(Context.getCanonicalParamType(receiverType));
  if (!MD->isDirectMethod())
    argTys.push_back(Context.getCanonicalParamType(Context.getObjCSelType()));
  // FIXME: Kill copy?
  for (const auto *I : MD->parameters()) {
    argTys.push_back(Context.getCanonicalParamType(I->getType()));
    auto extParamInfo = FunctionProtoType::ExtParameterInfo().withIsNoEscape(
        I->hasAttr<NoEscapeAttr>());
    extParamInfos.push_back(extParamInfo);
  }

  FunctionType::ExtInfo einfo;
  bool IsWindows = getContext().getTargetInfo().getTriple().isOSWindows();
  einfo = einfo.withCallingConv(getCallingConventionForDecl(MD, IsWindows));

  if (getContext().getLangOpts().ObjCAutoRefCount &&
      MD->hasAttr<NSReturnsRetainedAttr>())
    einfo = einfo.withProducesResult(true);

  RequiredArgs required =
    (MD->isVariadic() ? RequiredArgs(argTys.size()) : RequiredArgs::All);

  return arrangeLLVMFunctionInfo(GetReturnType(MD->getReturnType()),
                                 FnInfoOpts::None, argTys, einfo, extParamInfos,
                                 required);
}

const CGFunctionInfo &
CodeGenTypes::arrangeUnprototypedObjCMessageSend(QualType returnType,
                                                 const CallArgList &args) {
  auto argTypes = getArgTypesForCall(Context, args);
  FunctionType::ExtInfo einfo;

  return arrangeLLVMFunctionInfo(GetReturnType(returnType), FnInfoOpts::None,
                                 argTypes, einfo, {}, RequiredArgs::All);
}

const CGFunctionInfo &
CodeGenTypes::arrangeGlobalDeclaration(GlobalDecl GD) {
  // FIXME: Do we need to handle ObjCMethodDecl?
  const FunctionDecl *FD = cast<FunctionDecl>(GD.getDecl());

  if (isa<CXXConstructorDecl>(GD.getDecl()) ||
      isa<CXXDestructorDecl>(GD.getDecl()))
    return arrangeCXXStructorDeclaration(GD);

  return arrangeFunctionDeclaration(FD);
}

/// Arrange a thunk that takes 'this' as the first parameter followed by
/// varargs.  Return a void pointer, regardless of the actual return type.
/// The body of the thunk will end in a musttail call to a function of the
/// correct type, and the caller will bitcast the function to the correct
/// prototype.
const CGFunctionInfo &
CodeGenTypes::arrangeUnprototypedMustTailThunk(const CXXMethodDecl *MD) {
  assert(MD->isVirtual() && "only methods have thunks");
  CanQual<FunctionProtoType> FTP = GetFormalType(MD);
  CanQualType ArgTys[] = {DeriveThisType(MD->getParent(), MD)};
  return arrangeLLVMFunctionInfo(Context.VoidTy, FnInfoOpts::None, ArgTys,
                                 FTP->getExtInfo(), {}, RequiredArgs(1));
}

const CGFunctionInfo &
CodeGenTypes::arrangeMSCtorClosure(const CXXConstructorDecl *CD,
                                   CXXCtorType CT) {
  assert(CT == Ctor_CopyingClosure || CT == Ctor_DefaultClosure);

  CanQual<FunctionProtoType> FTP = GetFormalType(CD);
  SmallVector<CanQualType, 2> ArgTys;
  const CXXRecordDecl *RD = CD->getParent();
  ArgTys.push_back(DeriveThisType(RD, CD));
  if (CT == Ctor_CopyingClosure)
    ArgTys.push_back(*FTP->param_type_begin());
  if (RD->getNumVBases() > 0)
    ArgTys.push_back(Context.IntTy);
  CallingConv CC = Context.getDefaultCallingConvention(
      /*IsVariadic=*/false, /*IsCXXMethod=*/true);
  return arrangeLLVMFunctionInfo(Context.VoidTy, FnInfoOpts::IsInstanceMethod,
                                 ArgTys, FunctionType::ExtInfo(CC), {},
                                 RequiredArgs::All);
}

/// Arrange a call as unto a free function, except possibly with an
/// additional number of formal parameters considered required.
static const CGFunctionInfo &
arrangeFreeFunctionLikeCall(CodeGenTypes &CGT,
                            CodeGenModule &CGM,
                            const CallArgList &args,
                            const FunctionType *fnType,
                            unsigned numExtraRequiredArgs,
                            bool chainCall) {
  assert(args.size() >= numExtraRequiredArgs);

  llvm::SmallVector<FunctionProtoType::ExtParameterInfo, 16> paramInfos;

  // In most cases, there are no optional arguments.
  RequiredArgs required = RequiredArgs::All;

  // If we have a variadic prototype, the required arguments are the
  // extra prefix plus the arguments in the prototype.
  if (const FunctionProtoType *proto = dyn_cast<FunctionProtoType>(fnType)) {
    if (proto->isVariadic())
      required = RequiredArgs::forPrototypePlus(proto, numExtraRequiredArgs);

    if (proto->hasExtParameterInfos())
      addExtParameterInfosForCall(paramInfos, proto, numExtraRequiredArgs,
                                  args.size());

  // If we don't have a prototype at all, but we're supposed to
  // explicitly use the variadic convention for unprototyped calls,
  // treat all of the arguments as required but preserve the nominal
  // possibility of variadics.
  } else if (CGM.getTargetCodeGenInfo()
                .isNoProtoCallVariadic(args,
                                       cast<FunctionNoProtoType>(fnType))) {
    required = RequiredArgs(args.size());
  }

  // FIXME: Kill copy.
  SmallVector<CanQualType, 16> argTypes;
  for (const auto &arg : args)
    argTypes.push_back(CGT.getContext().getCanonicalParamType(arg.Ty));
  FnInfoOpts opts = chainCall ? FnInfoOpts::IsChainCall : FnInfoOpts::None;
  return CGT.arrangeLLVMFunctionInfo(GetReturnType(fnType->getReturnType()),
                                     opts, argTypes, fnType->getExtInfo(),
                                     paramInfos, required);
}

/// Figure out the rules for calling a function with the given formal
/// type using the given arguments.  The arguments are necessary
/// because the function might be unprototyped, in which case it's
/// target-dependent in crazy ways.
const CGFunctionInfo &
CodeGenTypes::arrangeFreeFunctionCall(const CallArgList &args,
                                      const FunctionType *fnType,
                                      bool chainCall) {
  return arrangeFreeFunctionLikeCall(*this, CGM, args, fnType,
                                     chainCall ? 1 : 0, chainCall);
}

/// A block function is essentially a free function with an
/// extra implicit argument.
const CGFunctionInfo &
CodeGenTypes::arrangeBlockFunctionCall(const CallArgList &args,
                                       const FunctionType *fnType) {
  return arrangeFreeFunctionLikeCall(*this, CGM, args, fnType, 1,
                                     /*chainCall=*/false);
}

const CGFunctionInfo &
CodeGenTypes::arrangeBlockFunctionDeclaration(const FunctionProtoType *proto,
                                              const FunctionArgList &params) {
  auto paramInfos = getExtParameterInfosForCall(proto, 1, params.size());
  auto argTypes = getArgTypesForDeclaration(Context, params);

  return arrangeLLVMFunctionInfo(GetReturnType(proto->getReturnType()),
                                 FnInfoOpts::None, argTypes,
                                 proto->getExtInfo(), paramInfos,
                                 RequiredArgs::forPrototypePlus(proto, 1));
}

const CGFunctionInfo &
CodeGenTypes::arrangeBuiltinFunctionCall(QualType resultType,
                                         const CallArgList &args) {
  // FIXME: Kill copy.
  SmallVector<CanQualType, 16> argTypes;
  for (const auto &Arg : args)
    argTypes.push_back(Context.getCanonicalParamType(Arg.Ty));
  return arrangeLLVMFunctionInfo(GetReturnType(resultType), FnInfoOpts::None,
                                 argTypes, FunctionType::ExtInfo(),
                                 /*paramInfos=*/{}, RequiredArgs::All);
}

const CGFunctionInfo &
CodeGenTypes::arrangeBuiltinFunctionDeclaration(QualType resultType,
                                                const FunctionArgList &args) {
  auto argTypes = getArgTypesForDeclaration(Context, args);

  return arrangeLLVMFunctionInfo(GetReturnType(resultType), FnInfoOpts::None,
                                 argTypes, FunctionType::ExtInfo(), {},
                                 RequiredArgs::All);
}

const CGFunctionInfo &
CodeGenTypes::arrangeBuiltinFunctionDeclaration(CanQualType resultType,
                                              ArrayRef<CanQualType> argTypes) {
  return arrangeLLVMFunctionInfo(resultType, FnInfoOpts::None, argTypes,
                                 FunctionType::ExtInfo(), {},
                                 RequiredArgs::All);
}

/// Arrange a call to a C++ method, passing the given arguments.
///
/// numPrefixArgs is the number of ABI-specific prefix arguments we have. It
/// does not count `this`.
const CGFunctionInfo &
CodeGenTypes::arrangeCXXMethodCall(const CallArgList &args,
                                   const FunctionProtoType *proto,
                                   RequiredArgs required,
                                   unsigned numPrefixArgs) {
  assert(numPrefixArgs + 1 <= args.size() &&
         "Emitting a call with less args than the required prefix?");
  // Add one to account for `this`. It's a bit awkward here, but we don't count
  // `this` in similar places elsewhere.
  auto paramInfos =
    getExtParameterInfosForCall(proto, numPrefixArgs + 1, args.size());

  // FIXME: Kill copy.
  auto argTypes = getArgTypesForCall(Context, args);

  FunctionType::ExtInfo info = proto->getExtInfo();
  return arrangeLLVMFunctionInfo(GetReturnType(proto->getReturnType()),
                                 FnInfoOpts::IsInstanceMethod, argTypes, info,
                                 paramInfos, required);
}

const CGFunctionInfo &CodeGenTypes::arrangeNullaryFunction() {
  return arrangeLLVMFunctionInfo(getContext().VoidTy, FnInfoOpts::None,
                                 std::nullopt, FunctionType::ExtInfo(), {},
                                 RequiredArgs::All);
}

const CGFunctionInfo &
CodeGenTypes::arrangeCall(const CGFunctionInfo &signature,
                          const CallArgList &args) {
  assert(signature.arg_size() <= args.size());
  if (signature.arg_size() == args.size())
    return signature;

  SmallVector<FunctionProtoType::ExtParameterInfo, 16> paramInfos;
  auto sigParamInfos = signature.getExtParameterInfos();
  if (!sigParamInfos.empty()) {
    paramInfos.append(sigParamInfos.begin(), sigParamInfos.end());
    paramInfos.resize(args.size());
  }

  auto argTypes = getArgTypesForCall(Context, args);

  assert(signature.getRequiredArgs().allowsOptionalArgs());
  FnInfoOpts opts = FnInfoOpts::None;
  if (signature.isInstanceMethod())
    opts |= FnInfoOpts::IsInstanceMethod;
  if (signature.isChainCall())
    opts |= FnInfoOpts::IsChainCall;
  if (signature.isDelegateCall())
    opts |= FnInfoOpts::IsDelegateCall;
  return arrangeLLVMFunctionInfo(signature.getReturnType(), opts, argTypes,
                                 signature.getExtInfo(), paramInfos,
                                 signature.getRequiredArgs());
}

namespace clang {
namespace CodeGen {
void computeSPIRKernelABIInfo(CodeGenModule &CGM, CGFunctionInfo &FI);
}
}

/// Arrange the argument and result information for an abstract value
/// of a given function type.  This is the method which all of the
/// above functions ultimately defer to.
const CGFunctionInfo &CodeGenTypes::arrangeLLVMFunctionInfo(
    CanQualType resultType, FnInfoOpts opts, ArrayRef<CanQualType> argTypes,
    FunctionType::ExtInfo info,
    ArrayRef<FunctionProtoType::ExtParameterInfo> paramInfos,
    RequiredArgs required) {
  assert(llvm::all_of(argTypes,
                      [](CanQualType T) { return T.isCanonicalAsParam(); }));

  // Lookup or create unique function info.
  llvm::FoldingSetNodeID ID;
  bool isInstanceMethod =
      (opts & FnInfoOpts::IsInstanceMethod) == FnInfoOpts::IsInstanceMethod;
  bool isChainCall =
      (opts & FnInfoOpts::IsChainCall) == FnInfoOpts::IsChainCall;
  bool isDelegateCall =
      (opts & FnInfoOpts::IsDelegateCall) == FnInfoOpts::IsDelegateCall;
  CGFunctionInfo::Profile(ID, isInstanceMethod, isChainCall, isDelegateCall,
                          info, paramInfos, required, resultType, argTypes);

  void *insertPos = nullptr;
  CGFunctionInfo *FI = FunctionInfos.FindNodeOrInsertPos(ID, insertPos);
  if (FI)
    return *FI;

  unsigned CC = ClangCallConvToLLVMCallConv(info.getCC());

  // Construct the function info.  We co-allocate the ArgInfos.
  FI = CGFunctionInfo::create(CC, isInstanceMethod, isChainCall, isDelegateCall,
                              info, paramInfos, resultType, argTypes, required);
  FunctionInfos.InsertNode(FI, insertPos);

  bool inserted = FunctionsBeingProcessed.insert(FI).second;
  (void)inserted;
  assert(inserted && "Recursively being processed?");

  // Compute ABI information.
  if (CC == llvm::CallingConv::SPIR_KERNEL) {
    // Force target independent argument handling for the host visible
    // kernel functions.
    computeSPIRKernelABIInfo(CGM, *FI);
  } else if (info.getCC() == CC_Swift || info.getCC() == CC_SwiftAsync) {
    swiftcall::computeABIInfo(CGM, *FI);
  } else {
    getABIInfo().computeInfo(*FI);
  }

  // Loop over all of the computed argument and return value info.  If any of
  // them are direct or extend without a specified coerce type, specify the
  // default now.
  ABIArgInfo &retInfo = FI->getReturnInfo();
  if (retInfo.canHaveCoerceToType() && retInfo.getCoerceToType() == nullptr)
    retInfo.setCoerceToType(ConvertType(FI->getReturnType()));

  for (auto &I : FI->arguments())
    if (I.info.canHaveCoerceToType() && I.info.getCoerceToType() == nullptr)
      I.info.setCoerceToType(ConvertType(I.type));

  bool erased = FunctionsBeingProcessed.erase(FI); (void)erased;
  assert(erased && "Not in set?");

  return *FI;
}

CGFunctionInfo *CGFunctionInfo::create(unsigned llvmCC, bool instanceMethod,
                                       bool chainCall, bool delegateCall,
                                       const FunctionType::ExtInfo &info,
                                       ArrayRef<ExtParameterInfo> paramInfos,
                                       CanQualType resultType,
                                       ArrayRef<CanQualType> argTypes,
                                       RequiredArgs required) {
  assert(paramInfos.empty() || paramInfos.size() == argTypes.size());
  assert(!required.allowsOptionalArgs() ||
         required.getNumRequiredArgs() <= argTypes.size());

  void *buffer =
    operator new(totalSizeToAlloc<ArgInfo,             ExtParameterInfo>(
                                  argTypes.size() + 1, paramInfos.size()));

  CGFunctionInfo *FI = new(buffer) CGFunctionInfo();
  FI->CallingConvention = llvmCC;
  FI->EffectiveCallingConvention = llvmCC;
  FI->ASTCallingConvention = info.getCC();
  FI->InstanceMethod = instanceMethod;
  FI->ChainCall = chainCall;
  FI->DelegateCall = delegateCall;
  FI->CmseNSCall = info.getCmseNSCall();
  FI->NoReturn = info.getNoReturn();
  FI->ReturnsRetained = info.getProducesResult();
  FI->NoCallerSavedRegs = info.getNoCallerSavedRegs();
  FI->NoCfCheck = info.getNoCfCheck();
  FI->Required = required;
  FI->HasRegParm = info.getHasRegParm();
  FI->RegParm = info.getRegParm();
  FI->ArgStruct = nullptr;
  FI->ArgStructAlign = 0;
  FI->NumArgs = argTypes.size();
  FI->HasExtParameterInfos = !paramInfos.empty();
  FI->getArgsBuffer()[0].type = resultType;
  FI->MaxVectorWidth = 0;
  for (unsigned i = 0, e = argTypes.size(); i != e; ++i)
    FI->getArgsBuffer()[i + 1].type = argTypes[i];
  for (unsigned i = 0, e = paramInfos.size(); i != e; ++i)
    FI->getExtParameterInfosBuffer()[i] = paramInfos[i];
  return FI;
}

/***/

namespace {
// ABIArgInfo::Expand implementation.

// Specifies the way QualType passed as ABIArgInfo::Expand is expanded.
struct TypeExpansion {
  enum TypeExpansionKind {
    // Elements of constant arrays are expanded recursively.
    TEK_ConstantArray,
    // Record fields are expanded recursively (but if record is a union, only
    // the field with the largest size is expanded).
    TEK_Record,
    // For complex types, real and imaginary parts are expanded recursively.
    TEK_Complex,
    // All other types are not expandable.
    TEK_None
  };

  const TypeExpansionKind Kind;

  TypeExpansion(TypeExpansionKind K) : Kind(K) {}
  virtual ~TypeExpansion() {}
};

struct ConstantArrayExpansion : TypeExpansion {
  QualType EltTy;
  uint64_t NumElts;

  ConstantArrayExpansion(QualType EltTy, uint64_t NumElts)
      : TypeExpansion(TEK_ConstantArray), EltTy(EltTy), NumElts(NumElts) {}
  static bool classof(const TypeExpansion *TE) {
    return TE->Kind == TEK_ConstantArray;
  }
};

struct RecordExpansion : TypeExpansion {
  SmallVector<const CXXBaseSpecifier *, 1> Bases;

  SmallVector<const FieldDecl *, 1> Fields;

  RecordExpansion(SmallVector<const CXXBaseSpecifier *, 1> &&Bases,
                  SmallVector<const FieldDecl *, 1> &&Fields)
      : TypeExpansion(TEK_Record), Bases(std::move(Bases)),
        Fields(std::move(Fields)) {}
  static bool classof(const TypeExpansion *TE) {
    return TE->Kind == TEK_Record;
  }
};

struct ComplexExpansion : TypeExpansion {
  QualType EltTy;

  ComplexExpansion(QualType EltTy) : TypeExpansion(TEK_Complex), EltTy(EltTy) {}
  static bool classof(const TypeExpansion *TE) {
    return TE->Kind == TEK_Complex;
  }
};

struct NoExpansion : TypeExpansion {
  NoExpansion() : TypeExpansion(TEK_None) {}
  static bool classof(const TypeExpansion *TE) {
    return TE->Kind == TEK_None;
  }
};
}  // namespace

static std::unique_ptr<TypeExpansion>
getTypeExpansion(QualType Ty, const ASTContext &Context) {
  if (const ConstantArrayType *AT = Context.getAsConstantArrayType(Ty)) {
    return std::make_unique<ConstantArrayExpansion>(AT->getElementType(),
                                                    AT->getZExtSize());
  }
  if (const RecordType *RT = Ty->getAs<RecordType>()) {
    SmallVector<const CXXBaseSpecifier *, 1> Bases;
    SmallVector<const FieldDecl *, 1> Fields;
    const RecordDecl *RD = RT->getDecl();
    assert(!RD->hasFlexibleArrayMember() &&
           "Cannot expand structure with flexible array.");
    if (RD->isUnion()) {
      // Unions can be here only in degenerative cases - all the fields are same
      // after flattening. Thus we have to use the "largest" field.
      const FieldDecl *LargestFD = nullptr;
      CharUnits UnionSize = CharUnits::Zero();

      for (const auto *FD : RD->fields()) {
        if (FD->isZeroLengthBitField(Context))
          continue;
        assert(!FD->isBitField() &&
               "Cannot expand structure with bit-field members.");
        CharUnits FieldSize = Context.getTypeSizeInChars(FD->getType());
        if (UnionSize < FieldSize) {
          UnionSize = FieldSize;
          LargestFD = FD;
        }
      }
      if (LargestFD)
        Fields.push_back(LargestFD);
    } else {
      if (const auto *CXXRD = dyn_cast<CXXRecordDecl>(RD)) {
        assert(!CXXRD->isDynamicClass() &&
               "cannot expand vtable pointers in dynamic classes");
        llvm::append_range(Bases, llvm::make_pointer_range(CXXRD->bases()));
      }

      for (const auto *FD : RD->fields()) {
        if (FD->isZeroLengthBitField(Context))
          continue;
        assert(!FD->isBitField() &&
               "Cannot expand structure with bit-field members.");
        Fields.push_back(FD);
      }
    }
    return std::make_unique<RecordExpansion>(std::move(Bases),
                                              std::move(Fields));
  }
  if (const ComplexType *CT = Ty->getAs<ComplexType>()) {
    return std::make_unique<ComplexExpansion>(CT->getElementType());
  }
  return std::make_unique<NoExpansion>();
}

static int getExpansionSize(QualType Ty, const ASTContext &Context) {
  auto Exp = getTypeExpansion(Ty, Context);
  if (auto CAExp = dyn_cast<ConstantArrayExpansion>(Exp.get())) {
    return CAExp->NumElts * getExpansionSize(CAExp->EltTy, Context);
  }
  if (auto RExp = dyn_cast<RecordExpansion>(Exp.get())) {
    int Res = 0;
    for (auto BS : RExp->Bases)
      Res += getExpansionSize(BS->getType(), Context);
    for (auto FD : RExp->Fields)
      Res += getExpansionSize(FD->getType(), Context);
    return Res;
  }
  if (isa<ComplexExpansion>(Exp.get()))
    return 2;
  assert(isa<NoExpansion>(Exp.get()));
  return 1;
}

void
CodeGenTypes::getExpandedTypes(QualType Ty,
                               SmallVectorImpl<llvm::Type *>::iterator &TI) {
  auto Exp = getTypeExpansion(Ty, Context);
  if (auto CAExp = dyn_cast<ConstantArrayExpansion>(Exp.get())) {
    for (int i = 0, n = CAExp->NumElts; i < n; i++) {
      getExpandedTypes(CAExp->EltTy, TI);
    }
  } else if (auto RExp = dyn_cast<RecordExpansion>(Exp.get())) {
    for (auto BS : RExp->Bases)
      getExpandedTypes(BS->getType(), TI);
    for (auto FD : RExp->Fields)
      getExpandedTypes(FD->getType(), TI);
  } else if (auto CExp = dyn_cast<ComplexExpansion>(Exp.get())) {
    llvm::Type *EltTy = ConvertType(CExp->EltTy);
    *TI++ = EltTy;
    *TI++ = EltTy;
  } else {
    assert(isa<NoExpansion>(Exp.get()));
    *TI++ = ConvertType(Ty);
  }
}

static void forConstantArrayExpansion(CodeGenFunction &CGF,
                                      ConstantArrayExpansion *CAE,
                                      Address BaseAddr,
                                      llvm::function_ref<void(Address)> Fn) {
  for (int i = 0, n = CAE->NumElts; i < n; i++) {
    Address EltAddr = CGF.Builder.CreateConstGEP2_32(BaseAddr, 0, i);
    Fn(EltAddr);
  }
}

void CodeGenFunction::ExpandTypeFromArgs(QualType Ty, LValue LV,
                                         llvm::Function::arg_iterator &AI) {
  assert(LV.isSimple() &&
         "Unexpected non-simple lvalue during struct expansion.");

  auto Exp = getTypeExpansion(Ty, getContext());
  if (auto CAExp = dyn_cast<ConstantArrayExpansion>(Exp.get())) {
    forConstantArrayExpansion(
        *this, CAExp, LV.getAddress(), [&](Address EltAddr) {
          LValue LV = MakeAddrLValue(EltAddr, CAExp->EltTy);
          ExpandTypeFromArgs(CAExp->EltTy, LV, AI);
        });
  } else if (auto RExp = dyn_cast<RecordExpansion>(Exp.get())) {
    Address This = LV.getAddress();
    for (const CXXBaseSpecifier *BS : RExp->Bases) {
      // Perform a single step derived-to-base conversion.
      Address Base =
          GetAddressOfBaseClass(This, Ty->getAsCXXRecordDecl(), &BS, &BS + 1,
                                /*NullCheckValue=*/false, SourceLocation());
      LValue SubLV = MakeAddrLValue(Base, BS->getType());

      // Recurse onto bases.
      ExpandTypeFromArgs(BS->getType(), SubLV, AI);
    }
    for (auto FD : RExp->Fields) {
      // FIXME: What are the right qualifiers here?
      LValue SubLV = EmitLValueForFieldInitialization(LV, FD);
      ExpandTypeFromArgs(FD->getType(), SubLV, AI);
    }
  } else if (isa<ComplexExpansion>(Exp.get())) {
    auto realValue = &*AI++;
    auto imagValue = &*AI++;
    EmitStoreOfComplex(ComplexPairTy(realValue, imagValue), LV, /*init*/ true);
  } else {
    // Call EmitStoreOfScalar except when the lvalue is a bitfield to emit a
    // primitive store.
    assert(isa<NoExpansion>(Exp.get()));
    llvm::Value *Arg = &*AI++;
    if (LV.isBitField()) {
      EmitStoreThroughLValue(RValue::get(Arg), LV);
    } else {
      // TODO: currently there are some places are inconsistent in what LLVM
      // pointer type they use (see D118744). Once clang uses opaque pointers
      // all LLVM pointer types will be the same and we can remove this check.
      if (Arg->getType()->isPointerTy()) {
        Address Addr = LV.getAddress();
        Arg = Builder.CreateBitCast(Arg, Addr.getElementType());
      }
      EmitStoreOfScalar(Arg, LV);
    }
  }
}

void CodeGenFunction::ExpandTypeToArgs(
    QualType Ty, CallArg Arg, llvm::FunctionType *IRFuncTy,
    SmallVectorImpl<llvm::Value *> &IRCallArgs, unsigned &IRCallArgPos) {
  auto Exp = getTypeExpansion(Ty, getContext());
  if (auto CAExp = dyn_cast<ConstantArrayExpansion>(Exp.get())) {
    Address Addr = Arg.hasLValue() ? Arg.getKnownLValue().getAddress()
                                   : Arg.getKnownRValue().getAggregateAddress();
    forConstantArrayExpansion(
        *this, CAExp, Addr, [&](Address EltAddr) {
          CallArg EltArg = CallArg(
              convertTempToRValue(EltAddr, CAExp->EltTy, SourceLocation()),
              CAExp->EltTy);
          ExpandTypeToArgs(CAExp->EltTy, EltArg, IRFuncTy, IRCallArgs,
                           IRCallArgPos);
        });
  } else if (auto RExp = dyn_cast<RecordExpansion>(Exp.get())) {
    Address This = Arg.hasLValue() ? Arg.getKnownLValue().getAddress()
                                   : Arg.getKnownRValue().getAggregateAddress();
    for (const CXXBaseSpecifier *BS : RExp->Bases) {
      // Perform a single step derived-to-base conversion.
      Address Base =
          GetAddressOfBaseClass(This, Ty->getAsCXXRecordDecl(), &BS, &BS + 1,
                                /*NullCheckValue=*/false, SourceLocation());
      CallArg BaseArg = CallArg(RValue::getAggregate(Base), BS->getType());

      // Recurse onto bases.
      ExpandTypeToArgs(BS->getType(), BaseArg, IRFuncTy, IRCallArgs,
                       IRCallArgPos);
    }

    LValue LV = MakeAddrLValue(This, Ty);
    for (auto FD : RExp->Fields) {
      CallArg FldArg =
          CallArg(EmitRValueForField(LV, FD, SourceLocation()), FD->getType());
      ExpandTypeToArgs(FD->getType(), FldArg, IRFuncTy, IRCallArgs,
                       IRCallArgPos);
    }
  } else if (isa<ComplexExpansion>(Exp.get())) {
    ComplexPairTy CV = Arg.getKnownRValue().getComplexVal();
    IRCallArgs[IRCallArgPos++] = CV.first;
    IRCallArgs[IRCallArgPos++] = CV.second;
  } else {
    assert(isa<NoExpansion>(Exp.get()));
    auto RV = Arg.getKnownRValue();
    assert(RV.isScalar() &&
           "Unexpected non-scalar rvalue during struct expansion.");

    // Insert a bitcast as needed.
    llvm::Value *V = RV.getScalarVal();
    if (IRCallArgPos < IRFuncTy->getNumParams() &&
        V->getType() != IRFuncTy->getParamType(IRCallArgPos))
      V = Builder.CreateBitCast(V, IRFuncTy->getParamType(IRCallArgPos));

    IRCallArgs[IRCallArgPos++] = V;
  }
}

/// Create a temporary allocation for the purposes of coercion.
static RawAddress CreateTempAllocaForCoercion(CodeGenFunction &CGF,
                                              llvm::Type *Ty,
                                              CharUnits MinAlign,
                                              const Twine &Name = "tmp") {
  // Don't use an alignment that's worse than what LLVM would prefer.
  auto PrefAlign = CGF.CGM.getDataLayout().getPrefTypeAlign(Ty);
  CharUnits Align = std::max(MinAlign, CharUnits::fromQuantity(PrefAlign));

  return CGF.CreateTempAlloca(Ty, Align, Name + ".coerce");
}

/// EnterStructPointerForCoercedAccess - Given a struct pointer that we are
/// accessing some number of bytes out of it, try to gep into the struct to get
/// at its inner goodness.  Dive as deep as possible without entering an element
/// with an in-memory size smaller than DstSize.
static Address
EnterStructPointerForCoercedAccess(Address SrcPtr,
                                   llvm::StructType *SrcSTy,
                                   uint64_t DstSize, CodeGenFunction &CGF) {
  // We can't dive into a zero-element struct.
  if (SrcSTy->getNumElements() == 0) return SrcPtr;

  llvm::Type *FirstElt = SrcSTy->getElementType(0);

  // If the first elt is at least as large as what we're looking for, or if the
  // first element is the same size as the whole struct, we can enter it. The
  // comparison must be made on the store size and not the alloca size. Using
  // the alloca size may overstate the size of the load.
  uint64_t FirstEltSize =
    CGF.CGM.getDataLayout().getTypeStoreSize(FirstElt);
  if (FirstEltSize < DstSize &&
      FirstEltSize < CGF.CGM.getDataLayout().getTypeStoreSize(SrcSTy))
    return SrcPtr;

  // GEP into the first element.
  SrcPtr = CGF.Builder.CreateStructGEP(SrcPtr, 0, "coerce.dive");

  // If the first element is a struct, recurse.
  llvm::Type *SrcTy = SrcPtr.getElementType();
  if (llvm::StructType *SrcSTy = dyn_cast<llvm::StructType>(SrcTy))
    return EnterStructPointerForCoercedAccess(SrcPtr, SrcSTy, DstSize, CGF);

  return SrcPtr;
}

/// CoerceIntOrPtrToIntOrPtr - Convert a value Val to the specific Ty where both
/// are either integers or pointers.  This does a truncation of the value if it
/// is too large or a zero extension if it is too small.
///
/// This behaves as if the value were coerced through memory, so on big-endian
/// targets the high bits are preserved in a truncation, while little-endian
/// targets preserve the low bits.
static llvm::Value *CoerceIntOrPtrToIntOrPtr(llvm::Value *Val,
                                             llvm::Type *Ty,
                                             CodeGenFunction &CGF) {
  if (Val->getType() == Ty)
    return Val;

  if (isa<llvm::PointerType>(Val->getType())) {
    // If this is Pointer->Pointer avoid conversion to and from int.
    if (isa<llvm::PointerType>(Ty))
      return CGF.Builder.CreateBitCast(Val, Ty, "coerce.val");

    // Convert the pointer to an integer so we can play with its width.
    Val = CGF.Builder.CreatePtrToInt(Val, CGF.IntPtrTy, "coerce.val.pi");
  }

  llvm::Type *DestIntTy = Ty;
  if (isa<llvm::PointerType>(DestIntTy))
    DestIntTy = CGF.IntPtrTy;

  if (Val->getType() != DestIntTy) {
    const llvm::DataLayout &DL = CGF.CGM.getDataLayout();
    if (DL.isBigEndian()) {
      // Preserve the high bits on big-endian targets.
      // That is what memory coercion does.
      uint64_t SrcSize = DL.getTypeSizeInBits(Val->getType());
      uint64_t DstSize = DL.getTypeSizeInBits(DestIntTy);

      if (SrcSize > DstSize) {
        Val = CGF.Builder.CreateLShr(Val, SrcSize - DstSize, "coerce.highbits");
        Val = CGF.Builder.CreateTrunc(Val, DestIntTy, "coerce.val.ii");
      } else {
        Val = CGF.Builder.CreateZExt(Val, DestIntTy, "coerce.val.ii");
        Val = CGF.Builder.CreateShl(Val, DstSize - SrcSize, "coerce.highbits");
      }
    } else {
      // Little-endian targets preserve the low bits. No shifts required.
      Val = CGF.Builder.CreateIntCast(Val, DestIntTy, false, "coerce.val.ii");
    }
  }

  if (isa<llvm::PointerType>(Ty))
    Val = CGF.Builder.CreateIntToPtr(Val, Ty, "coerce.val.ip");
  return Val;
}



/// CreateCoercedLoad - Create a load from \arg SrcPtr interpreted as
/// a pointer to an object of type \arg Ty, known to be aligned to
/// \arg SrcAlign bytes.
///
/// This safely handles the case when the src type is smaller than the
/// destination type; in this situation the values of bits which not
/// present in the src are undefined.
static llvm::Value *CreateCoercedLoad(Address Src, llvm::Type *Ty,
                                      CodeGenFunction &CGF) {
  llvm::Type *SrcTy = Src.getElementType();

  // If SrcTy and Ty are the same, just do a load.
  if (SrcTy == Ty)
    return CGF.Builder.CreateLoad(Src);

  llvm::TypeSize DstSize = CGF.CGM.getDataLayout().getTypeAllocSize(Ty);

  if (llvm::StructType *SrcSTy = dyn_cast<llvm::StructType>(SrcTy)) {
    Src = EnterStructPointerForCoercedAccess(Src, SrcSTy,
                                             DstSize.getFixedValue(), CGF);
    SrcTy = Src.getElementType();
  }

  llvm::TypeSize SrcSize = CGF.CGM.getDataLayout().getTypeAllocSize(SrcTy);

  // If the source and destination are integer or pointer types, just do an
  // extension or truncation to the desired type.
  if ((isa<llvm::IntegerType>(Ty) || isa<llvm::PointerType>(Ty)) &&
      (isa<llvm::IntegerType>(SrcTy) || isa<llvm::PointerType>(SrcTy))) {
    llvm::Value *Load = CGF.Builder.CreateLoad(Src);
    return CoerceIntOrPtrToIntOrPtr(Load, Ty, CGF);
  }

  // If load is legal, just bitcast the src pointer.
  if (!SrcSize.isScalable() && !DstSize.isScalable() &&
      SrcSize.getFixedValue() >= DstSize.getFixedValue()) {
    // Generally SrcSize is never greater than DstSize, since this means we are
    // losing bits. However, this can happen in cases where the structure has
    // additional padding, for example due to a user specified alignment.
    //
    // FIXME: Assert that we aren't truncating non-padding bits when have access
    // to that information.
    Src = Src.withElementType(Ty);
    return CGF.Builder.CreateLoad(Src);
  }

  // If coercing a fixed vector to a scalable vector for ABI compatibility, and
  // the types match, use the llvm.vector.insert intrinsic to perform the
  // conversion.
  if (auto *ScalableDstTy = dyn_cast<llvm::ScalableVectorType>(Ty)) {
    if (auto *FixedSrcTy = dyn_cast<llvm::FixedVectorType>(SrcTy)) {
      // If we are casting a fixed i8 vector to a scalable i1 predicate
      // vector, use a vector insert and bitcast the result.
      if (ScalableDstTy->getElementType()->isIntegerTy(1) &&
          ScalableDstTy->getElementCount().isKnownMultipleOf(8) &&
          FixedSrcTy->getElementType()->isIntegerTy(8)) {
        ScalableDstTy = llvm::ScalableVectorType::get(
            FixedSrcTy->getElementType(),
            ScalableDstTy->getElementCount().getKnownMinValue() / 8);
      }
      if (ScalableDstTy->getElementType() == FixedSrcTy->getElementType()) {
        auto *Load = CGF.Builder.CreateLoad(Src);
        auto *UndefVec = llvm::UndefValue::get(ScalableDstTy);
        auto *Zero = llvm::Constant::getNullValue(CGF.CGM.Int64Ty);
        llvm::Value *Result = CGF.Builder.CreateInsertVector(
            ScalableDstTy, UndefVec, Load, Zero, "cast.scalable");
        if (ScalableDstTy != Ty)
          Result = CGF.Builder.CreateBitCast(Result, Ty);
        return Result;
      }
    }
  }

  // Otherwise do coercion through memory. This is stupid, but simple.
  RawAddress Tmp =
      CreateTempAllocaForCoercion(CGF, Ty, Src.getAlignment(), Src.getName());
  CGF.Builder.CreateMemCpy(
      Tmp.getPointer(), Tmp.getAlignment().getAsAlign(),
      Src.emitRawPointer(CGF), Src.getAlignment().getAsAlign(),
      llvm::ConstantInt::get(CGF.IntPtrTy, SrcSize.getKnownMinValue()));
  return CGF.Builder.CreateLoad(Tmp);
}

// Function to store a first-class aggregate into memory.  We prefer to
// store the elements rather than the aggregate to be more friendly to
// fast-isel.
// FIXME: Do we need to recurse here?
void CodeGenFunction::EmitAggregateStore(llvm::Value *Val, Address Dest,
                                         bool DestIsVolatile) {
  // Prefer scalar stores to first-class aggregate stores.
  if (llvm::StructType *STy = dyn_cast<llvm::StructType>(Val->getType())) {
    for (unsigned i = 0, e = STy->getNumElements(); i != e; ++i) {
      Address EltPtr = Builder.CreateStructGEP(Dest, i);
      llvm::Value *Elt = Builder.CreateExtractValue(Val, i);
      Builder.CreateStore(Elt, EltPtr, DestIsVolatile);
    }
  } else {
    Builder.CreateStore(Val, Dest, DestIsVolatile);
  }
}

/// CreateCoercedStore - Create a store to \arg DstPtr from \arg Src,
/// where the source and destination may have different types.  The
/// destination is known to be aligned to \arg DstAlign bytes.
///
/// This safely handles the case when the src type is larger than the
/// destination type; the upper bits of the src will be lost.
static void CreateCoercedStore(llvm::Value *Src,
                               Address Dst,
                               bool DstIsVolatile,
                               CodeGenFunction &CGF) {
  llvm::Type *SrcTy = Src->getType();
  llvm::Type *DstTy = Dst.getElementType();
  if (SrcTy == DstTy) {
    CGF.Builder.CreateStore(Src, Dst, DstIsVolatile);
    return;
  }

  llvm::TypeSize SrcSize = CGF.CGM.getDataLayout().getTypeAllocSize(SrcTy);

  if (llvm::StructType *DstSTy = dyn_cast<llvm::StructType>(DstTy)) {
    Dst = EnterStructPointerForCoercedAccess(Dst, DstSTy,
                                             SrcSize.getFixedValue(), CGF);
    DstTy = Dst.getElementType();
  }

  llvm::PointerType *SrcPtrTy = llvm::dyn_cast<llvm::PointerType>(SrcTy);
  llvm::PointerType *DstPtrTy = llvm::dyn_cast<llvm::PointerType>(DstTy);
  if (SrcPtrTy && DstPtrTy &&
      SrcPtrTy->getAddressSpace() != DstPtrTy->getAddressSpace()) {
    Src = CGF.Builder.CreateAddrSpaceCast(Src, DstTy);
    CGF.Builder.CreateStore(Src, Dst, DstIsVolatile);
    return;
  }

  // If the source and destination are integer or pointer types, just do an
  // extension or truncation to the desired type.
  if ((isa<llvm::IntegerType>(SrcTy) || isa<llvm::PointerType>(SrcTy)) &&
      (isa<llvm::IntegerType>(DstTy) || isa<llvm::PointerType>(DstTy))) {
    Src = CoerceIntOrPtrToIntOrPtr(Src, DstTy, CGF);
    CGF.Builder.CreateStore(Src, Dst, DstIsVolatile);
    return;
  }

  llvm::TypeSize DstSize = CGF.CGM.getDataLayout().getTypeAllocSize(DstTy);

  // If store is legal, just bitcast the src pointer.
  if (isa<llvm::ScalableVectorType>(SrcTy) ||
      isa<llvm::ScalableVectorType>(DstTy) ||
      SrcSize.getFixedValue() <= DstSize.getFixedValue()) {
    Dst = Dst.withElementType(SrcTy);
    CGF.EmitAggregateStore(Src, Dst, DstIsVolatile);
  } else {
    // Otherwise do coercion through memory. This is stupid, but
    // simple.

    // Generally SrcSize is never greater than DstSize, since this means we are
    // losing bits. However, this can happen in cases where the structure has
    // additional padding, for example due to a user specified alignment.
    //
    // FIXME: Assert that we aren't truncating non-padding bits when have access
    // to that information.
    RawAddress Tmp =
        CreateTempAllocaForCoercion(CGF, SrcTy, Dst.getAlignment());
    CGF.Builder.CreateStore(Src, Tmp);
    CGF.Builder.CreateMemCpy(
        Dst.emitRawPointer(CGF), Dst.getAlignment().getAsAlign(),
        Tmp.getPointer(), Tmp.getAlignment().getAsAlign(),
        llvm::ConstantInt::get(CGF.IntPtrTy, DstSize.getFixedValue()));
  }
}

static Address emitAddressAtOffset(CodeGenFunction &CGF, Address addr,
                                   const ABIArgInfo &info) {
  if (unsigned offset = info.getDirectOffset()) {
    addr = addr.withElementType(CGF.Int8Ty);
    addr = CGF.Builder.CreateConstInBoundsByteGEP(addr,
                                             CharUnits::fromQuantity(offset));
    addr = addr.withElementType(info.getCoerceToType());
  }
  return addr;
}

namespace {

/// Encapsulates information about the way function arguments from
/// CGFunctionInfo should be passed to actual LLVM IR function.
class ClangToLLVMArgMapping {
  static const unsigned InvalidIndex = ~0U;
  unsigned InallocaArgNo;
  unsigned SRetArgNo;
  unsigned TotalIRArgs;

  /// Arguments of LLVM IR function corresponding to single Clang argument.
  struct IRArgs {
    unsigned PaddingArgIndex;
    // Argument is expanded to IR arguments at positions
    // [FirstArgIndex, FirstArgIndex + NumberOfArgs).
    unsigned FirstArgIndex;
    unsigned NumberOfArgs;

    IRArgs()
        : PaddingArgIndex(InvalidIndex), FirstArgIndex(InvalidIndex),
          NumberOfArgs(0) {}
  };

  SmallVector<IRArgs, 8> ArgInfo;

public:
  ClangToLLVMArgMapping(const ASTContext &Context, const CGFunctionInfo &FI,
                        bool OnlyRequiredArgs = false)
      : InallocaArgNo(InvalidIndex), SRetArgNo(InvalidIndex), TotalIRArgs(0),
        ArgInfo(OnlyRequiredArgs ? FI.getNumRequiredArgs() : FI.arg_size()) {
    construct(Context, FI, OnlyRequiredArgs);
  }

  bool hasInallocaArg() const { return InallocaArgNo != InvalidIndex; }
  unsigned getInallocaArgNo() const {
    assert(hasInallocaArg());
    return InallocaArgNo;
  }

  bool hasSRetArg() const { return SRetArgNo != InvalidIndex; }
  unsigned getSRetArgNo() const {
    assert(hasSRetArg());
    return SRetArgNo;
  }

  unsigned totalIRArgs() const { return TotalIRArgs; }

  bool hasPaddingArg(unsigned ArgNo) const {
    assert(ArgNo < ArgInfo.size());
    return ArgInfo[ArgNo].PaddingArgIndex != InvalidIndex;
  }
  unsigned getPaddingArgNo(unsigned ArgNo) const {
    assert(hasPaddingArg(ArgNo));
    return ArgInfo[ArgNo].PaddingArgIndex;
  }

  /// Returns index of first IR argument corresponding to ArgNo, and their
  /// quantity.
  std::pair<unsigned, unsigned> getIRArgs(unsigned ArgNo) const {
    assert(ArgNo < ArgInfo.size());
    return std::make_pair(ArgInfo[ArgNo].FirstArgIndex,
                          ArgInfo[ArgNo].NumberOfArgs);
  }

private:
  void construct(const ASTContext &Context, const CGFunctionInfo &FI,
                 bool OnlyRequiredArgs);
};

void ClangToLLVMArgMapping::construct(const ASTContext &Context,
                                      const CGFunctionInfo &FI,
                                      bool OnlyRequiredArgs) {
  unsigned IRArgNo = 0;
  bool SwapThisWithSRet = false;
  const ABIArgInfo &RetAI = FI.getReturnInfo();

  if (RetAI.getKind() == ABIArgInfo::Indirect) {
    SwapThisWithSRet = RetAI.isSRetAfterThis();
    SRetArgNo = SwapThisWithSRet ? 1 : IRArgNo++;
  }

  unsigned ArgNo = 0;
  unsigned NumArgs = OnlyRequiredArgs ? FI.getNumRequiredArgs() : FI.arg_size();
  for (CGFunctionInfo::const_arg_iterator I = FI.arg_begin(); ArgNo < NumArgs;
       ++I, ++ArgNo) {
    assert(I != FI.arg_end());
    QualType ArgType = I->type;
    const ABIArgInfo &AI = I->info;
    // Collect data about IR arguments corresponding to Clang argument ArgNo.
    auto &IRArgs = ArgInfo[ArgNo];

    if (AI.getPaddingType())
      IRArgs.PaddingArgIndex = IRArgNo++;

    switch (AI.getKind()) {
    case ABIArgInfo::Extend:
    case ABIArgInfo::Direct: {
      // FIXME: handle sseregparm someday...
      llvm::StructType *STy = dyn_cast<llvm::StructType>(AI.getCoerceToType());
      if (AI.isDirect() && AI.getCanBeFlattened() && STy) {
        IRArgs.NumberOfArgs = STy->getNumElements();
      } else {
        IRArgs.NumberOfArgs = 1;
      }
      break;
    }
    case ABIArgInfo::Indirect:
    case ABIArgInfo::IndirectAliased:
      IRArgs.NumberOfArgs = 1;
      break;
    case ABIArgInfo::Ignore:
    case ABIArgInfo::InAlloca:
      // ignore and inalloca doesn't have matching LLVM parameters.
      IRArgs.NumberOfArgs = 0;
      break;
    case ABIArgInfo::CoerceAndExpand:
      IRArgs.NumberOfArgs = AI.getCoerceAndExpandTypeSequence().size();
      break;
    case ABIArgInfo::Expand:
      IRArgs.NumberOfArgs = getExpansionSize(ArgType, Context);
      break;
    }

    if (IRArgs.NumberOfArgs > 0) {
      IRArgs.FirstArgIndex = IRArgNo;
      IRArgNo += IRArgs.NumberOfArgs;
    }

    // Skip over the sret parameter when it comes second.  We already handled it
    // above.
    if (IRArgNo == 1 && SwapThisWithSRet)
      IRArgNo++;
  }
  assert(ArgNo == ArgInfo.size());

  if (FI.usesInAlloca())
    InallocaArgNo = IRArgNo++;

  TotalIRArgs = IRArgNo;
}
}  // namespace

/***/

bool CodeGenModule::ReturnTypeUsesSRet(const CGFunctionInfo &FI) {
  const auto &RI = FI.getReturnInfo();
  return RI.isIndirect() || (RI.isInAlloca() && RI.getInAllocaSRet());
}

bool CodeGenModule::ReturnTypeHasInReg(const CGFunctionInfo &FI) {
  const auto &RI = FI.getReturnInfo();
  return RI.getInReg();
}

bool CodeGenModule::ReturnSlotInterferesWithArgs(const CGFunctionInfo &FI) {
  return ReturnTypeUsesSRet(FI) &&
         getTargetCodeGenInfo().doesReturnSlotInterfereWithArgs();
}

bool CodeGenModule::ReturnTypeUsesFPRet(QualType ResultType) {
  if (const BuiltinType *BT = ResultType->getAs<BuiltinType>()) {
    switch (BT->getKind()) {
    default:
      return false;
    case BuiltinType::Float:
      return getTarget().useObjCFPRetForRealType(FloatModeKind::Float);
    case BuiltinType::Double:
      return getTarget().useObjCFPRetForRealType(FloatModeKind::Double);
    case BuiltinType::LongDouble:
      return getTarget().useObjCFPRetForRealType(FloatModeKind::LongDouble);
    }
  }

  return false;
}

bool CodeGenModule::ReturnTypeUsesFP2Ret(QualType ResultType) {
  if (const ComplexType *CT = ResultType->getAs<ComplexType>()) {
    if (const BuiltinType *BT = CT->getElementType()->getAs<BuiltinType>()) {
      if (BT->getKind() == BuiltinType::LongDouble)
        return getTarget().useObjCFP2RetForComplexLongDouble();
    }
  }

  return false;
}

llvm::FunctionType *CodeGenTypes::GetFunctionType(GlobalDecl GD) {
  const CGFunctionInfo &FI = arrangeGlobalDeclaration(GD);
  return GetFunctionType(FI);
}

llvm::FunctionType *
CodeGenTypes::GetFunctionType(const CGFunctionInfo &FI) {

  bool Inserted = FunctionsBeingProcessed.insert(&FI).second;
  (void)Inserted;
  assert(Inserted && "Recursively being processed?");

  llvm::Type *resultType = nullptr;
  const ABIArgInfo &retAI = FI.getReturnInfo();
  switch (retAI.getKind()) {
  case ABIArgInfo::Expand:
  case ABIArgInfo::IndirectAliased:
    llvm_unreachable("Invalid ABI kind for return argument");

  case ABIArgInfo::Extend:
  case ABIArgInfo::Direct:
    resultType = retAI.getCoerceToType();
    break;

  case ABIArgInfo::InAlloca:
    if (retAI.getInAllocaSRet()) {
      // sret things on win32 aren't void, they return the sret pointer.
      QualType ret = FI.getReturnType();
      unsigned addressSpace = CGM.getTypes().getTargetAddressSpace(ret);
      resultType = llvm::PointerType::get(getLLVMContext(), addressSpace);
    } else {
      resultType = llvm::Type::getVoidTy(getLLVMContext());
    }
    break;

  case ABIArgInfo::Indirect:
  case ABIArgInfo::Ignore:
    resultType = llvm::Type::getVoidTy(getLLVMContext());
    break;

  case ABIArgInfo::CoerceAndExpand:
    resultType = retAI.getUnpaddedCoerceAndExpandType();
    break;
  }

  ClangToLLVMArgMapping IRFunctionArgs(getContext(), FI, true);
  SmallVector<llvm::Type*, 8> ArgTypes(IRFunctionArgs.totalIRArgs());

  // Add type for sret argument.
  if (IRFunctionArgs.hasSRetArg()) {
    QualType Ret = FI.getReturnType();
    unsigned AddressSpace = CGM.getTypes().getTargetAddressSpace(Ret);
    ArgTypes[IRFunctionArgs.getSRetArgNo()] =
        llvm::PointerType::get(getLLVMContext(), AddressSpace);
  }

  // Add type for inalloca argument.
  if (IRFunctionArgs.hasInallocaArg())
    ArgTypes[IRFunctionArgs.getInallocaArgNo()] =
        llvm::PointerType::getUnqual(getLLVMContext());

  // Add in all of the required arguments.
  unsigned ArgNo = 0;
  CGFunctionInfo::const_arg_iterator it = FI.arg_begin(),
                                     ie = it + FI.getNumRequiredArgs();
  for (; it != ie; ++it, ++ArgNo) {
    const ABIArgInfo &ArgInfo = it->info;

    // Insert a padding type to ensure proper alignment.
    if (IRFunctionArgs.hasPaddingArg(ArgNo))
      ArgTypes[IRFunctionArgs.getPaddingArgNo(ArgNo)] =
          ArgInfo.getPaddingType();

    unsigned FirstIRArg, NumIRArgs;
    std::tie(FirstIRArg, NumIRArgs) = IRFunctionArgs.getIRArgs(ArgNo);

    switch (ArgInfo.getKind()) {
    case ABIArgInfo::Ignore:
    case ABIArgInfo::InAlloca:
      assert(NumIRArgs == 0);
      break;

    case ABIArgInfo::Indirect:
      assert(NumIRArgs == 1);
      // indirect arguments are always on the stack, which is alloca addr space.
      ArgTypes[FirstIRArg] = llvm::PointerType::get(
          getLLVMContext(), CGM.getDataLayout().getAllocaAddrSpace());
      break;
    case ABIArgInfo::IndirectAliased:
      assert(NumIRArgs == 1);
      ArgTypes[FirstIRArg] = llvm::PointerType::get(
          getLLVMContext(), ArgInfo.getIndirectAddrSpace());
      break;
    case ABIArgInfo::Extend:
    case ABIArgInfo::Direct: {
      // Fast-isel and the optimizer generally like scalar values better than
      // FCAs, so we flatten them if this is safe to do for this argument.
      llvm::Type *argType = ArgInfo.getCoerceToType();
      llvm::StructType *st = dyn_cast<llvm::StructType>(argType);
      if (st && ArgInfo.isDirect() && ArgInfo.getCanBeFlattened()) {
        assert(NumIRArgs == st->getNumElements());
        for (unsigned i = 0, e = st->getNumElements(); i != e; ++i)
          ArgTypes[FirstIRArg + i] = st->getElementType(i);
      } else {
        assert(NumIRArgs == 1);
        ArgTypes[FirstIRArg] = argType;
      }
      break;
    }

    case ABIArgInfo::CoerceAndExpand: {
      auto ArgTypesIter = ArgTypes.begin() + FirstIRArg;
      for (auto *EltTy : ArgInfo.getCoerceAndExpandTypeSequence()) {
        *ArgTypesIter++ = EltTy;
      }
      assert(ArgTypesIter == ArgTypes.begin() + FirstIRArg + NumIRArgs);
      break;
    }

    case ABIArgInfo::Expand:
      auto ArgTypesIter = ArgTypes.begin() + FirstIRArg;
      getExpandedTypes(it->type, ArgTypesIter);
      assert(ArgTypesIter == ArgTypes.begin() + FirstIRArg + NumIRArgs);
      break;
    }
  }

  bool Erased = FunctionsBeingProcessed.erase(&FI); (void)Erased;
  assert(Erased && "Not in set?");

  return llvm::FunctionType::get(resultType, ArgTypes, FI.isVariadic());
}

llvm::Type *CodeGenTypes::GetFunctionTypeForVTable(GlobalDecl GD) {
  const CXXMethodDecl *MD = cast<CXXMethodDecl>(GD.getDecl());
  const FunctionProtoType *FPT = MD->getType()->castAs<FunctionProtoType>();

  if (!isFuncTypeConvertible(FPT))
    return llvm::StructType::get(getLLVMContext());

  return GetFunctionType(GD);
}

static void AddAttributesFromFunctionProtoType(ASTContext &Ctx,
                                               llvm::AttrBuilder &FuncAttrs,
                                               const FunctionProtoType *FPT) {
  if (!FPT)
    return;

  if (!isUnresolvedExceptionSpec(FPT->getExceptionSpecType()) &&
      FPT->isNothrow())
    FuncAttrs.addAttribute(llvm::Attribute::NoUnwind);

  unsigned SMEBits = FPT->getAArch64SMEAttributes();
  if (SMEBits & FunctionType::SME_PStateSMEnabledMask)
    FuncAttrs.addAttribute("aarch64_pstate_sm_enabled");
  if (SMEBits & FunctionType::SME_PStateSMCompatibleMask)
    FuncAttrs.addAttribute("aarch64_pstate_sm_compatible");

  // ZA
  if (FunctionType::getArmZAState(SMEBits) == FunctionType::ARM_Preserves)
    FuncAttrs.addAttribute("aarch64_preserves_za");
  if (FunctionType::getArmZAState(SMEBits) == FunctionType::ARM_In)
    FuncAttrs.addAttribute("aarch64_in_za");
  if (FunctionType::getArmZAState(SMEBits) == FunctionType::ARM_Out)
    FuncAttrs.addAttribute("aarch64_out_za");
  if (FunctionType::getArmZAState(SMEBits) == FunctionType::ARM_InOut)
    FuncAttrs.addAttribute("aarch64_inout_za");

  // ZT0
  if (FunctionType::getArmZT0State(SMEBits) == FunctionType::ARM_Preserves)
    FuncAttrs.addAttribute("aarch64_preserves_zt0");
  if (FunctionType::getArmZT0State(SMEBits) == FunctionType::ARM_In)
    FuncAttrs.addAttribute("aarch64_in_zt0");
  if (FunctionType::getArmZT0State(SMEBits) == FunctionType::ARM_Out)
    FuncAttrs.addAttribute("aarch64_out_zt0");
  if (FunctionType::getArmZT0State(SMEBits) == FunctionType::ARM_InOut)
    FuncAttrs.addAttribute("aarch64_inout_zt0");
}

static void AddAttributesFromOMPAssumes(llvm::AttrBuilder &FuncAttrs,
                                        const Decl *Callee) {
  if (!Callee)
    return;

  SmallVector<StringRef, 4> Attrs;

  for (const OMPAssumeAttr *AA : Callee->specific_attrs<OMPAssumeAttr>())
    AA->getAssumption().split(Attrs, ",");

  if (!Attrs.empty())
    FuncAttrs.addAttribute(llvm::AssumptionAttrKey,
                           llvm::join(Attrs.begin(), Attrs.end(), ","));
}

bool CodeGenModule::MayDropFunctionReturn(const ASTContext &Context,
                                          QualType ReturnType) const {
  // We can't just discard the return value for a record type with a
  // complex destructor or a non-trivially copyable type.
  if (const RecordType *RT =
          ReturnType.getCanonicalType()->getAs<RecordType>()) {
    if (const auto *ClassDecl = dyn_cast<CXXRecordDecl>(RT->getDecl()))
      return ClassDecl->hasTrivialDestructor();
  }
  return ReturnType.isTriviallyCopyableType(Context);
}

static bool HasStrictReturn(const CodeGenModule &Module, QualType RetTy,
                            const Decl *TargetDecl) {
  // As-is msan can not tolerate noundef mismatch between caller and
  // implementation. Mismatch is possible for e.g. indirect calls from C-caller
  // into C++. Such mismatches lead to confusing false reports. To avoid
  // expensive workaround on msan we enforce initialization event in uncommon
  // cases where it's allowed.
  if (Module.getLangOpts().Sanitize.has(SanitizerKind::Memory))
    return true;
  // C++ explicitly makes returning undefined values UB. C's rule only applies
  // to used values, so we never mark them noundef for now.
  if (!Module.getLangOpts().CPlusPlus)
    return false;
  if (TargetDecl) {
    if (const FunctionDecl *FDecl = dyn_cast<FunctionDecl>(TargetDecl)) {
      if (FDecl->isExternC())
        return false;
    } else if (const VarDecl *VDecl = dyn_cast<VarDecl>(TargetDecl)) {
      // Function pointer.
      if (VDecl->isExternC())
        return false;
    }
  }

  // We don't want to be too aggressive with the return checking, unless
  // it's explicit in the code opts or we're using an appropriate sanitizer.
  // Try to respect what the programmer intended.
  return Module.getCodeGenOpts().StrictReturn ||
         !Module.MayDropFunctionReturn(Module.getContext(), RetTy) ||
         Module.getLangOpts().Sanitize.has(SanitizerKind::Return);
}

/// Add denormal-fp-math and denormal-fp-math-f32 as appropriate for the
/// requested denormal behavior, accounting for the overriding behavior of the
/// -f32 case.
static void addDenormalModeAttrs(llvm::DenormalMode FPDenormalMode,
                                 llvm::DenormalMode FP32DenormalMode,
                                 llvm::AttrBuilder &FuncAttrs) {
  if (FPDenormalMode != llvm::DenormalMode::getDefault())
    FuncAttrs.addAttribute("denormal-fp-math", FPDenormalMode.str());

  if (FP32DenormalMode != FPDenormalMode && FP32DenormalMode.isValid())
    FuncAttrs.addAttribute("denormal-fp-math-f32", FP32DenormalMode.str());
}

/// Add default attributes to a function, which have merge semantics under
/// -mlink-builtin-bitcode and should not simply overwrite any existing
/// attributes in the linked library.
static void
addMergableDefaultFunctionAttributes(const CodeGenOptions &CodeGenOpts,
                                     llvm::AttrBuilder &FuncAttrs) {
  addDenormalModeAttrs(CodeGenOpts.FPDenormalMode, CodeGenOpts.FP32DenormalMode,
                       FuncAttrs);
}

static void getTrivialDefaultFunctionAttributes(
    StringRef Name, bool HasOptnone, const CodeGenOptions &CodeGenOpts,
    const LangOptions &LangOpts, bool AttrOnCallSite,
    llvm::AttrBuilder &FuncAttrs) {
  // OptimizeNoneAttr takes precedence over -Os or -Oz. No warning needed.
  if (!HasOptnone) {
    if (CodeGenOpts.OptimizeSize)
      FuncAttrs.addAttribute(llvm::Attribute::OptimizeForSize);
    if (CodeGenOpts.OptimizeSize == 2)
      FuncAttrs.addAttribute(llvm::Attribute::MinSize);
  }

  if (CodeGenOpts.DisableRedZone)
    FuncAttrs.addAttribute(llvm::Attribute::NoRedZone);
  if (CodeGenOpts.IndirectTlsSegRefs)
    FuncAttrs.addAttribute("indirect-tls-seg-refs");
  if (CodeGenOpts.NoImplicitFloat)
    FuncAttrs.addAttribute(llvm::Attribute::NoImplicitFloat);

  if (AttrOnCallSite) {
    // Attributes that should go on the call site only.
    // FIXME: Look for 'BuiltinAttr' on the function rather than re-checking
    // the -fno-builtin-foo list.
    if (!CodeGenOpts.SimplifyLibCalls || LangOpts.isNoBuiltinFunc(Name))
      FuncAttrs.addAttribute(llvm::Attribute::NoBuiltin);
    if (!CodeGenOpts.TrapFuncName.empty())
      FuncAttrs.addAttribute("trap-func-name", CodeGenOpts.TrapFuncName);
  } else {
    switch (CodeGenOpts.getFramePointer()) {
    case CodeGenOptions::FramePointerKind::None:
      // This is the default behavior.
      break;
    case CodeGenOptions::FramePointerKind::NonLeaf:
    case CodeGenOptions::FramePointerKind::All:
      FuncAttrs.addAttribute("frame-pointer",
                             CodeGenOptions::getFramePointerKindName(
                                 CodeGenOpts.getFramePointer()));
    }

    if (CodeGenOpts.LessPreciseFPMAD)
      FuncAttrs.addAttribute("less-precise-fpmad", "true");

    if (CodeGenOpts.NullPointerIsValid)
      FuncAttrs.addAttribute(llvm::Attribute::NullPointerIsValid);

    if (LangOpts.getDefaultExceptionMode() == LangOptions::FPE_Ignore)
      FuncAttrs.addAttribute("no-trapping-math", "true");

    // TODO: Are these all needed?
    // unsafe/inf/nan/nsz are handled by instruction-level FastMathFlags.
    if (LangOpts.NoHonorInfs)
      FuncAttrs.addAttribute("no-infs-fp-math", "true");
    if (LangOpts.NoHonorNaNs)
      FuncAttrs.addAttribute("no-nans-fp-math", "true");
    if (LangOpts.ApproxFunc)
      FuncAttrs.addAttribute("approx-func-fp-math", "true");
    if (LangOpts.AllowFPReassoc && LangOpts.AllowRecip &&
        LangOpts.NoSignedZero && LangOpts.ApproxFunc &&
        (LangOpts.getDefaultFPContractMode() ==
             LangOptions::FPModeKind::FPM_Fast ||
         LangOpts.getDefaultFPContractMode() ==
             LangOptions::FPModeKind::FPM_FastHonorPragmas))
      FuncAttrs.addAttribute("unsafe-fp-math", "true");
    if (CodeGenOpts.SoftFloat)
      FuncAttrs.addAttribute("use-soft-float", "true");
    FuncAttrs.addAttribute("stack-protector-buffer-size",
                           llvm::utostr(CodeGenOpts.SSPBufferSize));
    if (LangOpts.NoSignedZero)
      FuncAttrs.addAttribute("no-signed-zeros-fp-math", "true");

    // TODO: Reciprocal estimate codegen options should apply to instructions?
    const std::vector<std::string> &Recips = CodeGenOpts.Reciprocals;
    if (!Recips.empty())
      FuncAttrs.addAttribute("reciprocal-estimates",
                             llvm::join(Recips, ","));

    if (!CodeGenOpts.PreferVectorWidth.empty() &&
        CodeGenOpts.PreferVectorWidth != "none")
      FuncAttrs.addAttribute("prefer-vector-width",
                             CodeGenOpts.PreferVectorWidth);

    if (CodeGenOpts.StackRealignment)
      FuncAttrs.addAttribute("stackrealign");
    if (CodeGenOpts.Backchain)
      FuncAttrs.addAttribute("backchain");
    if (CodeGenOpts.EnableSegmentedStacks)
      FuncAttrs.addAttribute("split-stack");

    if (CodeGenOpts.SpeculativeLoadHardening)
      FuncAttrs.addAttribute(llvm::Attribute::SpeculativeLoadHardening);

    // Add zero-call-used-regs attribute.
    switch (CodeGenOpts.getZeroCallUsedRegs()) {
    case llvm::ZeroCallUsedRegs::ZeroCallUsedRegsKind::Skip:
      FuncAttrs.removeAttribute("zero-call-used-regs");
      break;
    case llvm::ZeroCallUsedRegs::ZeroCallUsedRegsKind::UsedGPRArg:
      FuncAttrs.addAttribute("zero-call-used-regs", "used-gpr-arg");
      break;
    case llvm::ZeroCallUsedRegs::ZeroCallUsedRegsKind::UsedGPR:
      FuncAttrs.addAttribute("zero-call-used-regs", "used-gpr");
      break;
    case llvm::ZeroCallUsedRegs::ZeroCallUsedRegsKind::UsedArg:
      FuncAttrs.addAttribute("zero-call-used-regs", "used-arg");
      break;
    case llvm::ZeroCallUsedRegs::ZeroCallUsedRegsKind::Used:
      FuncAttrs.addAttribute("zero-call-used-regs", "used");
      break;
    case llvm::ZeroCallUsedRegs::ZeroCallUsedRegsKind::AllGPRArg:
      FuncAttrs.addAttribute("zero-call-used-regs", "all-gpr-arg");
      break;
    case llvm::ZeroCallUsedRegs::ZeroCallUsedRegsKind::AllGPR:
      FuncAttrs.addAttribute("zero-call-used-regs", "all-gpr");
      break;
    case llvm::ZeroCallUsedRegs::ZeroCallUsedRegsKind::AllArg:
      FuncAttrs.addAttribute("zero-call-used-regs", "all-arg");
      break;
    case llvm::ZeroCallUsedRegs::ZeroCallUsedRegsKind::All:
      FuncAttrs.addAttribute("zero-call-used-regs", "all");
      break;
    }
  }

  if (LangOpts.assumeFunctionsAreConvergent()) {
    // Conservatively, mark all functions and calls in CUDA and OpenCL as
    // convergent (meaning, they may call an intrinsically convergent op, such
    // as __syncthreads() / barrier(), and so can't have certain optimizations
    // applied around them).  LLVM will remove this attribute where it safely
    // can.
    FuncAttrs.addAttribute(llvm::Attribute::Convergent);
  }

  // TODO: NoUnwind attribute should be added for other GPU modes HIP,
  // OpenMP offload. AFAIK, neither of them support exceptions in device code.
  if ((LangOpts.CUDA && LangOpts.CUDAIsDevice) || LangOpts.OpenCL ||
      LangOpts.SYCLIsDevice) {
    FuncAttrs.addAttribute(llvm::Attribute::NoUnwind);
  }

  for (StringRef Attr : CodeGenOpts.DefaultFunctionAttrs) {
    StringRef Var, Value;
    std::tie(Var, Value) = Attr.split('=');
    FuncAttrs.addAttribute(Var, Value);
  }
}

/// Merges `target-features` from \TargetOpts and \F, and sets the result in
/// \FuncAttr
/// * features from \F are always kept
/// * a feature from \TargetOpts is kept if itself and its opposite are absent
/// from \F
static void
overrideFunctionFeaturesWithTargetFeatures(llvm::AttrBuilder &FuncAttr,
                                           const llvm::Function &F,
                                           const TargetOptions &TargetOpts) {
  auto FFeatures = F.getFnAttribute("target-features");

  llvm::StringSet<> MergedNames;
  SmallVector<StringRef> MergedFeatures;
  MergedFeatures.reserve(TargetOpts.Features.size());

  auto AddUnmergedFeatures = [&](auto &&FeatureRange) {
    for (StringRef Feature : FeatureRange) {
      if (Feature.empty())
        continue;
      assert(Feature[0] == '+' || Feature[0] == '-');
      StringRef Name = Feature.drop_front(1);
      bool Merged = !MergedNames.insert(Name).second;
      if (!Merged)
        MergedFeatures.push_back(Feature);
    }
  };

  if (FFeatures.isValid())
    AddUnmergedFeatures(llvm::split(FFeatures.getValueAsString(), ','));
  AddUnmergedFeatures(TargetOpts.Features);

  if (!MergedFeatures.empty()) {
    llvm::sort(MergedFeatures);
    FuncAttr.addAttribute("target-features", llvm::join(MergedFeatures, ","));
  }
}

void CodeGen::mergeDefaultFunctionDefinitionAttributes(
    llvm::Function &F, const CodeGenOptions &CodeGenOpts,
    const LangOptions &LangOpts, const TargetOptions &TargetOpts,
    bool WillInternalize) {

  llvm::AttrBuilder FuncAttrs(F.getContext());
  // Here we only extract the options that are relevant compared to the version
  // from GetCPUAndFeaturesAttributes.
  if (!TargetOpts.CPU.empty())
    FuncAttrs.addAttribute("target-cpu", TargetOpts.CPU);
  if (!TargetOpts.TuneCPU.empty())
    FuncAttrs.addAttribute("tune-cpu", TargetOpts.TuneCPU);

  ::getTrivialDefaultFunctionAttributes(F.getName(), F.hasOptNone(),
                                        CodeGenOpts, LangOpts,
                                        /*AttrOnCallSite=*/false, FuncAttrs);

  if (!WillInternalize && F.isInterposable()) {
    // Do not promote "dynamic" denormal-fp-math to this translation unit's
    // setting for weak functions that won't be internalized. The user has no
    // real control for how builtin bitcode is linked, so we shouldn't assume
    // later copies will use a consistent mode.
    F.addFnAttrs(FuncAttrs);
    return;
  }

  llvm::AttributeMask AttrsToRemove;

  llvm::DenormalMode DenormModeToMerge = F.getDenormalModeRaw();
  llvm::DenormalMode DenormModeToMergeF32 = F.getDenormalModeF32Raw();
  llvm::DenormalMode Merged =
      CodeGenOpts.FPDenormalMode.mergeCalleeMode(DenormModeToMerge);
  llvm::DenormalMode MergedF32 = CodeGenOpts.FP32DenormalMode;

  if (DenormModeToMergeF32.isValid()) {
    MergedF32 =
        CodeGenOpts.FP32DenormalMode.mergeCalleeMode(DenormModeToMergeF32);
  }

  if (Merged == llvm::DenormalMode::getDefault()) {
    AttrsToRemove.addAttribute("denormal-fp-math");
  } else if (Merged != DenormModeToMerge) {
    // Overwrite existing attribute
    FuncAttrs.addAttribute("denormal-fp-math",
                           CodeGenOpts.FPDenormalMode.str());
  }

  if (MergedF32 == llvm::DenormalMode::getDefault()) {
    AttrsToRemove.addAttribute("denormal-fp-math-f32");
  } else if (MergedF32 != DenormModeToMergeF32) {
    // Overwrite existing attribute
    FuncAttrs.addAttribute("denormal-fp-math-f32",
                           CodeGenOpts.FP32DenormalMode.str());
  }

  F.removeFnAttrs(AttrsToRemove);
  addDenormalModeAttrs(Merged, MergedF32, FuncAttrs);

  overrideFunctionFeaturesWithTargetFeatures(FuncAttrs, F, TargetOpts);

  F.addFnAttrs(FuncAttrs);
}

void CodeGenModule::getTrivialDefaultFunctionAttributes(
    StringRef Name, bool HasOptnone, bool AttrOnCallSite,
    llvm::AttrBuilder &FuncAttrs) {
  ::getTrivialDefaultFunctionAttributes(Name, HasOptnone, getCodeGenOpts(),
                                        getLangOpts(), AttrOnCallSite,
                                        FuncAttrs);
}

void CodeGenModule::getDefaultFunctionAttributes(StringRef Name,
                                                 bool HasOptnone,
                                                 bool AttrOnCallSite,
                                                 llvm::AttrBuilder &FuncAttrs) {
  getTrivialDefaultFunctionAttributes(Name, HasOptnone, AttrOnCallSite,
                                      FuncAttrs);
  // If we're just getting the default, get the default values for mergeable
  // attributes.
  if (!AttrOnCallSite)
    addMergableDefaultFunctionAttributes(CodeGenOpts, FuncAttrs);
}

void CodeGenModule::addDefaultFunctionDefinitionAttributes(
    llvm::AttrBuilder &attrs) {
  getDefaultFunctionAttributes(/*function name*/ "", /*optnone*/ false,
                               /*for call*/ false, attrs);
  GetCPUAndFeaturesAttributes(GlobalDecl(), attrs);
}

static void addNoBuiltinAttributes(llvm::AttrBuilder &FuncAttrs,
                                   const LangOptions &LangOpts,
                                   const NoBuiltinAttr *NBA = nullptr) {
  auto AddNoBuiltinAttr = [&FuncAttrs](StringRef BuiltinName) {
    SmallString<32> AttributeName;
    AttributeName += "no-builtin-";
    AttributeName += BuiltinName;
    FuncAttrs.addAttribute(AttributeName);
  };

  // First, handle the language options passed through -fno-builtin.
  if (LangOpts.NoBuiltin) {
    // -fno-builtin disables them all.
    FuncAttrs.addAttribute("no-builtins");
    return;
  }

  // Then, add attributes for builtins specified through -fno-builtin-<name>.
  llvm::for_each(LangOpts.NoBuiltinFuncs, AddNoBuiltinAttr);

  // Now, let's check the __attribute__((no_builtin("...")) attribute added to
  // the source.
  if (!NBA)
    return;

  // If there is a wildcard in the builtin names specified through the
  // attribute, disable them all.
  if (llvm::is_contained(NBA->builtinNames(), "*")) {
    FuncAttrs.addAttribute("no-builtins");
    return;
  }

  // And last, add the rest of the builtin names.
  llvm::for_each(NBA->builtinNames(), AddNoBuiltinAttr);
}

static bool DetermineNoUndef(QualType QTy, CodeGenTypes &Types,
                             const llvm::DataLayout &DL, const ABIArgInfo &AI,
                             bool CheckCoerce = true) {
  llvm::Type *Ty = Types.ConvertTypeForMem(QTy);
  if (AI.getKind() == ABIArgInfo::Indirect ||
      AI.getKind() == ABIArgInfo::IndirectAliased)
    return true;
  if (AI.getKind() == ABIArgInfo::Extend)
    return true;
  if (!DL.typeSizeEqualsStoreSize(Ty))
    // TODO: This will result in a modest amount of values not marked noundef
    // when they could be. We care about values that *invisibly* contain undef
    // bits from the perspective of LLVM IR.
    return false;
  if (CheckCoerce && AI.canHaveCoerceToType()) {
    llvm::Type *CoerceTy = AI.getCoerceToType();
    if (llvm::TypeSize::isKnownGT(DL.getTypeSizeInBits(CoerceTy),
                                  DL.getTypeSizeInBits(Ty)))
      // If we're coercing to a type with a greater size than the canonical one,
      // we're introducing new undef bits.
      // Coercing to a type of smaller or equal size is ok, as we know that
      // there's no internal padding (typeSizeEqualsStoreSize).
      return false;
  }
  if (QTy->isBitIntType())
    return true;
  if (QTy->isReferenceType())
    return true;
  if (QTy->isNullPtrType())
    return false;
  if (QTy->isMemberPointerType())
    // TODO: Some member pointers are `noundef`, but it depends on the ABI. For
    // now, never mark them.
    return false;
  if (QTy->isScalarType()) {
    if (const ComplexType *Complex = dyn_cast<ComplexType>(QTy))
      return DetermineNoUndef(Complex->getElementType(), Types, DL, AI, false);
    return true;
  }
  if (const VectorType *Vector = dyn_cast<VectorType>(QTy))
    return DetermineNoUndef(Vector->getElementType(), Types, DL, AI, false);
  if (const MatrixType *Matrix = dyn_cast<MatrixType>(QTy))
    return DetermineNoUndef(Matrix->getElementType(), Types, DL, AI, false);
  if (const ArrayType *Array = dyn_cast<ArrayType>(QTy))
    return DetermineNoUndef(Array->getElementType(), Types, DL, AI, false);

  // TODO: Some structs may be `noundef`, in specific situations.
  return false;
}

/// Check if the argument of a function has maybe_undef attribute.
static bool IsArgumentMaybeUndef(const Decl *TargetDecl,
                                 unsigned NumRequiredArgs, unsigned ArgNo) {
  const auto *FD = dyn_cast_or_null<FunctionDecl>(TargetDecl);
  if (!FD)
    return false;

  // Assume variadic arguments do not have maybe_undef attribute.
  if (ArgNo >= NumRequiredArgs)
    return false;

  // Check if argument has maybe_undef attribute.
  if (ArgNo < FD->getNumParams()) {
    const ParmVarDecl *Param = FD->getParamDecl(ArgNo);
    if (Param && Param->hasAttr<MaybeUndefAttr>())
      return true;
  }

  return false;
}

/// Test if it's legal to apply nofpclass for the given parameter type and it's
/// lowered IR type.
static bool canApplyNoFPClass(const ABIArgInfo &AI, QualType ParamType,
                              bool IsReturn) {
  // Should only apply to FP types in the source, not ABI promoted.
  if (!ParamType->hasFloatingRepresentation())
    return false;

  // The promoted-to IR type also needs to support nofpclass.
  llvm::Type *IRTy = AI.getCoerceToType();
  if (llvm::AttributeFuncs::isNoFPClassCompatibleType(IRTy))
    return true;

  if (llvm::StructType *ST = dyn_cast<llvm::StructType>(IRTy)) {
    return !IsReturn && AI.getCanBeFlattened() &&
           llvm::all_of(ST->elements(), [](llvm::Type *Ty) {
             return llvm::AttributeFuncs::isNoFPClassCompatibleType(Ty);
           });
  }

  return false;
}

/// Return the nofpclass mask that can be applied to floating-point parameters.
static llvm::FPClassTest getNoFPClassTestMask(const LangOptions &LangOpts) {
  llvm::FPClassTest Mask = llvm::fcNone;
  if (LangOpts.NoHonorInfs)
    Mask |= llvm::fcInf;
  if (LangOpts.NoHonorNaNs)
    Mask |= llvm::fcNan;
  return Mask;
}

void CodeGenModule::AdjustMemoryAttribute(StringRef Name,
                                          CGCalleeInfo CalleeInfo,
                                          llvm::AttributeList &Attrs) {
  if (Attrs.getMemoryEffects().getModRef() == llvm::ModRefInfo::NoModRef) {
    Attrs = Attrs.removeFnAttribute(getLLVMContext(), llvm::Attribute::Memory);
    llvm::Attribute MemoryAttr = llvm::Attribute::getWithMemoryEffects(
        getLLVMContext(), llvm::MemoryEffects::writeOnly());
    Attrs = Attrs.addFnAttribute(getLLVMContext(), MemoryAttr);
  }
}

/// Construct the IR attribute list of a function or call.
///
/// When adding an attribute, please consider where it should be handled:
///
///   - getDefaultFunctionAttributes is for attributes that are essentially
///     part of the global target configuration (but perhaps can be
///     overridden on a per-function basis).  Adding attributes there
///     will cause them to also be set in frontends that build on Clang's
///     target-configuration logic, as well as for code defined in library
///     modules such as CUDA's libdevice.
///
///   - ConstructAttributeList builds on top of getDefaultFunctionAttributes
///     and adds declaration-specific, convention-specific, and
///     frontend-specific logic.  The last is of particular importance:
///     attributes that restrict how the frontend generates code must be
///     added here rather than getDefaultFunctionAttributes.
///
void CodeGenModule::ConstructAttributeList(StringRef Name,
                                           const CGFunctionInfo &FI,
                                           CGCalleeInfo CalleeInfo,
                                           llvm::AttributeList &AttrList,
                                           unsigned &CallingConv,
                                           bool AttrOnCallSite, bool IsThunk) {
  llvm::AttrBuilder FuncAttrs(getLLVMContext());
  llvm::AttrBuilder RetAttrs(getLLVMContext());

  // Collect function IR attributes from the CC lowering.
  // We'll collect the paramete and result attributes later.
  CallingConv = FI.getEffectiveCallingConvention();
  if (FI.isNoReturn())
    FuncAttrs.addAttribute(llvm::Attribute::NoReturn);
  if (FI.isCmseNSCall())
    FuncAttrs.addAttribute("cmse_nonsecure_call");

  // Collect function IR attributes from the callee prototype if we have one.
  AddAttributesFromFunctionProtoType(getContext(), FuncAttrs,
                                     CalleeInfo.getCalleeFunctionProtoType());

  const Decl *TargetDecl = CalleeInfo.getCalleeDecl().getDecl();

  // Attach assumption attributes to the declaration. If this is a call
  // site, attach assumptions from the caller to the call as well.
  AddAttributesFromOMPAssumes(FuncAttrs, TargetDecl);

  bool HasOptnone = false;
  // The NoBuiltinAttr attached to the target FunctionDecl.
  const NoBuiltinAttr *NBA = nullptr;

  // Some ABIs may result in additional accesses to arguments that may
  // otherwise not be present.
  auto AddPotentialArgAccess = [&]() {
    llvm::Attribute A = FuncAttrs.getAttribute(llvm::Attribute::Memory);
    if (A.isValid())
      FuncAttrs.addMemoryAttr(A.getMemoryEffects() |
                              llvm::MemoryEffects::argMemOnly());
  };

  // Collect function IR attributes based on declaration-specific
  // information.
  // FIXME: handle sseregparm someday...
  if (TargetDecl) {
    if (TargetDecl->hasAttr<ReturnsTwiceAttr>())
      FuncAttrs.addAttribute(llvm::Attribute::ReturnsTwice);
    if (TargetDecl->hasAttr<NoThrowAttr>())
      FuncAttrs.addAttribute(llvm::Attribute::NoUnwind);
    if (TargetDecl->hasAttr<NoReturnAttr>())
      FuncAttrs.addAttribute(llvm::Attribute::NoReturn);
    if (TargetDecl->hasAttr<ColdAttr>())
      FuncAttrs.addAttribute(llvm::Attribute::Cold);
    if (TargetDecl->hasAttr<HotAttr>())
      FuncAttrs.addAttribute(llvm::Attribute::Hot);
    if (TargetDecl->hasAttr<NoDuplicateAttr>())
      FuncAttrs.addAttribute(llvm::Attribute::NoDuplicate);
    if (TargetDecl->hasAttr<ConvergentAttr>())
      FuncAttrs.addAttribute(llvm::Attribute::Convergent);

    if (const FunctionDecl *Fn = dyn_cast<FunctionDecl>(TargetDecl)) {
      AddAttributesFromFunctionProtoType(
          getContext(), FuncAttrs, Fn->getType()->getAs<FunctionProtoType>());
      if (AttrOnCallSite && Fn->isReplaceableGlobalAllocationFunction()) {
        // A sane operator new returns a non-aliasing pointer.
        auto Kind = Fn->getDeclName().getCXXOverloadedOperator();
        if (getCodeGenOpts().AssumeSaneOperatorNew &&
            (Kind == OO_New || Kind == OO_Array_New))
          RetAttrs.addAttribute(llvm::Attribute::NoAlias);
      }
      const CXXMethodDecl *MD = dyn_cast<CXXMethodDecl>(Fn);
      const bool IsVirtualCall = MD && MD->isVirtual();
      // Don't use [[noreturn]], _Noreturn or [[no_builtin]] for a call to a
      // virtual function. These attributes are not inherited by overloads.
      if (!(AttrOnCallSite && IsVirtualCall)) {
        if (Fn->isNoReturn())
          FuncAttrs.addAttribute(llvm::Attribute::NoReturn);
        NBA = Fn->getAttr<NoBuiltinAttr>();
      }
    }

    if (isa<FunctionDecl>(TargetDecl) || isa<VarDecl>(TargetDecl)) {
      // Only place nomerge attribute on call sites, never functions. This
      // allows it to work on indirect virtual function calls.
      if (AttrOnCallSite && TargetDecl->hasAttr<NoMergeAttr>())
        FuncAttrs.addAttribute(llvm::Attribute::NoMerge);
    }

    // 'const', 'pure' and 'noalias' attributed functions are also nounwind.
    if (TargetDecl->hasAttr<ConstAttr>()) {
      FuncAttrs.addMemoryAttr(llvm::MemoryEffects::none());
      FuncAttrs.addAttribute(llvm::Attribute::NoUnwind);
      // gcc specifies that 'const' functions have greater restrictions than
      // 'pure' functions, so they also cannot have infinite loops.
      FuncAttrs.addAttribute(llvm::Attribute::WillReturn);
    } else if (TargetDecl->hasAttr<PureAttr>()) {
      FuncAttrs.addMemoryAttr(llvm::MemoryEffects::readOnly());
      FuncAttrs.addAttribute(llvm::Attribute::NoUnwind);
      // gcc specifies that 'pure' functions cannot have infinite loops.
      FuncAttrs.addAttribute(llvm::Attribute::WillReturn);
    } else if (TargetDecl->hasAttr<NoAliasAttr>()) {
      FuncAttrs.addMemoryAttr(llvm::MemoryEffects::inaccessibleOrArgMemOnly());
      FuncAttrs.addAttribute(llvm::Attribute::NoUnwind);
    }
    if (TargetDecl->hasAttr<RestrictAttr>())
      RetAttrs.addAttribute(llvm::Attribute::NoAlias);
    if (TargetDecl->hasAttr<ReturnsNonNullAttr>() &&
        !CodeGenOpts.NullPointerIsValid)
      RetAttrs.addAttribute(llvm::Attribute::NonNull);
    if (TargetDecl->hasAttr<AnyX86NoCallerSavedRegistersAttr>())
      FuncAttrs.addAttribute("no_caller_saved_registers");
    if (TargetDecl->hasAttr<AnyX86NoCfCheckAttr>())
      FuncAttrs.addAttribute(llvm::Attribute::NoCfCheck);
    if (TargetDecl->hasAttr<LeafAttr>())
      FuncAttrs.addAttribute(llvm::Attribute::NoCallback);

    HasOptnone = TargetDecl->hasAttr<OptimizeNoneAttr>();
    if (auto *AllocSize = TargetDecl->getAttr<AllocSizeAttr>()) {
      std::optional<unsigned> NumElemsParam;
      if (AllocSize->getNumElemsParam().isValid())
        NumElemsParam = AllocSize->getNumElemsParam().getLLVMIndex();
      FuncAttrs.addAllocSizeAttr(AllocSize->getElemSizeParam().getLLVMIndex(),
                                 NumElemsParam);
    }

    if (TargetDecl->hasAttr<OpenCLKernelAttr>()) {
      if (getLangOpts().OpenCLVersion <= 120) {
        // OpenCL v1.2 Work groups are always uniform
        FuncAttrs.addAttribute("uniform-work-group-size", "true");
      } else {
        // OpenCL v2.0 Work groups may be whether uniform or not.
        // '-cl-uniform-work-group-size' compile option gets a hint
        // to the compiler that the global work-size be a multiple of
        // the work-group size specified to clEnqueueNDRangeKernel
        // (i.e. work groups are uniform).
        FuncAttrs.addAttribute(
            "uniform-work-group-size",
            llvm::toStringRef(getLangOpts().OffloadUniformBlock));
      }
    }

    if (TargetDecl->hasAttr<CUDAGlobalAttr>() &&
        getLangOpts().OffloadUniformBlock)
      FuncAttrs.addAttribute("uniform-work-group-size", "true");

    if (TargetDecl->hasAttr<ArmLocallyStreamingAttr>())
      FuncAttrs.addAttribute("aarch64_pstate_sm_body");
  }

  // Attach "no-builtins" attributes to:
  // * call sites: both `nobuiltin` and "no-builtins" or "no-builtin-<name>".
  // * definitions: "no-builtins" or "no-builtin-<name>" only.
  // The attributes can come from:
  // * LangOpts: -ffreestanding, -fno-builtin, -fno-builtin-<name>
  // * FunctionDecl attributes: __attribute__((no_builtin(...)))
  addNoBuiltinAttributes(FuncAttrs, getLangOpts(), NBA);

  // Collect function IR attributes based on global settiings.
  getDefaultFunctionAttributes(Name, HasOptnone, AttrOnCallSite, FuncAttrs);

  // Override some default IR attributes based on declaration-specific
  // information.
  if (TargetDecl) {
    if (TargetDecl->hasAttr<NoSpeculativeLoadHardeningAttr>())
      FuncAttrs.removeAttribute(llvm::Attribute::SpeculativeLoadHardening);
    if (TargetDecl->hasAttr<SpeculativeLoadHardeningAttr>())
      FuncAttrs.addAttribute(llvm::Attribute::SpeculativeLoadHardening);
    if (TargetDecl->hasAttr<NoSplitStackAttr>())
      FuncAttrs.removeAttribute("split-stack");
    if (TargetDecl->hasAttr<ZeroCallUsedRegsAttr>()) {
      // A function "__attribute__((...))" overrides the command-line flag.
      auto Kind =
          TargetDecl->getAttr<ZeroCallUsedRegsAttr>()->getZeroCallUsedRegs();
      FuncAttrs.removeAttribute("zero-call-used-regs");
      FuncAttrs.addAttribute(
          "zero-call-used-regs",
          ZeroCallUsedRegsAttr::ConvertZeroCallUsedRegsKindToStr(Kind));
    }

    // Add NonLazyBind attribute to function declarations when -fno-plt
    // is used.
    // FIXME: what if we just haven't processed the function definition
    // yet, or if it's an external definition like C99 inline?
    if (CodeGenOpts.NoPLT) {
      if (auto *Fn = dyn_cast<FunctionDecl>(TargetDecl)) {
        if (!Fn->isDefined() && !AttrOnCallSite) {
          FuncAttrs.addAttribute(llvm::Attribute::NonLazyBind);
        }
      }
    }
  }

  // Add "sample-profile-suffix-elision-policy" attribute for internal linkage
  // functions with -funique-internal-linkage-names.
  if (TargetDecl && CodeGenOpts.UniqueInternalLinkageNames) {
    if (const auto *FD = dyn_cast_or_null<FunctionDecl>(TargetDecl)) {
      if (!FD->isExternallyVisible())
        FuncAttrs.addAttribute("sample-profile-suffix-elision-policy",
                               "selected");
    }
  }

  // Collect non-call-site function IR attributes from declaration-specific
  // information.
  if (!AttrOnCallSite) {
    if (TargetDecl && TargetDecl->hasAttr<CmseNSEntryAttr>())
      FuncAttrs.addAttribute("cmse_nonsecure_entry");

    // Whether tail calls are enabled.
    auto shouldDisableTailCalls = [&] {
      // Should this be honored in getDefaultFunctionAttributes?
      if (CodeGenOpts.DisableTailCalls)
        return true;

      if (!TargetDecl)
        return false;

      if (TargetDecl->hasAttr<DisableTailCallsAttr>() ||
          TargetDecl->hasAttr<AnyX86InterruptAttr>())
        return true;

      if (CodeGenOpts.NoEscapingBlockTailCalls) {
        if (const auto *BD = dyn_cast<BlockDecl>(TargetDecl))
          if (!BD->doesNotEscape())
            return true;
      }

      return false;
    };
    if (shouldDisableTailCalls())
      FuncAttrs.addAttribute("disable-tail-calls", "true");

    // CPU/feature overrides.  addDefaultFunctionDefinitionAttributes
    // handles these separately to set them based on the global defaults.
    GetCPUAndFeaturesAttributes(CalleeInfo.getCalleeDecl(), FuncAttrs);
  }

  // Collect attributes from arguments and return values.
  ClangToLLVMArgMapping IRFunctionArgs(getContext(), FI);

  QualType RetTy = FI.getReturnType();
  const ABIArgInfo &RetAI = FI.getReturnInfo();
  const llvm::DataLayout &DL = getDataLayout();

  // Determine if the return type could be partially undef
  if (CodeGenOpts.EnableNoundefAttrs &&
      HasStrictReturn(*this, RetTy, TargetDecl)) {
    if (!RetTy->isVoidType() && RetAI.getKind() != ABIArgInfo::Indirect &&
        DetermineNoUndef(RetTy, getTypes(), DL, RetAI))
      RetAttrs.addAttribute(llvm::Attribute::NoUndef);
  }

  switch (RetAI.getKind()) {
  case ABIArgInfo::Extend:
    if (RetAI.isSignExt())
      RetAttrs.addAttribute(llvm::Attribute::SExt);
    else
      RetAttrs.addAttribute(llvm::Attribute::ZExt);
    [[fallthrough]];
  case ABIArgInfo::Direct:
    if (RetAI.getInReg())
      RetAttrs.addAttribute(llvm::Attribute::InReg);

    if (canApplyNoFPClass(RetAI, RetTy, true))
      RetAttrs.addNoFPClassAttr(getNoFPClassTestMask(getLangOpts()));

    break;
  case ABIArgInfo::Ignore:
    break;

  case ABIArgInfo::InAlloca:
  case ABIArgInfo::Indirect: {
    // inalloca and sret disable readnone and readonly
    AddPotentialArgAccess();
    break;
  }

  case ABIArgInfo::CoerceAndExpand:
    break;

  case ABIArgInfo::Expand:
  case ABIArgInfo::IndirectAliased:
    llvm_unreachable("Invalid ABI kind for return argument");
  }

  if (!IsThunk) {
    // FIXME: fix this properly, https://reviews.llvm.org/D100388
    if (const auto *RefTy = RetTy->getAs<ReferenceType>()) {
      QualType PTy = RefTy->getPointeeType();
      if (!PTy->isIncompleteType() && PTy->isConstantSizeType())
        RetAttrs.addDereferenceableAttr(
            getMinimumObjectSize(PTy).getQuantity());
      if (getTypes().getTargetAddressSpace(PTy) == 0 &&
          !CodeGenOpts.NullPointerIsValid)
        RetAttrs.addAttribute(llvm::Attribute::NonNull);
      if (PTy->isObjectType()) {
        llvm::Align Alignment =
            getNaturalPointeeTypeAlignment(RetTy).getAsAlign();
        RetAttrs.addAlignmentAttr(Alignment);
      }
    }
  }

  bool hasUsedSRet = false;
  SmallVector<llvm::AttributeSet, 4> ArgAttrs(IRFunctionArgs.totalIRArgs());

  // Attach attributes to sret.
  if (IRFunctionArgs.hasSRetArg()) {
    llvm::AttrBuilder SRETAttrs(getLLVMContext());
    SRETAttrs.addStructRetAttr(getTypes().ConvertTypeForMem(RetTy));
    SRETAttrs.addAttribute(llvm::Attribute::Writable);
    SRETAttrs.addAttribute(llvm::Attribute::DeadOnUnwind);
    hasUsedSRet = true;
    if (RetAI.getInReg())
      SRETAttrs.addAttribute(llvm::Attribute::InReg);
    SRETAttrs.addAlignmentAttr(RetAI.getIndirectAlign().getQuantity());
    ArgAttrs[IRFunctionArgs.getSRetArgNo()] =
        llvm::AttributeSet::get(getLLVMContext(), SRETAttrs);
  }

  // Attach attributes to inalloca argument.
  if (IRFunctionArgs.hasInallocaArg()) {
    llvm::AttrBuilder Attrs(getLLVMContext());
    Attrs.addInAllocaAttr(FI.getArgStruct());
    ArgAttrs[IRFunctionArgs.getInallocaArgNo()] =
        llvm::AttributeSet::get(getLLVMContext(), Attrs);
  }

  // Apply `nonnull`, `dereferencable(N)` and `align N` to the `this` argument,
  // unless this is a thunk function.
  // FIXME: fix this properly, https://reviews.llvm.org/D100388
  if (FI.isInstanceMethod() && !IRFunctionArgs.hasInallocaArg() &&
      !FI.arg_begin()->type->isVoidPointerType() && !IsThunk) {
    auto IRArgs = IRFunctionArgs.getIRArgs(0);

    assert(IRArgs.second == 1 && "Expected only a single `this` pointer.");

    llvm::AttrBuilder Attrs(getLLVMContext());

    QualType ThisTy =
        FI.arg_begin()->type.getTypePtr()->getPointeeType();

    if (!CodeGenOpts.NullPointerIsValid &&
        getTypes().getTargetAddressSpace(FI.arg_begin()->type) == 0) {
      Attrs.addAttribute(llvm::Attribute::NonNull);
      Attrs.addDereferenceableAttr(getMinimumObjectSize(ThisTy).getQuantity());
    } else {
      // FIXME dereferenceable should be correct here, regardless of
      // NullPointerIsValid. However, dereferenceable currently does not always
      // respect NullPointerIsValid and may imply nonnull and break the program.
      // See https://reviews.llvm.org/D66618 for discussions.
      Attrs.addDereferenceableOrNullAttr(
          getMinimumObjectSize(
              FI.arg_begin()->type.castAs<PointerType>()->getPointeeType())
              .getQuantity());
    }

    llvm::Align Alignment =
        getNaturalTypeAlignment(ThisTy, /*BaseInfo=*/nullptr,
                                /*TBAAInfo=*/nullptr, /*forPointeeType=*/true)
            .getAsAlign();
    Attrs.addAlignmentAttr(Alignment);

    ArgAttrs[IRArgs.first] = llvm::AttributeSet::get(getLLVMContext(), Attrs);
  }

  unsigned ArgNo = 0;
  for (CGFunctionInfo::const_arg_iterator I = FI.arg_begin(),
                                          E = FI.arg_end();
       I != E; ++I, ++ArgNo) {
    QualType ParamType = I->type;
    const ABIArgInfo &AI = I->info;
    llvm::AttrBuilder Attrs(getLLVMContext());

    // Add attribute for padding argument, if necessary.
    if (IRFunctionArgs.hasPaddingArg(ArgNo)) {
      if (AI.getPaddingInReg()) {
        ArgAttrs[IRFunctionArgs.getPaddingArgNo(ArgNo)] =
            llvm::AttributeSet::get(
                getLLVMContext(),
                llvm::AttrBuilder(getLLVMContext()).addAttribute(llvm::Attribute::InReg));
      }
    }

    // Decide whether the argument we're handling could be partially undef
    if (CodeGenOpts.EnableNoundefAttrs &&
        DetermineNoUndef(ParamType, getTypes(), DL, AI)) {
      Attrs.addAttribute(llvm::Attribute::NoUndef);
    }

    // 'restrict' -> 'noalias' is done in EmitFunctionProlog when we
    // have the corresponding parameter variable.  It doesn't make
    // sense to do it here because parameters are so messed up.
    switch (AI.getKind()) {
    case ABIArgInfo::Extend:
      if (AI.isSignExt())
        Attrs.addAttribute(llvm::Attribute::SExt);
      else
        Attrs.addAttribute(llvm::Attribute::ZExt);
      [[fallthrough]];
    case ABIArgInfo::Direct:
      if (ArgNo == 0 && FI.isChainCall())
        Attrs.addAttribute(llvm::Attribute::Nest);
      else if (AI.getInReg())
        Attrs.addAttribute(llvm::Attribute::InReg);
      Attrs.addStackAlignmentAttr(llvm::MaybeAlign(AI.getDirectAlign()));

      if (canApplyNoFPClass(AI, ParamType, false))
        Attrs.addNoFPClassAttr(getNoFPClassTestMask(getLangOpts()));
      break;
    case ABIArgInfo::Indirect: {
      if (AI.getInReg())
        Attrs.addAttribute(llvm::Attribute::InReg);

      if (AI.getIndirectByVal())
        Attrs.addByValAttr(getTypes().ConvertTypeForMem(ParamType));

      auto *Decl = ParamType->getAsRecordDecl();
      if (CodeGenOpts.PassByValueIsNoAlias && Decl &&
          Decl->getArgPassingRestrictions() ==
              RecordArgPassingKind::CanPassInRegs)
        // When calling the function, the pointer passed in will be the only
        // reference to the underlying object. Mark it accordingly.
        Attrs.addAttribute(llvm::Attribute::NoAlias);

      // TODO: We could add the byref attribute if not byval, but it would
      // require updating many testcases.

      CharUnits Align = AI.getIndirectAlign();

      // In a byval argument, it is important that the required
      // alignment of the type is honored, as LLVM might be creating a
      // *new* stack object, and needs to know what alignment to give
      // it. (Sometimes it can deduce a sensible alignment on its own,
      // but not if clang decides it must emit a packed struct, or the
      // user specifies increased alignment requirements.)
      //
      // This is different from indirect *not* byval, where the object
      // exists already, and the align attribute is purely
      // informative.
      assert(!Align.isZero());

      // For now, only add this when we have a byval argument.
      // TODO: be less lazy about updating test cases.
      if (AI.getIndirectByVal())
        Attrs.addAlignmentAttr(Align.getQuantity());

      // byval disables readnone and readonly.
      AddPotentialArgAccess();
      break;
    }
    case ABIArgInfo::IndirectAliased: {
      CharUnits Align = AI.getIndirectAlign();
      Attrs.addByRefAttr(getTypes().ConvertTypeForMem(ParamType));
      Attrs.addAlignmentAttr(Align.getQuantity());
      break;
    }
    case ABIArgInfo::Ignore:
    case ABIArgInfo::Expand:
    case ABIArgInfo::CoerceAndExpand:
      break;

    case ABIArgInfo::InAlloca:
      // inalloca disables readnone and readonly.
      AddPotentialArgAccess();
      continue;
    }

    if (const auto *RefTy = ParamType->getAs<ReferenceType>()) {
      QualType PTy = RefTy->getPointeeType();
      if (!PTy->isIncompleteType() && PTy->isConstantSizeType())
        Attrs.addDereferenceableAttr(
            getMinimumObjectSize(PTy).getQuantity());
      if (getTypes().getTargetAddressSpace(PTy) == 0 &&
          !CodeGenOpts.NullPointerIsValid)
        Attrs.addAttribute(llvm::Attribute::NonNull);
      if (PTy->isObjectType()) {
        llvm::Align Alignment =
            getNaturalPointeeTypeAlignment(ParamType).getAsAlign();
        Attrs.addAlignmentAttr(Alignment);
      }
    }

    // From OpenCL spec v3.0.10 section 6.3.5 Alignment of Types:
    // > For arguments to a __kernel function declared to be a pointer to a
    // > data type, the OpenCL compiler can assume that the pointee is always
    // > appropriately aligned as required by the data type.
    if (TargetDecl && TargetDecl->hasAttr<OpenCLKernelAttr>() &&
        ParamType->isPointerType()) {
      QualType PTy = ParamType->getPointeeType();
      if (!PTy->isIncompleteType() && PTy->isConstantSizeType()) {
        llvm::Align Alignment =
            getNaturalPointeeTypeAlignment(ParamType).getAsAlign();
        Attrs.addAlignmentAttr(Alignment);
      }
    }

    switch (FI.getExtParameterInfo(ArgNo).getABI()) {
    case ParameterABI::Ordinary:
      break;

    case ParameterABI::SwiftIndirectResult: {
      // Add 'sret' if we haven't already used it for something, but
      // only if the result is void.
      if (!hasUsedSRet && RetTy->isVoidType()) {
        Attrs.addStructRetAttr(getTypes().ConvertTypeForMem(ParamType));
        hasUsedSRet = true;
      }

      // Add 'noalias' in either case.
      Attrs.addAttribute(llvm::Attribute::NoAlias);

      // Add 'dereferenceable' and 'alignment'.
      auto PTy = ParamType->getPointeeType();
      if (!PTy->isIncompleteType() && PTy->isConstantSizeType()) {
        auto info = getContext().getTypeInfoInChars(PTy);
        Attrs.addDereferenceableAttr(info.Width.getQuantity());
        Attrs.addAlignmentAttr(info.Align.getAsAlign());
      }
      break;
    }

    case ParameterABI::SwiftErrorResult:
      Attrs.addAttribute(llvm::Attribute::SwiftError);
      break;

    case ParameterABI::SwiftContext:
      Attrs.addAttribute(llvm::Attribute::SwiftSelf);
      break;

    case ParameterABI::SwiftAsyncContext:
      Attrs.addAttribute(llvm::Attribute::SwiftAsync);
      break;
    }

    if (FI.getExtParameterInfo(ArgNo).isNoEscape())
      Attrs.addAttribute(llvm::Attribute::NoCapture);

    if (Attrs.hasAttributes()) {
      unsigned FirstIRArg, NumIRArgs;
      std::tie(FirstIRArg, NumIRArgs) = IRFunctionArgs.getIRArgs(ArgNo);
      for (unsigned i = 0; i < NumIRArgs; i++)
        ArgAttrs[FirstIRArg + i] = ArgAttrs[FirstIRArg + i].addAttributes(
            getLLVMContext(), llvm::AttributeSet::get(getLLVMContext(), Attrs));
    }
  }
  assert(ArgNo == FI.arg_size());

  AttrList = llvm::AttributeList::get(
      getLLVMContext(), llvm::AttributeSet::get(getLLVMContext(), FuncAttrs),
      llvm::AttributeSet::get(getLLVMContext(), RetAttrs), ArgAttrs);
}

/// An argument came in as a promoted argument; demote it back to its
/// declared type.
static llvm::Value *emitArgumentDemotion(CodeGenFunction &CGF,
                                         const VarDecl *var,
                                         llvm::Value *value) {
  llvm::Type *varType = CGF.ConvertType(var->getType());

  // This can happen with promotions that actually don't change the
  // underlying type, like the enum promotions.
  if (value->getType() == varType) return value;

  assert((varType->isIntegerTy() || varType->isFloatingPointTy())
         && "unexpected promotion type");

  if (isa<llvm::IntegerType>(varType))
    return CGF.Builder.CreateTrunc(value, varType, "arg.unpromote");

  return CGF.Builder.CreateFPCast(value, varType, "arg.unpromote");
}

/// Returns the attribute (either parameter attribute, or function
/// attribute), which declares argument ArgNo to be non-null.
static const NonNullAttr *getNonNullAttr(const Decl *FD, const ParmVarDecl *PVD,
                                         QualType ArgType, unsigned ArgNo) {
  // FIXME: __attribute__((nonnull)) can also be applied to:
  //   - references to pointers, where the pointee is known to be
  //     nonnull (apparently a Clang extension)
  //   - transparent unions containing pointers
  // In the former case, LLVM IR cannot represent the constraint. In
  // the latter case, we have no guarantee that the transparent union
  // is in fact passed as a pointer.
  if (!ArgType->isAnyPointerType() && !ArgType->isBlockPointerType())
    return nullptr;
  // First, check attribute on parameter itself.
  if (PVD) {
    if (auto ParmNNAttr = PVD->getAttr<NonNullAttr>())
      return ParmNNAttr;
  }
  // Check function attributes.
  if (!FD)
    return nullptr;
  for (const auto *NNAttr : FD->specific_attrs<NonNullAttr>()) {
    if (NNAttr->isNonNull(ArgNo))
      return NNAttr;
  }
  return nullptr;
}

namespace {
  struct CopyBackSwiftError final : EHScopeStack::Cleanup {
    Address Temp;
    Address Arg;
    CopyBackSwiftError(Address temp, Address arg) : Temp(temp), Arg(arg) {}
    void Emit(CodeGenFunction &CGF, Flags flags) override {
      llvm::Value *errorValue = CGF.Builder.CreateLoad(Temp);
      CGF.Builder.CreateStore(errorValue, Arg);
    }
  };
}

void CodeGenFunction::EmitFunctionProlog(const CGFunctionInfo &FI,
                                         llvm::Function *Fn,
                                         const FunctionArgList &Args) {
  if (CurCodeDecl && CurCodeDecl->hasAttr<NakedAttr>())
    // Naked functions don't have prologues.
    return;

  // If this is an implicit-return-zero function, go ahead and
  // initialize the return value.  TODO: it might be nice to have
  // a more general mechanism for this that didn't require synthesized
  // return statements.
  if (const FunctionDecl *FD = dyn_cast_or_null<FunctionDecl>(CurCodeDecl)) {
    if (FD->hasImplicitReturnZero()) {
      QualType RetTy = FD->getReturnType().getUnqualifiedType();
      llvm::Type* LLVMTy = CGM.getTypes().ConvertType(RetTy);
      llvm::Constant* Zero = llvm::Constant::getNullValue(LLVMTy);
      Builder.CreateStore(Zero, ReturnValue);
    }
  }

  // FIXME: We no longer need the types from FunctionArgList; lift up and
  // simplify.

  ClangToLLVMArgMapping IRFunctionArgs(CGM.getContext(), FI);
  assert(Fn->arg_size() == IRFunctionArgs.totalIRArgs());

  // If we're using inalloca, all the memory arguments are GEPs off of the last
  // parameter, which is a pointer to the complete memory area.
  Address ArgStruct = Address::invalid();
  if (IRFunctionArgs.hasInallocaArg())
    ArgStruct = Address(Fn->getArg(IRFunctionArgs.getInallocaArgNo()),
                        FI.getArgStruct(), FI.getArgStructAlignment());

  // Name the struct return parameter.
  if (IRFunctionArgs.hasSRetArg()) {
    auto AI = Fn->getArg(IRFunctionArgs.getSRetArgNo());
    AI->setName("agg.result");
    AI->addAttr(llvm::Attribute::NoAlias);
  }

  // Track if we received the parameter as a pointer (indirect, byval, or
  // inalloca).  If already have a pointer, EmitParmDecl doesn't need to copy it
  // into a local alloca for us.
  SmallVector<ParamValue, 16> ArgVals;
  ArgVals.reserve(Args.size());

  // Create a pointer value for every parameter declaration.  This usually
  // entails copying one or more LLVM IR arguments into an alloca.  Don't push
  // any cleanups or do anything that might unwind.  We do that separately, so
  // we can push the cleanups in the correct order for the ABI.
  assert(FI.arg_size() == Args.size() &&
         "Mismatch between function signature & arguments.");
  unsigned ArgNo = 0;
  CGFunctionInfo::const_arg_iterator info_it = FI.arg_begin();
  for (FunctionArgList::const_iterator i = Args.begin(), e = Args.end();
       i != e; ++i, ++info_it, ++ArgNo) {
    const VarDecl *Arg = *i;
    const ABIArgInfo &ArgI = info_it->info;

    bool isPromoted =
      isa<ParmVarDecl>(Arg) && cast<ParmVarDecl>(Arg)->isKNRPromoted();
    // We are converting from ABIArgInfo type to VarDecl type directly, unless
    // the parameter is promoted. In this case we convert to
    // CGFunctionInfo::ArgInfo type with subsequent argument demotion.
    QualType Ty = isPromoted ? info_it->type : Arg->getType();
    assert(hasScalarEvaluationKind(Ty) ==
           hasScalarEvaluationKind(Arg->getType()));

    unsigned FirstIRArg, NumIRArgs;
    std::tie(FirstIRArg, NumIRArgs) = IRFunctionArgs.getIRArgs(ArgNo);

    switch (ArgI.getKind()) {
    case ABIArgInfo::InAlloca: {
      assert(NumIRArgs == 0);
      auto FieldIndex = ArgI.getInAllocaFieldIndex();
      Address V =
          Builder.CreateStructGEP(ArgStruct, FieldIndex, Arg->getName());
      if (ArgI.getInAllocaIndirect())
        V = Address(Builder.CreateLoad(V), ConvertTypeForMem(Ty),
                    getContext().getTypeAlignInChars(Ty));
      ArgVals.push_back(ParamValue::forIndirect(V));
      break;
    }

    case ABIArgInfo::Indirect:
    case ABIArgInfo::IndirectAliased: {
      assert(NumIRArgs == 1);
      Address ParamAddr = makeNaturalAddressForPointer(
          Fn->getArg(FirstIRArg), Ty, ArgI.getIndirectAlign(), false, nullptr,
          nullptr, KnownNonNull);

      if (!hasScalarEvaluationKind(Ty)) {
        // Aggregates and complex variables are accessed by reference. All we
        // need to do is realign the value, if requested. Also, if the address
        // may be aliased, copy it to ensure that the parameter variable is
        // mutable and has a unique adress, as C requires.
        if (ArgI.getIndirectRealign() || ArgI.isIndirectAliased()) {
          RawAddress AlignedTemp = CreateMemTemp(Ty, "coerce");

          // Copy from the incoming argument pointer to the temporary with the
          // appropriate alignment.
          //
          // FIXME: We should have a common utility for generating an aggregate
          // copy.
          CharUnits Size = getContext().getTypeSizeInChars(Ty);
          Builder.CreateMemCpy(
              AlignedTemp.getPointer(), AlignedTemp.getAlignment().getAsAlign(),
              ParamAddr.emitRawPointer(*this),
              ParamAddr.getAlignment().getAsAlign(),
              llvm::ConstantInt::get(IntPtrTy, Size.getQuantity()));
          ParamAddr = AlignedTemp;
        }
        ArgVals.push_back(ParamValue::forIndirect(ParamAddr));
      } else {
        // Load scalar value from indirect argument.
        llvm::Value *V =
            EmitLoadOfScalar(ParamAddr, false, Ty, Arg->getBeginLoc());

        if (isPromoted)
          V = emitArgumentDemotion(*this, Arg, V);
        ArgVals.push_back(ParamValue::forDirect(V));
      }
      break;
    }

    case ABIArgInfo::Extend:
    case ABIArgInfo::Direct: {
      auto AI = Fn->getArg(FirstIRArg);
      llvm::Type *LTy = ConvertType(Arg->getType());

      // Prepare parameter attributes. So far, only attributes for pointer
      // parameters are prepared. See
      // http://llvm.org/docs/LangRef.html#paramattrs.
      if (ArgI.getDirectOffset() == 0 && LTy->isPointerTy() &&
          ArgI.getCoerceToType()->isPointerTy()) {
        assert(NumIRArgs == 1);

        if (const ParmVarDecl *PVD = dyn_cast<ParmVarDecl>(Arg)) {
          // Set `nonnull` attribute if any.
          if (getNonNullAttr(CurCodeDecl, PVD, PVD->getType(),
                             PVD->getFunctionScopeIndex()) &&
              !CGM.getCodeGenOpts().NullPointerIsValid)
            AI->addAttr(llvm::Attribute::NonNull);

          QualType OTy = PVD->getOriginalType();
          if (const auto *ArrTy =
              getContext().getAsConstantArrayType(OTy)) {
            // A C99 array parameter declaration with the static keyword also
            // indicates dereferenceability, and if the size is constant we can
            // use the dereferenceable attribute (which requires the size in
            // bytes).
            if (ArrTy->getSizeModifier() == ArraySizeModifier::Static) {
              QualType ETy = ArrTy->getElementType();
              llvm::Align Alignment =
                  CGM.getNaturalTypeAlignment(ETy).getAsAlign();
              AI->addAttrs(llvm::AttrBuilder(getLLVMContext()).addAlignmentAttr(Alignment));
              uint64_t ArrSize = ArrTy->getZExtSize();
              if (!ETy->isIncompleteType() && ETy->isConstantSizeType() &&
                  ArrSize) {
                llvm::AttrBuilder Attrs(getLLVMContext());
                Attrs.addDereferenceableAttr(
                    getContext().getTypeSizeInChars(ETy).getQuantity() *
                    ArrSize);
                AI->addAttrs(Attrs);
              } else if (getContext().getTargetInfo().getNullPointerValue(
                             ETy.getAddressSpace()) == 0 &&
                         !CGM.getCodeGenOpts().NullPointerIsValid) {
                AI->addAttr(llvm::Attribute::NonNull);
              }
            }
          } else if (const auto *ArrTy =
                     getContext().getAsVariableArrayType(OTy)) {
            // For C99 VLAs with the static keyword, we don't know the size so
            // we can't use the dereferenceable attribute, but in addrspace(0)
            // we know that it must be nonnull.
            if (ArrTy->getSizeModifier() == ArraySizeModifier::Static) {
              QualType ETy = ArrTy->getElementType();
              llvm::Align Alignment =
                  CGM.getNaturalTypeAlignment(ETy).getAsAlign();
              AI->addAttrs(llvm::AttrBuilder(getLLVMContext()).addAlignmentAttr(Alignment));
              if (!getTypes().getTargetAddressSpace(ETy) &&
                  !CGM.getCodeGenOpts().NullPointerIsValid)
                AI->addAttr(llvm::Attribute::NonNull);
            }
          }

          // Set `align` attribute if any.
          const auto *AVAttr = PVD->getAttr<AlignValueAttr>();
          if (!AVAttr)
            if (const auto *TOTy = OTy->getAs<TypedefType>())
              AVAttr = TOTy->getDecl()->getAttr<AlignValueAttr>();
          if (AVAttr && !SanOpts.has(SanitizerKind::Alignment)) {
            // If alignment-assumption sanitizer is enabled, we do *not* add
            // alignment attribute here, but emit normal alignment assumption,
            // so the UBSAN check could function.
            llvm::ConstantInt *AlignmentCI =
                cast<llvm::ConstantInt>(EmitScalarExpr(AVAttr->getAlignment()));
            uint64_t AlignmentInt =
                AlignmentCI->getLimitedValue(llvm::Value::MaximumAlignment);
            if (AI->getParamAlign().valueOrOne() < AlignmentInt) {
              AI->removeAttr(llvm::Attribute::AttrKind::Alignment);
              AI->addAttrs(llvm::AttrBuilder(getLLVMContext()).addAlignmentAttr(
                  llvm::Align(AlignmentInt)));
            }
          }
        }

        // Set 'noalias' if an argument type has the `restrict` qualifier.
        if (Arg->getType().isRestrictQualified())
          AI->addAttr(llvm::Attribute::NoAlias);
      }

      // Prepare the argument value. If we have the trivial case, handle it
      // with no muss and fuss.
      if (!isa<llvm::StructType>(ArgI.getCoerceToType()) &&
          ArgI.getCoerceToType() == ConvertType(Ty) &&
          ArgI.getDirectOffset() == 0) {
        assert(NumIRArgs == 1);

        // LLVM expects swifterror parameters to be used in very restricted
        // ways.  Copy the value into a less-restricted temporary.
        llvm::Value *V = AI;
        if (FI.getExtParameterInfo(ArgNo).getABI()
              == ParameterABI::SwiftErrorResult) {
          QualType pointeeTy = Ty->getPointeeType();
          assert(pointeeTy->isPointerType());
          RawAddress temp =
              CreateMemTemp(pointeeTy, getPointerAlign(), "swifterror.temp");
          Address arg = makeNaturalAddressForPointer(
              V, pointeeTy, getContext().getTypeAlignInChars(pointeeTy));
          llvm::Value *incomingErrorValue = Builder.CreateLoad(arg);
          Builder.CreateStore(incomingErrorValue, temp);
          V = temp.getPointer();

          // Push a cleanup to copy the value back at the end of the function.
          // The convention does not guarantee that the value will be written
          // back if the function exits with an unwind exception.
          EHStack.pushCleanup<CopyBackSwiftError>(NormalCleanup, temp, arg);
        }

        // Ensure the argument is the correct type.
        if (V->getType() != ArgI.getCoerceToType())
          V = Builder.CreateBitCast(V, ArgI.getCoerceToType());

        if (isPromoted)
          V = emitArgumentDemotion(*this, Arg, V);

        // Because of merging of function types from multiple decls it is
        // possible for the type of an argument to not match the corresponding
        // type in the function type. Since we are codegening the callee
        // in here, add a cast to the argument type.
        llvm::Type *LTy = ConvertType(Arg->getType());
        if (V->getType() != LTy)
          V = Builder.CreateBitCast(V, LTy);

        ArgVals.push_back(ParamValue::forDirect(V));
        break;
      }

      // VLST arguments are coerced to VLATs at the function boundary for
      // ABI consistency. If this is a VLST that was coerced to
      // a VLAT at the function boundary and the types match up, use
      // llvm.vector.extract to convert back to the original VLST.
      if (auto *VecTyTo = dyn_cast<llvm::FixedVectorType>(ConvertType(Ty))) {
        llvm::Value *Coerced = Fn->getArg(FirstIRArg);
        if (auto *VecTyFrom =
                dyn_cast<llvm::ScalableVectorType>(Coerced->getType())) {
          // If we are casting a scalable i1 predicate vector to a fixed i8
          // vector, bitcast the source and use a vector extract.
          if (VecTyFrom->getElementType()->isIntegerTy(1) &&
              VecTyFrom->getElementCount().isKnownMultipleOf(8) &&
              VecTyTo->getElementType() == Builder.getInt8Ty()) {
            VecTyFrom = llvm::ScalableVectorType::get(
                VecTyTo->getElementType(),
                VecTyFrom->getElementCount().getKnownMinValue() / 8);
            Coerced = Builder.CreateBitCast(Coerced, VecTyFrom);
          }
          if (VecTyFrom->getElementType() == VecTyTo->getElementType()) {
            llvm::Value *Zero = llvm::Constant::getNullValue(CGM.Int64Ty);

            assert(NumIRArgs == 1);
            Coerced->setName(Arg->getName() + ".coerce");
            ArgVals.push_back(ParamValue::forDirect(Builder.CreateExtractVector(
                VecTyTo, Coerced, Zero, "cast.fixed")));
            break;
          }
        }
      }

      llvm::StructType *STy =
          dyn_cast<llvm::StructType>(ArgI.getCoerceToType());
      if (ArgI.isDirect() && !ArgI.getCanBeFlattened() && STy &&
          STy->getNumElements() > 1) {
        [[maybe_unused]] llvm::TypeSize StructSize =
            CGM.getDataLayout().getTypeAllocSize(STy);
        [[maybe_unused]] llvm::TypeSize PtrElementSize =
            CGM.getDataLayout().getTypeAllocSize(ConvertTypeForMem(Ty));
        if (STy->containsHomogeneousScalableVectorTypes()) {
          assert(StructSize == PtrElementSize &&
                 "Only allow non-fractional movement of structure with"
                 "homogeneous scalable vector type");

          ArgVals.push_back(ParamValue::forDirect(AI));
          break;
        }
      }

      Address Alloca = CreateMemTemp(Ty, getContext().getDeclAlign(Arg),
                                     Arg->getName());

      // Pointer to store into.
      Address Ptr = emitAddressAtOffset(*this, Alloca, ArgI);

      // Fast-isel and the optimizer generally like scalar values better than
      // FCAs, so we flatten them if this is safe to do for this argument.
      if (ArgI.isDirect() && ArgI.getCanBeFlattened() && STy &&
          STy->getNumElements() > 1) {
        llvm::TypeSize StructSize = CGM.getDataLayout().getTypeAllocSize(STy);
        llvm::TypeSize PtrElementSize =
            CGM.getDataLayout().getTypeAllocSize(Ptr.getElementType());
        if (StructSize.isScalable()) {
          assert(STy->containsHomogeneousScalableVectorTypes() &&
                 "ABI only supports structure with homogeneous scalable vector "
                 "type");
          assert(StructSize == PtrElementSize &&
                 "Only allow non-fractional movement of structure with"
                 "homogeneous scalable vector type");
          assert(STy->getNumElements() == NumIRArgs);

          llvm::Value *LoadedStructValue = llvm::PoisonValue::get(STy);
          for (unsigned i = 0, e = STy->getNumElements(); i != e; ++i) {
            auto *AI = Fn->getArg(FirstIRArg + i);
            AI->setName(Arg->getName() + ".coerce" + Twine(i));
            LoadedStructValue =
                Builder.CreateInsertValue(LoadedStructValue, AI, i);
          }

          Builder.CreateStore(LoadedStructValue, Ptr);
        } else {
          uint64_t SrcSize = StructSize.getFixedValue();
          uint64_t DstSize = PtrElementSize.getFixedValue();

          Address AddrToStoreInto = Address::invalid();
          if (SrcSize <= DstSize) {
            AddrToStoreInto = Ptr.withElementType(STy);
          } else {
            AddrToStoreInto =
                CreateTempAlloca(STy, Alloca.getAlignment(), "coerce");
          }

          assert(STy->getNumElements() == NumIRArgs);
          for (unsigned i = 0, e = STy->getNumElements(); i != e; ++i) {
            auto AI = Fn->getArg(FirstIRArg + i);
            AI->setName(Arg->getName() + ".coerce" + Twine(i));
            Address EltPtr = Builder.CreateStructGEP(AddrToStoreInto, i);
            Builder.CreateStore(AI, EltPtr);
          }

          if (SrcSize > DstSize) {
            Builder.CreateMemCpy(Ptr, AddrToStoreInto, DstSize);
          }
        }
      } else {
        // Simple case, just do a coerced store of the argument into the alloca.
        assert(NumIRArgs == 1);
        auto AI = Fn->getArg(FirstIRArg);
        AI->setName(Arg->getName() + ".coerce");
        CreateCoercedStore(AI, Ptr, /*DstIsVolatile=*/false, *this);
      }

      // Match to what EmitParmDecl is expecting for this type.
      if (CodeGenFunction::hasScalarEvaluationKind(Ty)) {
        llvm::Value *V =
            EmitLoadOfScalar(Alloca, false, Ty, Arg->getBeginLoc());
        if (isPromoted)
          V = emitArgumentDemotion(*this, Arg, V);
        ArgVals.push_back(ParamValue::forDirect(V));
      } else {
        ArgVals.push_back(ParamValue::forIndirect(Alloca));
      }
      break;
    }

    case ABIArgInfo::CoerceAndExpand: {
      // Reconstruct into a temporary.
      Address alloca = CreateMemTemp(Ty, getContext().getDeclAlign(Arg));
      ArgVals.push_back(ParamValue::forIndirect(alloca));

      auto coercionType = ArgI.getCoerceAndExpandType();
      alloca = alloca.withElementType(coercionType);

      unsigned argIndex = FirstIRArg;
      for (unsigned i = 0, e = coercionType->getNumElements(); i != e; ++i) {
        llvm::Type *eltType = coercionType->getElementType(i);
        if (ABIArgInfo::isPaddingForCoerceAndExpand(eltType))
          continue;

        auto eltAddr = Builder.CreateStructGEP(alloca, i);
        auto elt = Fn->getArg(argIndex++);
        Builder.CreateStore(elt, eltAddr);
      }
      assert(argIndex == FirstIRArg + NumIRArgs);
      break;
    }

    case ABIArgInfo::Expand: {
      // If this structure was expanded into multiple arguments then
      // we need to create a temporary and reconstruct it from the
      // arguments.
      Address Alloca = CreateMemTemp(Ty, getContext().getDeclAlign(Arg));
      LValue LV = MakeAddrLValue(Alloca, Ty);
      ArgVals.push_back(ParamValue::forIndirect(Alloca));

      auto FnArgIter = Fn->arg_begin() + FirstIRArg;
      ExpandTypeFromArgs(Ty, LV, FnArgIter);
      assert(FnArgIter == Fn->arg_begin() + FirstIRArg + NumIRArgs);
      for (unsigned i = 0, e = NumIRArgs; i != e; ++i) {
        auto AI = Fn->getArg(FirstIRArg + i);
        AI->setName(Arg->getName() + "." + Twine(i));
      }
      break;
    }

    case ABIArgInfo::Ignore:
      assert(NumIRArgs == 0);
      // Initialize the local variable appropriately.
      if (!hasScalarEvaluationKind(Ty)) {
        ArgVals.push_back(ParamValue::forIndirect(CreateMemTemp(Ty)));
      } else {
        llvm::Value *U = llvm::UndefValue::get(ConvertType(Arg->getType()));
        ArgVals.push_back(ParamValue::forDirect(U));
      }
      break;
    }
  }

  if (getTarget().getCXXABI().areArgsDestroyedLeftToRightInCallee()) {
    for (int I = Args.size() - 1; I >= 0; --I)
      EmitParmDecl(*Args[I], ArgVals[I], I + 1);
  } else {
    for (unsigned I = 0, E = Args.size(); I != E; ++I)
      EmitParmDecl(*Args[I], ArgVals[I], I + 1);
  }
}

static void eraseUnusedBitCasts(llvm::Instruction *insn) {
  while (insn->use_empty()) {
    llvm::BitCastInst *bitcast = dyn_cast<llvm::BitCastInst>(insn);
    if (!bitcast) return;

    // This is "safe" because we would have used a ConstantExpr otherwise.
    insn = cast<llvm::Instruction>(bitcast->getOperand(0));
    bitcast->eraseFromParent();
  }
}

/// Try to emit a fused autorelease of a return result.
static llvm::Value *tryEmitFusedAutoreleaseOfResult(CodeGenFunction &CGF,
                                                    llvm::Value *result) {
  // We must be immediately followed the cast.
  llvm::BasicBlock *BB = CGF.Builder.GetInsertBlock();
  if (BB->empty()) return nullptr;
  if (&BB->back() != result) return nullptr;

  llvm::Type *resultType = result->getType();

  // result is in a BasicBlock and is therefore an Instruction.
  llvm::Instruction *generator = cast<llvm::Instruction>(result);

  SmallVector<llvm::Instruction *, 4> InstsToKill;

  // Look for:
  //  %generator = bitcast %type1* %generator2 to %type2*
  while (llvm::BitCastInst *bitcast = dyn_cast<llvm::BitCastInst>(generator)) {
    // We would have emitted this as a constant if the operand weren't
    // an Instruction.
    generator = cast<llvm::Instruction>(bitcast->getOperand(0));

    // Require the generator to be immediately followed by the cast.
    if (generator->getNextNode() != bitcast)
      return nullptr;

    InstsToKill.push_back(bitcast);
  }

  // Look for:
  //   %generator = call i8* @objc_retain(i8* %originalResult)
  // or
  //   %generator = call i8* @objc_retainAutoreleasedReturnValue(i8* %originalResult)
  llvm::CallInst *call = dyn_cast<llvm::CallInst>(generator);
  if (!call) return nullptr;

  bool doRetainAutorelease;

  if (call->getCalledOperand() == CGF.CGM.getObjCEntrypoints().objc_retain) {
    doRetainAutorelease = true;
  } else if (call->getCalledOperand() ==
             CGF.CGM.getObjCEntrypoints().objc_retainAutoreleasedReturnValue) {
    doRetainAutorelease = false;

    // If we emitted an assembly marker for this call (and the
    // ARCEntrypoints field should have been set if so), go looking
    // for that call.  If we can't find it, we can't do this
    // optimization.  But it should always be the immediately previous
    // instruction, unless we needed bitcasts around the call.
    if (CGF.CGM.getObjCEntrypoints().retainAutoreleasedReturnValueMarker) {
      llvm::Instruction *prev = call->getPrevNode();
      assert(prev);
      if (isa<llvm::BitCastInst>(prev)) {
        prev = prev->getPrevNode();
        assert(prev);
      }
      assert(isa<llvm::CallInst>(prev));
      assert(cast<llvm::CallInst>(prev)->getCalledOperand() ==
             CGF.CGM.getObjCEntrypoints().retainAutoreleasedReturnValueMarker);
      InstsToKill.push_back(prev);
    }
  } else {
    return nullptr;
  }

  result = call->getArgOperand(0);
  InstsToKill.push_back(call);

  // Keep killing bitcasts, for sanity.  Note that we no longer care
  // about precise ordering as long as there's exactly one use.
  while (llvm::BitCastInst *bitcast = dyn_cast<llvm::BitCastInst>(result)) {
    if (!bitcast->hasOneUse()) break;
    InstsToKill.push_back(bitcast);
    result = bitcast->getOperand(0);
  }

  // Delete all the unnecessary instructions, from latest to earliest.
  for (auto *I : InstsToKill)
    I->eraseFromParent();

  // Do the fused retain/autorelease if we were asked to.
  if (doRetainAutorelease)
    result = CGF.EmitARCRetainAutoreleaseReturnValue(result);

  // Cast back to the result type.
  return CGF.Builder.CreateBitCast(result, resultType);
}

/// If this is a +1 of the value of an immutable 'self', remove it.
static llvm::Value *tryRemoveRetainOfSelf(CodeGenFunction &CGF,
                                          llvm::Value *result) {
  // This is only applicable to a method with an immutable 'self'.
  const ObjCMethodDecl *method =
    dyn_cast_or_null<ObjCMethodDecl>(CGF.CurCodeDecl);
  if (!method) return nullptr;
  const VarDecl *self = method->getSelfDecl();
  if (!self->getType().isConstQualified()) return nullptr;

  // Look for a retain call. Note: stripPointerCasts looks through returned arg
  // functions, which would cause us to miss the retain.
  llvm::CallInst *retainCall = dyn_cast<llvm::CallInst>(result);
  if (!retainCall || retainCall->getCalledOperand() !=
                         CGF.CGM.getObjCEntrypoints().objc_retain)
    return nullptr;

  // Look for an ordinary load of 'self'.
  llvm::Value *retainedValue = retainCall->getArgOperand(0);
  llvm::LoadInst *load =
    dyn_cast<llvm::LoadInst>(retainedValue->stripPointerCasts());
  if (!load || load->isAtomic() || load->isVolatile() ||
      load->getPointerOperand() != CGF.GetAddrOfLocalVar(self).getBasePointer())
    return nullptr;

  // Okay!  Burn it all down.  This relies for correctness on the
  // assumption that the retain is emitted as part of the return and
  // that thereafter everything is used "linearly".
  llvm::Type *resultType = result->getType();
  eraseUnusedBitCasts(cast<llvm::Instruction>(result));
  assert(retainCall->use_empty());
  retainCall->eraseFromParent();
  eraseUnusedBitCasts(cast<llvm::Instruction>(retainedValue));

  return CGF.Builder.CreateBitCast(load, resultType);
}

/// Emit an ARC autorelease of the result of a function.
///
/// \return the value to actually return from the function
static llvm::Value *emitAutoreleaseOfResult(CodeGenFunction &CGF,
                                            llvm::Value *result) {
  // If we're returning 'self', kill the initial retain.  This is a
  // heuristic attempt to "encourage correctness" in the really unfortunate
  // case where we have a return of self during a dealloc and we desperately
  // need to avoid the possible autorelease.
  if (llvm::Value *self = tryRemoveRetainOfSelf(CGF, result))
    return self;

  // At -O0, try to emit a fused retain/autorelease.
  if (CGF.shouldUseFusedARCCalls())
    if (llvm::Value *fused = tryEmitFusedAutoreleaseOfResult(CGF, result))
      return fused;

  return CGF.EmitARCAutoreleaseReturnValue(result);
}

/// Heuristically search for a dominating store to the return-value slot.
static llvm::StoreInst *findDominatingStoreToReturnValue(CodeGenFunction &CGF) {
  llvm::Value *ReturnValuePtr = CGF.ReturnValue.getBasePointer();

  // Check if a User is a store which pointerOperand is the ReturnValue.
  // We are looking for stores to the ReturnValue, not for stores of the
  // ReturnValue to some other location.
  auto GetStoreIfValid = [&CGF,
                          ReturnValuePtr](llvm::User *U) -> llvm::StoreInst * {
    auto *SI = dyn_cast<llvm::StoreInst>(U);
    if (!SI || SI->getPointerOperand() != ReturnValuePtr ||
        SI->getValueOperand()->getType() != CGF.ReturnValue.getElementType())
      return nullptr;
    // These aren't actually possible for non-coerced returns, and we
    // only care about non-coerced returns on this code path.
    // All memory instructions inside __try block are volatile.
    assert(!SI->isAtomic() &&
           (!SI->isVolatile() || CGF.currentFunctionUsesSEHTry()));
    return SI;
  };
  // If there are multiple uses of the return-value slot, just check
  // for something immediately preceding the IP.  Sometimes this can
  // happen with how we generate implicit-returns; it can also happen
  // with noreturn cleanups.
  if (!ReturnValuePtr->hasOneUse()) {
    llvm::BasicBlock *IP = CGF.Builder.GetInsertBlock();
    if (IP->empty()) return nullptr;

    // Look at directly preceding instruction, skipping bitcasts and lifetime
    // markers.
    for (llvm::Instruction &I : make_range(IP->rbegin(), IP->rend())) {
      if (isa<llvm::BitCastInst>(&I))
        continue;
      if (auto *II = dyn_cast<llvm::IntrinsicInst>(&I))
        if (II->getIntrinsicID() == llvm::Intrinsic::lifetime_end)
          continue;

      return GetStoreIfValid(&I);
    }
    return nullptr;
  }

  llvm::StoreInst *store = GetStoreIfValid(ReturnValuePtr->user_back());
  if (!store) return nullptr;

  // Now do a first-and-dirty dominance check: just walk up the
  // single-predecessors chain from the current insertion point.
  llvm::BasicBlock *StoreBB = store->getParent();
  llvm::BasicBlock *IP = CGF.Builder.GetInsertBlock();
  llvm::SmallPtrSet<llvm::BasicBlock *, 4> SeenBBs;
  while (IP != StoreBB) {
    if (!SeenBBs.insert(IP).second || !(IP = IP->getSinglePredecessor()))
      return nullptr;
  }

  // Okay, the store's basic block dominates the insertion point; we
  // can do our thing.
  return store;
}

// Helper functions for EmitCMSEClearRecord

// Set the bits corresponding to a field having width `BitWidth` and located at
// offset `BitOffset` (from the least significant bit) within a storage unit of
// `Bits.size()` bytes. Each element of `Bits` corresponds to one target byte.
// Use little-endian layout, i.e.`Bits[0]` is the LSB.
static void setBitRange(SmallVectorImpl<uint64_t> &Bits, int BitOffset,
                        int BitWidth, int CharWidth) {
  assert(CharWidth <= 64);
  assert(static_cast<unsigned>(BitWidth) <= Bits.size() * CharWidth);

  int Pos = 0;
  if (BitOffset >= CharWidth) {
    Pos += BitOffset / CharWidth;
    BitOffset = BitOffset % CharWidth;
  }

  const uint64_t Used = (uint64_t(1) << CharWidth) - 1;
  if (BitOffset + BitWidth >= CharWidth) {
    Bits[Pos++] |= (Used << BitOffset) & Used;
    BitWidth -= CharWidth - BitOffset;
    BitOffset = 0;
  }

  while (BitWidth >= CharWidth) {
    Bits[Pos++] = Used;
    BitWidth -= CharWidth;
  }

  if (BitWidth > 0)
    Bits[Pos++] |= (Used >> (CharWidth - BitWidth)) << BitOffset;
}

// Set the bits corresponding to a field having width `BitWidth` and located at
// offset `BitOffset` (from the least significant bit) within a storage unit of
// `StorageSize` bytes, located at `StorageOffset` in `Bits`. Each element of
// `Bits` corresponds to one target byte. Use target endian layout.
static void setBitRange(SmallVectorImpl<uint64_t> &Bits, int StorageOffset,
                        int StorageSize, int BitOffset, int BitWidth,
                        int CharWidth, bool BigEndian) {

  SmallVector<uint64_t, 8> TmpBits(StorageSize);
  setBitRange(TmpBits, BitOffset, BitWidth, CharWidth);

  if (BigEndian)
    std::reverse(TmpBits.begin(), TmpBits.end());

  for (uint64_t V : TmpBits)
    Bits[StorageOffset++] |= V;
}

static void setUsedBits(CodeGenModule &, QualType, int,
                        SmallVectorImpl<uint64_t> &);

// Set the bits in `Bits`, which correspond to the value representations of
// the actual members of the record type `RTy`. Note that this function does
// not handle base classes, virtual tables, etc, since they cannot happen in
// CMSE function arguments or return. The bit mask corresponds to the target
// memory layout, i.e. it's endian dependent.
static void setUsedBits(CodeGenModule &CGM, const RecordType *RTy, int Offset,
                        SmallVectorImpl<uint64_t> &Bits) {
  ASTContext &Context = CGM.getContext();
  int CharWidth = Context.getCharWidth();
  const RecordDecl *RD = RTy->getDecl()->getDefinition();
  const ASTRecordLayout &ASTLayout = Context.getASTRecordLayout(RD);
  const CGRecordLayout &Layout = CGM.getTypes().getCGRecordLayout(RD);

  int Idx = 0;
  for (auto I = RD->field_begin(), E = RD->field_end(); I != E; ++I, ++Idx) {
    const FieldDecl *F = *I;

    if (F->isUnnamedBitField() || F->isZeroLengthBitField(Context) ||
        F->getType()->isIncompleteArrayType())
      continue;

    if (F->isBitField()) {
      const CGBitFieldInfo &BFI = Layout.getBitFieldInfo(F);
      setBitRange(Bits, Offset + BFI.StorageOffset.getQuantity(),
                  BFI.StorageSize / CharWidth, BFI.Offset,
                  BFI.Size, CharWidth,
                  CGM.getDataLayout().isBigEndian());
      continue;
    }

    setUsedBits(CGM, F->getType(),
                Offset + ASTLayout.getFieldOffset(Idx) / CharWidth, Bits);
  }
}

// Set the bits in `Bits`, which correspond to the value representations of
// the elements of an array type `ATy`.
static void setUsedBits(CodeGenModule &CGM, const ConstantArrayType *ATy,
                        int Offset, SmallVectorImpl<uint64_t> &Bits) {
  const ASTContext &Context = CGM.getContext();

  QualType ETy = Context.getBaseElementType(ATy);
  int Size = Context.getTypeSizeInChars(ETy).getQuantity();
  SmallVector<uint64_t, 4> TmpBits(Size);
  setUsedBits(CGM, ETy, 0, TmpBits);

  for (int I = 0, N = Context.getConstantArrayElementCount(ATy); I < N; ++I) {
    auto Src = TmpBits.begin();
    auto Dst = Bits.begin() + Offset + I * Size;
    for (int J = 0; J < Size; ++J)
      *Dst++ |= *Src++;
  }
}

// Set the bits in `Bits`, which correspond to the value representations of
// the type `QTy`.
static void setUsedBits(CodeGenModule &CGM, QualType QTy, int Offset,
                        SmallVectorImpl<uint64_t> &Bits) {
  if (const auto *RTy = QTy->getAs<RecordType>())
    return setUsedBits(CGM, RTy, Offset, Bits);

  ASTContext &Context = CGM.getContext();
  if (const auto *ATy = Context.getAsConstantArrayType(QTy))
    return setUsedBits(CGM, ATy, Offset, Bits);

  int Size = Context.getTypeSizeInChars(QTy).getQuantity();
  if (Size <= 0)
    return;

  std::fill_n(Bits.begin() + Offset, Size,
              (uint64_t(1) << Context.getCharWidth()) - 1);
}

static uint64_t buildMultiCharMask(const SmallVectorImpl<uint64_t> &Bits,
                                   int Pos, int Size, int CharWidth,
                                   bool BigEndian) {
  assert(Size > 0);
  uint64_t Mask = 0;
  if (BigEndian) {
    for (auto P = Bits.begin() + Pos, E = Bits.begin() + Pos + Size; P != E;
         ++P)
      Mask = (Mask << CharWidth) | *P;
  } else {
    auto P = Bits.begin() + Pos + Size, End = Bits.begin() + Pos;
    do
      Mask = (Mask << CharWidth) | *--P;
    while (P != End);
  }
  return Mask;
}

// Emit code to clear the bits in a record, which aren't a part of any user
// declared member, when the record is a function return.
llvm::Value *CodeGenFunction::EmitCMSEClearRecord(llvm::Value *Src,
                                                  llvm::IntegerType *ITy,
                                                  QualType QTy) {
  assert(Src->getType() == ITy);
  assert(ITy->getScalarSizeInBits() <= 64);

  const llvm::DataLayout &DataLayout = CGM.getDataLayout();
  int Size = DataLayout.getTypeStoreSize(ITy);
  SmallVector<uint64_t, 4> Bits(Size);
  setUsedBits(CGM, QTy->castAs<RecordType>(), 0, Bits);

  int CharWidth = CGM.getContext().getCharWidth();
  uint64_t Mask =
      buildMultiCharMask(Bits, 0, Size, CharWidth, DataLayout.isBigEndian());

  return Builder.CreateAnd(Src, Mask, "cmse.clear");
}

// Emit code to clear the bits in a record, which aren't a part of any user
// declared member, when the record is a function argument.
llvm::Value *CodeGenFunction::EmitCMSEClearRecord(llvm::Value *Src,
                                                  llvm::ArrayType *ATy,
                                                  QualType QTy) {
  const llvm::DataLayout &DataLayout = CGM.getDataLayout();
  int Size = DataLayout.getTypeStoreSize(ATy);
  SmallVector<uint64_t, 16> Bits(Size);
  setUsedBits(CGM, QTy->castAs<RecordType>(), 0, Bits);

  // Clear each element of the LLVM array.
  int CharWidth = CGM.getContext().getCharWidth();
  int CharsPerElt =
      ATy->getArrayElementType()->getScalarSizeInBits() / CharWidth;
  int MaskIndex = 0;
  llvm::Value *R = llvm::PoisonValue::get(ATy);
  for (int I = 0, N = ATy->getArrayNumElements(); I != N; ++I) {
    uint64_t Mask = buildMultiCharMask(Bits, MaskIndex, CharsPerElt, CharWidth,
                                       DataLayout.isBigEndian());
    MaskIndex += CharsPerElt;
    llvm::Value *T0 = Builder.CreateExtractValue(Src, I);
    llvm::Value *T1 = Builder.CreateAnd(T0, Mask, "cmse.clear");
    R = Builder.CreateInsertValue(R, T1, I);
  }

  return R;
}

void CodeGenFunction::EmitFunctionEpilog(const CGFunctionInfo &FI,
                                         bool EmitRetDbgLoc,
                                         SourceLocation EndLoc) {
  if (FI.isNoReturn()) {
    // Noreturn functions don't return.
    EmitUnreachable(EndLoc);
    return;
  }

  if (CurCodeDecl && CurCodeDecl->hasAttr<NakedAttr>()) {
    // Naked functions don't have epilogues.
    Builder.CreateUnreachable();
    return;
  }

  // Functions with no result always return void.
  if (!ReturnValue.isValid()) {
    Builder.CreateRetVoid();
    return;
  }

  llvm::DebugLoc RetDbgLoc;
  llvm::Value *RV = nullptr;
  QualType RetTy = FI.getReturnType();
  const ABIArgInfo &RetAI = FI.getReturnInfo();

  switch (RetAI.getKind()) {
  case ABIArgInfo::InAlloca:
    // Aggregates get evaluated directly into the destination.  Sometimes we
    // need to return the sret value in a register, though.
    assert(hasAggregateEvaluationKind(RetTy));
    if (RetAI.getInAllocaSRet()) {
      llvm::Function::arg_iterator EI = CurFn->arg_end();
      --EI;
      llvm::Value *ArgStruct = &*EI;
      llvm::Value *SRet = Builder.CreateStructGEP(
          FI.getArgStruct(), ArgStruct, RetAI.getInAllocaFieldIndex());
      llvm::Type *Ty =
          cast<llvm::GetElementPtrInst>(SRet)->getResultElementType();
      RV = Builder.CreateAlignedLoad(Ty, SRet, getPointerAlign(), "sret");
    }
    break;

  case ABIArgInfo::Indirect: {
    auto AI = CurFn->arg_begin();
    if (RetAI.isSRetAfterThis())
      ++AI;
    switch (getEvaluationKind(RetTy)) {
    case TEK_Complex: {
      ComplexPairTy RT =
        EmitLoadOfComplex(MakeAddrLValue(ReturnValue, RetTy), EndLoc);
      EmitStoreOfComplex(RT, MakeNaturalAlignAddrLValue(&*AI, RetTy),
                         /*isInit*/ true);
      break;
    }
    case TEK_Aggregate:
      // Do nothing; aggregates get evaluated directly into the destination.
      break;
    case TEK_Scalar: {
      LValueBaseInfo BaseInfo;
      TBAAAccessInfo TBAAInfo;
      CharUnits Alignment =
          CGM.getNaturalTypeAlignment(RetTy, &BaseInfo, &TBAAInfo);
      Address ArgAddr(&*AI, ConvertType(RetTy), Alignment);
      LValue ArgVal =
          LValue::MakeAddr(ArgAddr, RetTy, getContext(), BaseInfo, TBAAInfo);
      EmitStoreOfScalar(
          Builder.CreateLoad(ReturnValue), ArgVal, /*isInit*/ true);
      break;
    }
    }
    break;
  }

  case ABIArgInfo::Extend:
  case ABIArgInfo::Direct:
    if (RetAI.getCoerceToType() == ConvertType(RetTy) &&
        RetAI.getDirectOffset() == 0) {
      // The internal return value temp always will have pointer-to-return-type
      // type, just do a load.

      // If there is a dominating store to ReturnValue, we can elide
      // the load, zap the store, and usually zap the alloca.
      if (llvm::StoreInst *SI =
              findDominatingStoreToReturnValue(*this)) {
        // Reuse the debug location from the store unless there is
        // cleanup code to be emitted between the store and return
        // instruction.
        if (EmitRetDbgLoc && !AutoreleaseResult)
          RetDbgLoc = SI->getDebugLoc();
        // Get the stored value and nuke the now-dead store.
        RV = SI->getValueOperand();
        SI->eraseFromParent();

      // Otherwise, we have to do a simple load.
      } else {
        RV = Builder.CreateLoad(ReturnValue);
      }
    } else {
      // If the value is offset in memory, apply the offset now.
      Address V = emitAddressAtOffset(*this, ReturnValue, RetAI);

      RV = CreateCoercedLoad(V, RetAI.getCoerceToType(), *this);
    }

    // In ARC, end functions that return a retainable type with a call
    // to objc_autoreleaseReturnValue.
    if (AutoreleaseResult) {
#ifndef NDEBUG
      // Type::isObjCRetainabletype has to be called on a QualType that hasn't
      // been stripped of the typedefs, so we cannot use RetTy here. Get the
      // original return type of FunctionDecl, CurCodeDecl, and BlockDecl from
      // CurCodeDecl or BlockInfo.
      QualType RT;

      if (auto *FD = dyn_cast<FunctionDecl>(CurCodeDecl))
        RT = FD->getReturnType();
      else if (auto *MD = dyn_cast<ObjCMethodDecl>(CurCodeDecl))
        RT = MD->getReturnType();
      else if (isa<BlockDecl>(CurCodeDecl))
        RT = BlockInfo->BlockExpression->getFunctionType()->getReturnType();
      else
        llvm_unreachable("Unexpected function/method type");

      assert(getLangOpts().ObjCAutoRefCount &&
             !FI.isReturnsRetained() &&
             RT->isObjCRetainableType());
#endif
      RV = emitAutoreleaseOfResult(*this, RV);
    }

    break;

  case ABIArgInfo::Ignore:
    break;

  case ABIArgInfo::CoerceAndExpand: {
    auto coercionType = RetAI.getCoerceAndExpandType();

    // Load all of the coerced elements out into results.
    llvm::SmallVector<llvm::Value*, 4> results;
    Address addr = ReturnValue.withElementType(coercionType);
    for (unsigned i = 0, e = coercionType->getNumElements(); i != e; ++i) {
      auto coercedEltType = coercionType->getElementType(i);
      if (ABIArgInfo::isPaddingForCoerceAndExpand(coercedEltType))
        continue;

      auto eltAddr = Builder.CreateStructGEP(addr, i);
      auto elt = Builder.CreateLoad(eltAddr);
      results.push_back(elt);
    }

    // If we have one result, it's the single direct result type.
    if (results.size() == 1) {
      RV = results[0];

    // Otherwise, we need to make a first-class aggregate.
    } else {
      // Construct a return type that lacks padding elements.
      llvm::Type *returnType = RetAI.getUnpaddedCoerceAndExpandType();

      RV = llvm::PoisonValue::get(returnType);
      for (unsigned i = 0, e = results.size(); i != e; ++i) {
        RV = Builder.CreateInsertValue(RV, results[i], i);
      }
    }
    break;
  }
  case ABIArgInfo::Expand:
  case ABIArgInfo::IndirectAliased:
    llvm_unreachable("Invalid ABI kind for return argument");
  }

  llvm::Instruction *Ret;
  if (RV) {
    if (CurFuncDecl && CurFuncDecl->hasAttr<CmseNSEntryAttr>()) {
      // For certain return types, clear padding bits, as they may reveal
      // sensitive information.
      // Small struct/union types are passed as integers.
      auto *ITy = dyn_cast<llvm::IntegerType>(RV->getType());
      if (ITy != nullptr && isa<RecordType>(RetTy.getCanonicalType()))
        RV = EmitCMSEClearRecord(RV, ITy, RetTy);
    }
    EmitReturnValueCheck(RV);
    Ret = Builder.CreateRet(RV);
  } else {
    Ret = Builder.CreateRetVoid();
  }

  if (RetDbgLoc)
    Ret->setDebugLoc(std::move(RetDbgLoc));
}

void CodeGenFunction::EmitReturnValueCheck(llvm::Value *RV) {
  // A current decl may not be available when emitting vtable thunks.
  if (!CurCodeDecl)
    return;

  // If the return block isn't reachable, neither is this check, so don't emit
  // it.
  if (ReturnBlock.isValid() && ReturnBlock.getBlock()->use_empty())
    return;

  ReturnsNonNullAttr *RetNNAttr = nullptr;
  if (SanOpts.has(SanitizerKind::ReturnsNonnullAttribute))
    RetNNAttr = CurCodeDecl->getAttr<ReturnsNonNullAttr>();

  if (!RetNNAttr && !requiresReturnValueNullabilityCheck())
    return;

  // Prefer the returns_nonnull attribute if it's present.
  SourceLocation AttrLoc;
  SanitizerMask CheckKind;
  SanitizerHandler Handler;
  if (RetNNAttr) {
    assert(!requiresReturnValueNullabilityCheck() &&
           "Cannot check nullability and the nonnull attribute");
    AttrLoc = RetNNAttr->getLocation();
    CheckKind = SanitizerKind::ReturnsNonnullAttribute;
    Handler = SanitizerHandler::NonnullReturn;
  } else {
    if (auto *DD = dyn_cast<DeclaratorDecl>(CurCodeDecl))
      if (auto *TSI = DD->getTypeSourceInfo())
        if (auto FTL = TSI->getTypeLoc().getAsAdjusted<FunctionTypeLoc>())
          AttrLoc = FTL.getReturnLoc().findNullabilityLoc();
    CheckKind = SanitizerKind::NullabilityReturn;
    Handler = SanitizerHandler::NullabilityReturn;
  }

  SanitizerScope SanScope(this);

  // Make sure the "return" source location is valid. If we're checking a
  // nullability annotation, make sure the preconditions for the check are met.
  llvm::BasicBlock *Check = createBasicBlock("nullcheck");
  llvm::BasicBlock *NoCheck = createBasicBlock("no.nullcheck");
  llvm::Value *SLocPtr = Builder.CreateLoad(ReturnLocation, "return.sloc.load");
  llvm::Value *CanNullCheck = Builder.CreateIsNotNull(SLocPtr);
  if (requiresReturnValueNullabilityCheck())
    CanNullCheck =
        Builder.CreateAnd(CanNullCheck, RetValNullabilityPrecondition);
  Builder.CreateCondBr(CanNullCheck, Check, NoCheck);
  EmitBlock(Check);

  // Now do the null check.
  llvm::Value *Cond = Builder.CreateIsNotNull(RV);
  llvm::Constant *StaticData[] = {EmitCheckSourceLocation(AttrLoc)};
  llvm::Value *DynamicData[] = {SLocPtr};
  EmitCheck(std::make_pair(Cond, CheckKind), Handler, StaticData, DynamicData);

  EmitBlock(NoCheck);

#ifndef NDEBUG
  // The return location should not be used after the check has been emitted.
  ReturnLocation = Address::invalid();
#endif
}

static bool isInAllocaArgument(CGCXXABI &ABI, QualType type) {
  const CXXRecordDecl *RD = type->getAsCXXRecordDecl();
  return RD && ABI.getRecordArgABI(RD) == CGCXXABI::RAA_DirectInMemory;
}

static AggValueSlot createPlaceholderSlot(CodeGenFunction &CGF,
                                          QualType Ty) {
  // FIXME: Generate IR in one pass, rather than going back and fixing up these
  // placeholders.
  llvm::Type *IRTy = CGF.ConvertTypeForMem(Ty);
  llvm::Type *IRPtrTy = llvm::PointerType::getUnqual(CGF.getLLVMContext());
  llvm::Value *Placeholder = llvm::PoisonValue::get(IRPtrTy);

  // FIXME: When we generate this IR in one pass, we shouldn't need
  // this win32-specific alignment hack.
  CharUnits Align = CharUnits::fromQuantity(4);
  Placeholder = CGF.Builder.CreateAlignedLoad(IRPtrTy, Placeholder, Align);

  return AggValueSlot::forAddr(Address(Placeholder, IRTy, Align),
                               Ty.getQualifiers(),
                               AggValueSlot::IsNotDestructed,
                               AggValueSlot::DoesNotNeedGCBarriers,
                               AggValueSlot::IsNotAliased,
                               AggValueSlot::DoesNotOverlap);
}

void CodeGenFunction::EmitDelegateCallArg(CallArgList &args,
                                          const VarDecl *param,
                                          SourceLocation loc) {
  // StartFunction converted the ABI-lowered parameter(s) into a
  // local alloca.  We need to turn that into an r-value suitable
  // for EmitCall.
  Address local = GetAddrOfLocalVar(param);

  QualType type = param->getType();

  // GetAddrOfLocalVar returns a pointer-to-pointer for references,
  // but the argument needs to be the original pointer.
  if (type->isReferenceType()) {
    args.add(RValue::get(Builder.CreateLoad(local)), type);

  // In ARC, move out of consumed arguments so that the release cleanup
  // entered by StartFunction doesn't cause an over-release.  This isn't
  // optimal -O0 code generation, but it should get cleaned up when
  // optimization is enabled.  This also assumes that delegate calls are
  // performed exactly once for a set of arguments, but that should be safe.
  } else if (getLangOpts().ObjCAutoRefCount &&
             param->hasAttr<NSConsumedAttr>() &&
             type->isObjCRetainableType()) {
    llvm::Value *ptr = Builder.CreateLoad(local);
    auto null =
      llvm::ConstantPointerNull::get(cast<llvm::PointerType>(ptr->getType()));
    Builder.CreateStore(null, local);
    args.add(RValue::get(ptr), type);

  // For the most part, we just need to load the alloca, except that
  // aggregate r-values are actually pointers to temporaries.
  } else {
    args.add(convertTempToRValue(local, type, loc), type);
  }

  // Deactivate the cleanup for the callee-destructed param that was pushed.
  if (type->isRecordType() && !CurFuncIsThunk &&
      type->castAs<RecordType>()->getDecl()->isParamDestroyedInCallee() &&
      param->needsDestruction(getContext())) {
    EHScopeStack::stable_iterator cleanup =
        CalleeDestructedParamCleanups.lookup(cast<ParmVarDecl>(param));
    assert(cleanup.isValid() &&
           "cleanup for callee-destructed param not recorded");
    // This unreachable is a temporary marker which will be removed later.
    llvm::Instruction *isActive = Builder.CreateUnreachable();
    args.addArgCleanupDeactivation(cleanup, isActive);
  }
}

static bool isProvablyNull(llvm::Value *addr) {
  return llvm::isa_and_nonnull<llvm::ConstantPointerNull>(addr);
}

static bool isProvablyNonNull(Address Addr, CodeGenFunction &CGF) {
  return llvm::isKnownNonZero(Addr.getBasePointer(), CGF.CGM.getDataLayout());
}

/// Emit the actual writing-back of a writeback.
static void emitWriteback(CodeGenFunction &CGF,
                          const CallArgList::Writeback &writeback) {
  const LValue &srcLV = writeback.Source;
  Address srcAddr = srcLV.getAddress();
  assert(!isProvablyNull(srcAddr.getBasePointer()) &&
         "shouldn't have writeback for provably null argument");

  llvm::BasicBlock *contBB = nullptr;

  // If the argument wasn't provably non-null, we need to null check
  // before doing the store.
  bool provablyNonNull = isProvablyNonNull(srcAddr, CGF);

  if (!provablyNonNull) {
    llvm::BasicBlock *writebackBB = CGF.createBasicBlock("icr.writeback");
    contBB = CGF.createBasicBlock("icr.done");

    llvm::Value *isNull = CGF.Builder.CreateIsNull(srcAddr, "icr.isnull");
    CGF.Builder.CreateCondBr(isNull, contBB, writebackBB);
    CGF.EmitBlock(writebackBB);
  }

  // Load the value to writeback.
  llvm::Value *value = CGF.Builder.CreateLoad(writeback.Temporary);

  // Cast it back, in case we're writing an id to a Foo* or something.
  value = CGF.Builder.CreateBitCast(value, srcAddr.getElementType(),
                                    "icr.writeback-cast");

  // Perform the writeback.

  // If we have a "to use" value, it's something we need to emit a use
  // of.  This has to be carefully threaded in: if it's done after the
  // release it's potentially undefined behavior (and the optimizer
  // will ignore it), and if it happens before the retain then the
  // optimizer could move the release there.
  if (writeback.ToUse) {
    assert(srcLV.getObjCLifetime() == Qualifiers::OCL_Strong);

    // Retain the new value.  No need to block-copy here:  the block's
    // being passed up the stack.
    value = CGF.EmitARCRetainNonBlock(value);

    // Emit the intrinsic use here.
    CGF.EmitARCIntrinsicUse(writeback.ToUse);

    // Load the old value (primitively).
    llvm::Value *oldValue = CGF.EmitLoadOfScalar(srcLV, SourceLocation());

    // Put the new value in place (primitively).
    CGF.EmitStoreOfScalar(value, srcLV, /*init*/ false);

    // Release the old value.
    CGF.EmitARCRelease(oldValue, srcLV.isARCPreciseLifetime());

  // Otherwise, we can just do a normal lvalue store.
  } else {
    CGF.EmitStoreThroughLValue(RValue::get(value), srcLV);
  }

  // Jump to the continuation block.
  if (!provablyNonNull)
    CGF.EmitBlock(contBB);
}

static void emitWritebacks(CodeGenFunction &CGF,
                           const CallArgList &args) {
  for (const auto &I : args.writebacks())
    emitWriteback(CGF, I);
}

static void deactivateArgCleanupsBeforeCall(CodeGenFunction &CGF,
                                            const CallArgList &CallArgs) {
  ArrayRef<CallArgList::CallArgCleanup> Cleanups =
    CallArgs.getCleanupsToDeactivate();
  // Iterate in reverse to increase the likelihood of popping the cleanup.
  for (const auto &I : llvm::reverse(Cleanups)) {
    CGF.DeactivateCleanupBlock(I.Cleanup, I.IsActiveIP);
    I.IsActiveIP->eraseFromParent();
  }
}

static const Expr *maybeGetUnaryAddrOfOperand(const Expr *E) {
  if (const UnaryOperator *uop = dyn_cast<UnaryOperator>(E->IgnoreParens()))
    if (uop->getOpcode() == UO_AddrOf)
      return uop->getSubExpr();
  return nullptr;
}

/// Emit an argument that's being passed call-by-writeback.  That is,
/// we are passing the address of an __autoreleased temporary; it
/// might be copy-initialized with the current value of the given
/// address, but it will definitely be copied out of after the call.
static void emitWritebackArg(CodeGenFunction &CGF, CallArgList &args,
                             const ObjCIndirectCopyRestoreExpr *CRE) {
  LValue srcLV;

  // Make an optimistic effort to emit the address as an l-value.
  // This can fail if the argument expression is more complicated.
  if (const Expr *lvExpr = maybeGetUnaryAddrOfOperand(CRE->getSubExpr())) {
    srcLV = CGF.EmitLValue(lvExpr);

  // Otherwise, just emit it as a scalar.
  } else {
    Address srcAddr = CGF.EmitPointerWithAlignment(CRE->getSubExpr());

    QualType srcAddrType =
      CRE->getSubExpr()->getType()->castAs<PointerType>()->getPointeeType();
    srcLV = CGF.MakeAddrLValue(srcAddr, srcAddrType);
  }
  Address srcAddr = srcLV.getAddress();

  // The dest and src types don't necessarily match in LLVM terms
  // because of the crazy ObjC compatibility rules.

  llvm::PointerType *destType =
      cast<llvm::PointerType>(CGF.ConvertType(CRE->getType()));
  llvm::Type *destElemType =
      CGF.ConvertTypeForMem(CRE->getType()->getPointeeType());

  // If the address is a constant null, just pass the appropriate null.
  if (isProvablyNull(srcAddr.getBasePointer())) {
    args.add(RValue::get(llvm::ConstantPointerNull::get(destType)),
             CRE->getType());
    return;
  }

  // Create the temporary.
  Address temp =
      CGF.CreateTempAlloca(destElemType, CGF.getPointerAlign(), "icr.temp");
  // Loading an l-value can introduce a cleanup if the l-value is __weak,
  // and that cleanup will be conditional if we can't prove that the l-value
  // isn't null, so we need to register a dominating point so that the cleanups
  // system will make valid IR.
  CodeGenFunction::ConditionalEvaluation condEval(CGF);

  // Zero-initialize it if we're not doing a copy-initialization.
  bool shouldCopy = CRE->shouldCopy();
  if (!shouldCopy) {
    llvm::Value *null =
        llvm::ConstantPointerNull::get(cast<llvm::PointerType>(destElemType));
    CGF.Builder.CreateStore(null, temp);
  }

  llvm::BasicBlock *contBB = nullptr;
  llvm::BasicBlock *originBB = nullptr;

  // If the address is *not* known to be non-null, we need to switch.
  llvm::Value *finalArgument;

  bool provablyNonNull = isProvablyNonNull(srcAddr, CGF);

  if (provablyNonNull) {
    finalArgument = temp.emitRawPointer(CGF);
  } else {
    llvm::Value *isNull = CGF.Builder.CreateIsNull(srcAddr, "icr.isnull");

    finalArgument = CGF.Builder.CreateSelect(
        isNull, llvm::ConstantPointerNull::get(destType),
        temp.emitRawPointer(CGF), "icr.argument");

    // If we need to copy, then the load has to be conditional, which
    // means we need control flow.
    if (shouldCopy) {
      originBB = CGF.Builder.GetInsertBlock();
      contBB = CGF.createBasicBlock("icr.cont");
      llvm::BasicBlock *copyBB = CGF.createBasicBlock("icr.copy");
      CGF.Builder.CreateCondBr(isNull, contBB, copyBB);
      CGF.EmitBlock(copyBB);
      condEval.begin(CGF);
    }
  }

  llvm::Value *valueToUse = nullptr;

  // Perform a copy if necessary.
  if (shouldCopy) {
    RValue srcRV = CGF.EmitLoadOfLValue(srcLV, SourceLocation());
    assert(srcRV.isScalar());

    llvm::Value *src = srcRV.getScalarVal();
    src = CGF.Builder.CreateBitCast(src, destElemType, "icr.cast");

    // Use an ordinary store, not a store-to-lvalue.
    CGF.Builder.CreateStore(src, temp);

    // If optimization is enabled, and the value was held in a
    // __strong variable, we need to tell the optimizer that this
    // value has to stay alive until we're doing the store back.
    // This is because the temporary is effectively unretained,
    // and so otherwise we can violate the high-level semantics.
    if (CGF.CGM.getCodeGenOpts().OptimizationLevel != 0 &&
        srcLV.getObjCLifetime() == Qualifiers::OCL_Strong) {
      valueToUse = src;
    }
  }

  // Finish the control flow if we needed it.
  if (shouldCopy && !provablyNonNull) {
    llvm::BasicBlock *copyBB = CGF.Builder.GetInsertBlock();
    CGF.EmitBlock(contBB);

    // Make a phi for the value to intrinsically use.
    if (valueToUse) {
      llvm::PHINode *phiToUse = CGF.Builder.CreatePHI(valueToUse->getType(), 2,
                                                      "icr.to-use");
      phiToUse->addIncoming(valueToUse, copyBB);
      phiToUse->addIncoming(llvm::UndefValue::get(valueToUse->getType()),
                            originBB);
      valueToUse = phiToUse;
    }

    condEval.end(CGF);
  }

  args.addWriteback(srcLV, temp, valueToUse);
  args.add(RValue::get(finalArgument), CRE->getType());
}

void CallArgList::allocateArgumentMemory(CodeGenFunction &CGF) {
  assert(!StackBase);

  // Save the stack.
  StackBase = CGF.Builder.CreateStackSave("inalloca.save");
}

void CallArgList::freeArgumentMemory(CodeGenFunction &CGF) const {
  if (StackBase) {
    // Restore the stack after the call.
    CGF.Builder.CreateStackRestore(StackBase);
  }
}

void CodeGenFunction::EmitNonNullArgCheck(RValue RV, QualType ArgType,
                                          SourceLocation ArgLoc,
                                          AbstractCallee AC,
                                          unsigned ParmNum) {
  if (!AC.getDecl() || !(SanOpts.has(SanitizerKind::NonnullAttribute) ||
                         SanOpts.has(SanitizerKind::NullabilityArg)))
    return;

  // The param decl may be missing in a variadic function.
  auto PVD = ParmNum < AC.getNumParams() ? AC.getParamDecl(ParmNum) : nullptr;
  unsigned ArgNo = PVD ? PVD->getFunctionScopeIndex() : ParmNum;

  // Prefer the nonnull attribute if it's present.
  const NonNullAttr *NNAttr = nullptr;
  if (SanOpts.has(SanitizerKind::NonnullAttribute))
    NNAttr = getNonNullAttr(AC.getDecl(), PVD, ArgType, ArgNo);

  bool CanCheckNullability = false;
<<<<<<< HEAD
  if (SanOpts.has(SanitizerKind::NullabilityArg) && !NNAttr && PVD) {
    auto Nullability = PVD->getType().getNullability();
=======
  if (SanOpts.has(SanitizerKind::NullabilityArg) && !NNAttr && PVD &&
      !PVD->getType()->isRecordType()) {
    auto Nullability = PVD->getType()->getNullability();
>>>>>>> 331eb8a0
    CanCheckNullability = Nullability &&
                          *Nullability == NullabilityKind::NonNull &&
                          PVD->getTypeSourceInfo();
  }

  if (!NNAttr && !CanCheckNullability)
    return;

  SourceLocation AttrLoc;
  SanitizerMask CheckKind;
  SanitizerHandler Handler;
  if (NNAttr) {
    AttrLoc = NNAttr->getLocation();
    CheckKind = SanitizerKind::NonnullAttribute;
    Handler = SanitizerHandler::NonnullArg;
  } else {
    AttrLoc = PVD->getTypeSourceInfo()->getTypeLoc().findNullabilityLoc();
    CheckKind = SanitizerKind::NullabilityArg;
    Handler = SanitizerHandler::NullabilityArg;
  }

  SanitizerScope SanScope(this);
  llvm::Value *Cond = EmitNonNullRValueCheck(RV, ArgType);
  llvm::Constant *StaticData[] = {
      EmitCheckSourceLocation(ArgLoc), EmitCheckSourceLocation(AttrLoc),
      llvm::ConstantInt::get(Int32Ty, ArgNo + 1),
  };
  EmitCheck(std::make_pair(Cond, CheckKind), Handler, StaticData, std::nullopt);
}

void CodeGenFunction::EmitNonNullArgCheck(Address Addr, QualType ArgType,
                                          SourceLocation ArgLoc,
                                          AbstractCallee AC, unsigned ParmNum) {
  if (!AC.getDecl() || !(SanOpts.has(SanitizerKind::NonnullAttribute) ||
                         SanOpts.has(SanitizerKind::NullabilityArg)))
    return;

  EmitNonNullArgCheck(RValue::get(Addr, *this), ArgType, ArgLoc, AC, ParmNum);
}

// Check if the call is going to use the inalloca convention. This needs to
// agree with CGFunctionInfo::usesInAlloca. The CGFunctionInfo is arranged
// later, so we can't check it directly.
static bool hasInAllocaArgs(CodeGenModule &CGM, CallingConv ExplicitCC,
                            ArrayRef<QualType> ArgTypes) {
  // The Swift calling conventions don't go through the target-specific
  // argument classification, they never use inalloca.
  // TODO: Consider limiting inalloca use to only calling conventions supported
  // by MSVC.
  if (ExplicitCC == CC_Swift || ExplicitCC == CC_SwiftAsync)
    return false;
  if (!CGM.getTarget().getCXXABI().isMicrosoft())
    return false;
  return llvm::any_of(ArgTypes, [&](QualType Ty) {
    return isInAllocaArgument(CGM.getCXXABI(), Ty);
  });
}

#ifndef NDEBUG
// Determine whether the given argument is an Objective-C method
// that may have type parameters in its signature.
static bool isObjCMethodWithTypeParams(const ObjCMethodDecl *method) {
  const DeclContext *dc = method->getDeclContext();
  if (const ObjCInterfaceDecl *classDecl = dyn_cast<ObjCInterfaceDecl>(dc)) {
    return classDecl->getTypeParamListAsWritten();
  }

  if (const ObjCCategoryDecl *catDecl = dyn_cast<ObjCCategoryDecl>(dc)) {
    return catDecl->getTypeParamList();
  }

  return false;
}
#endif

/// EmitCallArgs - Emit call arguments for a function.
void CodeGenFunction::EmitCallArgs(
    CallArgList &Args, PrototypeWrapper Prototype,
    llvm::iterator_range<CallExpr::const_arg_iterator> ArgRange,
    AbstractCallee AC, unsigned ParamsToSkip, EvaluationOrder Order) {
  SmallVector<QualType, 16> ArgTypes;

  assert((ParamsToSkip == 0 || Prototype.P) &&
         "Can't skip parameters if type info is not provided");

  // This variable only captures *explicitly* written conventions, not those
  // applied by default via command line flags or target defaults, such as
  // thiscall, aapcs, stdcall via -mrtd, etc. Computing that correctly would
  // require knowing if this is a C++ instance method or being able to see
  // unprototyped FunctionTypes.
  CallingConv ExplicitCC = CC_C;

  // First, if a prototype was provided, use those argument types.
  bool IsVariadic = false;
  if (Prototype.P) {
    const auto *MD = Prototype.P.dyn_cast<const ObjCMethodDecl *>();
    if (MD) {
      IsVariadic = MD->isVariadic();
      ExplicitCC = getCallingConventionForDecl(
          MD, CGM.getTarget().getTriple().isOSWindows());
      ArgTypes.assign(MD->param_type_begin() + ParamsToSkip,
                      MD->param_type_end());
    } else {
      const auto *FPT = Prototype.P.get<const FunctionProtoType *>();
      IsVariadic = FPT->isVariadic();
      ExplicitCC = FPT->getExtInfo().getCC();
      ArgTypes.assign(FPT->param_type_begin() + ParamsToSkip,
                      FPT->param_type_end());
    }

#ifndef NDEBUG
    // Check that the prototyped types match the argument expression types.
    bool isGenericMethod = MD && isObjCMethodWithTypeParams(MD);
    CallExpr::const_arg_iterator Arg = ArgRange.begin();
    for (QualType Ty : ArgTypes) {
      assert(Arg != ArgRange.end() && "Running over edge of argument list!");
      assert(
          (isGenericMethod || Ty->isVariablyModifiedType() ||
           Ty.getNonReferenceType()->isObjCRetainableType() ||
           getContext()
                   .getCanonicalType(Ty.getNonReferenceType())
                   .getTypePtr() ==
               getContext().getCanonicalType((*Arg)->getType()).getTypePtr()) &&
          "type mismatch in call argument!");
      ++Arg;
    }

    // Either we've emitted all the call args, or we have a call to variadic
    // function.
    assert((Arg == ArgRange.end() || IsVariadic) &&
           "Extra arguments in non-variadic function!");
#endif
  }

  // If we still have any arguments, emit them using the type of the argument.
  for (auto *A : llvm::drop_begin(ArgRange, ArgTypes.size()))
    ArgTypes.push_back(IsVariadic ? getVarArgType(A) : A->getType());
  assert((int)ArgTypes.size() == (ArgRange.end() - ArgRange.begin()));

  // We must evaluate arguments from right to left in the MS C++ ABI,
  // because arguments are destroyed left to right in the callee. As a special
  // case, there are certain language constructs that require left-to-right
  // evaluation, and in those cases we consider the evaluation order requirement
  // to trump the "destruction order is reverse construction order" guarantee.
  bool LeftToRight =
      CGM.getTarget().getCXXABI().areArgsDestroyedLeftToRightInCallee()
          ? Order == EvaluationOrder::ForceLeftToRight
          : Order != EvaluationOrder::ForceRightToLeft;

  auto MaybeEmitImplicitObjectSize = [&](unsigned I, const Expr *Arg,
                                         RValue EmittedArg) {
    if (!AC.hasFunctionDecl() || I >= AC.getNumParams())
      return;
    auto *PS = AC.getParamDecl(I)->getAttr<PassObjectSizeAttr>();
    if (PS == nullptr)
      return;

    const auto &Context = getContext();
    auto SizeTy = Context.getSizeType();
    auto T = Builder.getIntNTy(Context.getTypeSize(SizeTy));
    assert(EmittedArg.getScalarVal() && "We emitted nothing for the arg?");
    llvm::Value *V = evaluateOrEmitBuiltinObjectSize(Arg, PS->getType(), T,
                                                     EmittedArg.getScalarVal(),
                                                     PS->isDynamic());
    Args.add(RValue::get(V), SizeTy);
    // If we're emitting args in reverse, be sure to do so with
    // pass_object_size, as well.
    if (!LeftToRight)
      std::swap(Args.back(), *(&Args.back() - 1));
  };

  // Insert a stack save if we're going to need any inalloca args.
  if (hasInAllocaArgs(CGM, ExplicitCC, ArgTypes)) {
    assert(getTarget().getTriple().getArch() == llvm::Triple::x86 &&
           "inalloca only supported on x86");
    Args.allocateArgumentMemory(*this);
  }

  // Evaluate each argument in the appropriate order.
  size_t CallArgsStart = Args.size();
  for (unsigned I = 0, E = ArgTypes.size(); I != E; ++I) {
    unsigned Idx = LeftToRight ? I : E - I - 1;
    CallExpr::const_arg_iterator Arg = ArgRange.begin() + Idx;
    unsigned InitialArgSize = Args.size();
    // If *Arg is an ObjCIndirectCopyRestoreExpr, check that either the types of
    // the argument and parameter match or the objc method is parameterized.
    assert((!isa<ObjCIndirectCopyRestoreExpr>(*Arg) ||
            getContext().hasSameUnqualifiedType((*Arg)->getType(),
                                                ArgTypes[Idx]) ||
            (isa<ObjCMethodDecl>(AC.getDecl()) &&
             isObjCMethodWithTypeParams(cast<ObjCMethodDecl>(AC.getDecl())))) &&
           "Argument and parameter types don't match");
    EmitCallArg(Args, *Arg, ArgTypes[Idx]);
    // In particular, we depend on it being the last arg in Args, and the
    // objectsize bits depend on there only being one arg if !LeftToRight.
    assert(InitialArgSize + 1 == Args.size() &&
           "The code below depends on only adding one arg per EmitCallArg");
    (void)InitialArgSize;
    // Since pointer argument are never emitted as LValue, it is safe to emit
    // non-null argument check for r-value only.
    if (!Args.back().hasLValue()) {
      RValue RVArg = Args.back().getKnownRValue();
      EmitNonNullArgCheck(RVArg, ArgTypes[Idx], (*Arg)->getExprLoc(), AC,
                          ParamsToSkip + Idx);
      // @llvm.objectsize should never have side-effects and shouldn't need
      // destruction/cleanups, so we can safely "emit" it after its arg,
      // regardless of right-to-leftness
      MaybeEmitImplicitObjectSize(Idx, *Arg, RVArg);
    }
  }

  if (!LeftToRight) {
    // Un-reverse the arguments we just evaluated so they match up with the LLVM
    // IR function.
    std::reverse(Args.begin() + CallArgsStart, Args.end());
  }
}

namespace {

struct DestroyUnpassedArg final : EHScopeStack::Cleanup {
  DestroyUnpassedArg(Address Addr, QualType Ty)
      : Addr(Addr), Ty(Ty) {}

  Address Addr;
  QualType Ty;

  void Emit(CodeGenFunction &CGF, Flags flags) override {
    QualType::DestructionKind DtorKind = Ty.isDestructedType();
    if (DtorKind == QualType::DK_cxx_destructor) {
      const CXXDestructorDecl *Dtor = Ty->getAsCXXRecordDecl()->getDestructor();
      assert(!Dtor->isTrivial());
      CGF.EmitCXXDestructorCall(Dtor, Dtor_Complete, /*for vbase*/ false,
                                /*Delegating=*/false, Addr, Ty);
    } else {
      CGF.callCStructDestructor(CGF.MakeAddrLValue(Addr, Ty));
    }
  }
};

struct DisableDebugLocationUpdates {
  CodeGenFunction &CGF;
  bool disabledDebugInfo;
  DisableDebugLocationUpdates(CodeGenFunction &CGF, const Expr *E) : CGF(CGF) {
    if ((disabledDebugInfo = isa<CXXDefaultArgExpr>(E) && CGF.getDebugInfo()))
      CGF.disableDebugInfo();
  }
  ~DisableDebugLocationUpdates() {
    if (disabledDebugInfo)
      CGF.enableDebugInfo();
  }
};

} // end anonymous namespace

RValue CallArg::getRValue(CodeGenFunction &CGF) const {
  if (!HasLV)
    return RV;
  LValue Copy = CGF.MakeAddrLValue(CGF.CreateMemTemp(Ty), Ty);
  CGF.EmitAggregateCopy(Copy, LV, Ty, AggValueSlot::DoesNotOverlap,
                        LV.isVolatile());
  IsUsed = true;
  return RValue::getAggregate(Copy.getAddress());
}

void CallArg::copyInto(CodeGenFunction &CGF, Address Addr) const {
  LValue Dst = CGF.MakeAddrLValue(Addr, Ty);
  if (!HasLV && RV.isScalar())
    CGF.EmitStoreOfScalar(RV.getScalarVal(), Dst, /*isInit=*/true);
  else if (!HasLV && RV.isComplex())
    CGF.EmitStoreOfComplex(RV.getComplexVal(), Dst, /*init=*/true);
  else {
    auto Addr = HasLV ? LV.getAddress() : RV.getAggregateAddress();
    LValue SrcLV = CGF.MakeAddrLValue(Addr, Ty);
    // We assume that call args are never copied into subobjects.
    CGF.EmitAggregateCopy(Dst, SrcLV, Ty, AggValueSlot::DoesNotOverlap,
                          HasLV ? LV.isVolatileQualified()
                                : RV.isVolatileQualified());
  }
  IsUsed = true;
}

void CodeGenFunction::EmitCallArg(CallArgList &args, const Expr *E,
                                  QualType type) {
  DisableDebugLocationUpdates Dis(*this, E);
  if (const ObjCIndirectCopyRestoreExpr *CRE
        = dyn_cast<ObjCIndirectCopyRestoreExpr>(E)) {
    assert(getLangOpts().ObjCAutoRefCount);
    return emitWritebackArg(*this, args, CRE);
  }

  assert(type->isReferenceType() == E->isGLValue() &&
         "reference binding to unmaterialized r-value!");

  if (E->isGLValue()) {
    assert(E->getObjectKind() == OK_Ordinary);
    return args.add(EmitReferenceBindingToExpr(E), type);
  }

  bool HasAggregateEvalKind = hasAggregateEvaluationKind(type);

  // In the Microsoft C++ ABI, aggregate arguments are destructed by the callee.
  // However, we still have to push an EH-only cleanup in case we unwind before
  // we make it to the call.
  if (type->isRecordType() &&
      type->castAs<RecordType>()->getDecl()->isParamDestroyedInCallee()) {
    // If we're using inalloca, use the argument memory.  Otherwise, use a
    // temporary.
    AggValueSlot Slot = args.isUsingInAlloca()
        ? createPlaceholderSlot(*this, type) : CreateAggTemp(type, "agg.tmp");

    bool DestroyedInCallee = true, NeedsCleanup = true;
    if (const auto *RD = type->getAsCXXRecordDecl())
      DestroyedInCallee = RD->hasNonTrivialDestructor();
    else
      NeedsCleanup = type.isDestructedType();

    if (DestroyedInCallee)
      Slot.setExternallyDestructed();

    EmitAggExpr(E, Slot);
    RValue RV = Slot.asRValue();
    args.add(RV, type);

    if (DestroyedInCallee && NeedsCleanup) {
      // Create a no-op GEP between the placeholder and the cleanup so we can
      // RAUW it successfully.  It also serves as a marker of the first
      // instruction where the cleanup is active.
      pushFullExprCleanup<DestroyUnpassedArg>(NormalAndEHCleanup,
                                              Slot.getAddress(), type);
      // This unreachable is a temporary marker which will be removed later.
      llvm::Instruction *IsActive =
          Builder.CreateFlagLoad(llvm::Constant::getNullValue(Int8PtrTy));
      args.addArgCleanupDeactivation(EHStack.stable_begin(), IsActive);
    }
    return;
  }

  if (HasAggregateEvalKind && isa<ImplicitCastExpr>(E) &&
      cast<CastExpr>(E)->getCastKind() == CK_LValueToRValue &&
      !type->isArrayParameterType()) {
    LValue L = EmitLValue(cast<CastExpr>(E)->getSubExpr());
    assert(L.isSimple());
    args.addUncopiedAggregate(L, type);
    return;
  }

  args.add(EmitAnyExprToTemp(E), type);
}

QualType CodeGenFunction::getVarArgType(const Expr *Arg) {
  // System headers on Windows define NULL to 0 instead of 0LL on Win64. MSVC
  // implicitly widens null pointer constants that are arguments to varargs
  // functions to pointer-sized ints.
  if (!getTarget().getTriple().isOSWindows())
    return Arg->getType();

  if (Arg->getType()->isIntegerType() &&
      getContext().getTypeSize(Arg->getType()) <
          getContext().getTargetInfo().getPointerWidth(LangAS::Default) &&
      Arg->isNullPointerConstant(getContext(),
                                 Expr::NPC_ValueDependentIsNotNull)) {
    return getContext().getIntPtrType();
  }

  return Arg->getType();
}

// In ObjC ARC mode with no ObjC ARC exception safety, tell the ARC
// optimizer it can aggressively ignore unwind edges.
void
CodeGenFunction::AddObjCARCExceptionMetadata(llvm::Instruction *Inst) {
  if (CGM.getCodeGenOpts().OptimizationLevel != 0 &&
      !CGM.getCodeGenOpts().ObjCAutoRefCountExceptions)
    Inst->setMetadata("clang.arc.no_objc_arc_exceptions",
                      CGM.getNoObjCARCExceptionsMetadata());
}

/// Emits a call to the given no-arguments nounwind runtime function.
llvm::CallInst *
CodeGenFunction::EmitNounwindRuntimeCall(llvm::FunctionCallee callee,
                                         const llvm::Twine &name) {
  return EmitNounwindRuntimeCall(callee, ArrayRef<llvm::Value *>(), name);
}

/// Emits a call to the given nounwind runtime function.
llvm::CallInst *
CodeGenFunction::EmitNounwindRuntimeCall(llvm::FunctionCallee callee,
                                         ArrayRef<Address> args,
                                         const llvm::Twine &name) {
  SmallVector<llvm::Value *, 3> values;
  for (auto arg : args)
    values.push_back(arg.emitRawPointer(*this));
  return EmitNounwindRuntimeCall(callee, values, name);
}

llvm::CallInst *
CodeGenFunction::EmitNounwindRuntimeCall(llvm::FunctionCallee callee,
                                         ArrayRef<llvm::Value *> args,
                                         const llvm::Twine &name) {
  llvm::CallInst *call = EmitRuntimeCall(callee, args, name);
  call->setDoesNotThrow();
  return call;
}

/// Emits a simple call (never an invoke) to the given no-arguments
/// runtime function.
llvm::CallInst *CodeGenFunction::EmitRuntimeCall(llvm::FunctionCallee callee,
                                                 const llvm::Twine &name) {
  return EmitRuntimeCall(callee, std::nullopt, name);
}

// Calls which may throw must have operand bundles indicating which funclet
// they are nested within.
SmallVector<llvm::OperandBundleDef, 1>
CodeGenFunction::getBundlesForFunclet(llvm::Value *Callee) {
  // There is no need for a funclet operand bundle if we aren't inside a
  // funclet.
  if (!CurrentFuncletPad)
    return (SmallVector<llvm::OperandBundleDef, 1>());

  // Skip intrinsics which cannot throw (as long as they don't lower into
  // regular function calls in the course of IR transformations).
  if (auto *CalleeFn = dyn_cast<llvm::Function>(Callee->stripPointerCasts())) {
    if (CalleeFn->isIntrinsic() && CalleeFn->doesNotThrow()) {
      auto IID = CalleeFn->getIntrinsicID();
      if (!llvm::IntrinsicInst::mayLowerToFunctionCall(IID))
        return (SmallVector<llvm::OperandBundleDef, 1>());
    }
  }

  SmallVector<llvm::OperandBundleDef, 1> BundleList;
  BundleList.emplace_back("funclet", CurrentFuncletPad);
  return BundleList;
}

/// Emits a simple call (never an invoke) to the given runtime function.
llvm::CallInst *CodeGenFunction::EmitRuntimeCall(llvm::FunctionCallee callee,
                                                 ArrayRef<llvm::Value *> args,
                                                 const llvm::Twine &name) {
  llvm::CallInst *call = Builder.CreateCall(
      callee, args, getBundlesForFunclet(callee.getCallee()), name);
  call->setCallingConv(getRuntimeCC());

  if (CGM.shouldEmitConvergenceTokens() && call->isConvergent())
    return addControlledConvergenceToken(call);
  return call;
}

/// Emits a call or invoke to the given noreturn runtime function.
void CodeGenFunction::EmitNoreturnRuntimeCallOrInvoke(
    llvm::FunctionCallee callee, ArrayRef<llvm::Value *> args) {
  SmallVector<llvm::OperandBundleDef, 1> BundleList =
      getBundlesForFunclet(callee.getCallee());

  if (getInvokeDest()) {
    llvm::InvokeInst *invoke =
      Builder.CreateInvoke(callee,
                           getUnreachableBlock(),
                           getInvokeDest(),
                           args,
                           BundleList);
    invoke->setDoesNotReturn();
    invoke->setCallingConv(getRuntimeCC());
  } else {
    llvm::CallInst *call = Builder.CreateCall(callee, args, BundleList);
    call->setDoesNotReturn();
    call->setCallingConv(getRuntimeCC());
    Builder.CreateUnreachable();
  }
}

/// Emits a call or invoke instruction to the given nullary runtime function.
llvm::CallBase *
CodeGenFunction::EmitRuntimeCallOrInvoke(llvm::FunctionCallee callee,
                                         const Twine &name) {
  return EmitRuntimeCallOrInvoke(callee, std::nullopt, name);
}

/// Emits a call or invoke instruction to the given runtime function.
llvm::CallBase *
CodeGenFunction::EmitRuntimeCallOrInvoke(llvm::FunctionCallee callee,
                                         ArrayRef<llvm::Value *> args,
                                         const Twine &name) {
  llvm::CallBase *call = EmitCallOrInvoke(callee, args, name);
  call->setCallingConv(getRuntimeCC());
  return call;
}

/// Emits a call or invoke instruction to the given function, depending
/// on the current state of the EH stack.
llvm::CallBase *CodeGenFunction::EmitCallOrInvoke(llvm::FunctionCallee Callee,
                                                  ArrayRef<llvm::Value *> Args,
                                                  const Twine &Name) {
  llvm::BasicBlock *InvokeDest = getInvokeDest();
  SmallVector<llvm::OperandBundleDef, 1> BundleList =
      getBundlesForFunclet(Callee.getCallee());

  llvm::CallBase *Inst;
  if (!InvokeDest)
    Inst = Builder.CreateCall(Callee, Args, BundleList, Name);
  else {
    llvm::BasicBlock *ContBB = createBasicBlock("invoke.cont");
    Inst = Builder.CreateInvoke(Callee, ContBB, InvokeDest, Args, BundleList,
                                Name);
    EmitBlock(ContBB);
  }

  // In ObjC ARC mode with no ObjC ARC exception safety, tell the ARC
  // optimizer it can aggressively ignore unwind edges.
  if (CGM.getLangOpts().ObjCAutoRefCount)
    AddObjCARCExceptionMetadata(Inst);

  return Inst;
}

void CodeGenFunction::deferPlaceholderReplacement(llvm::Instruction *Old,
                                                  llvm::Value *New) {
  DeferredReplacements.push_back(
      std::make_pair(llvm::WeakTrackingVH(Old), New));
}

namespace {

/// Specify given \p NewAlign as the alignment of return value attribute. If
/// such attribute already exists, re-set it to the maximal one of two options.
[[nodiscard]] llvm::AttributeList
maybeRaiseRetAlignmentAttribute(llvm::LLVMContext &Ctx,
                                const llvm::AttributeList &Attrs,
                                llvm::Align NewAlign) {
  llvm::Align CurAlign = Attrs.getRetAlignment().valueOrOne();
  if (CurAlign >= NewAlign)
    return Attrs;
  llvm::Attribute AlignAttr = llvm::Attribute::getWithAlignment(Ctx, NewAlign);
  return Attrs.removeRetAttribute(Ctx, llvm::Attribute::AttrKind::Alignment)
      .addRetAttribute(Ctx, AlignAttr);
}

template <typename AlignedAttrTy> class AbstractAssumeAlignedAttrEmitter {
protected:
  CodeGenFunction &CGF;

  /// We do nothing if this is, or becomes, nullptr.
  const AlignedAttrTy *AA = nullptr;

  llvm::Value *Alignment = nullptr;      // May or may not be a constant.
  llvm::ConstantInt *OffsetCI = nullptr; // Constant, hopefully zero.

  AbstractAssumeAlignedAttrEmitter(CodeGenFunction &CGF_, const Decl *FuncDecl)
      : CGF(CGF_) {
    if (!FuncDecl)
      return;
    AA = FuncDecl->getAttr<AlignedAttrTy>();
  }

public:
  /// If we can, materialize the alignment as an attribute on return value.
  [[nodiscard]] llvm::AttributeList
  TryEmitAsCallSiteAttribute(const llvm::AttributeList &Attrs) {
    if (!AA || OffsetCI || CGF.SanOpts.has(SanitizerKind::Alignment))
      return Attrs;
    const auto *AlignmentCI = dyn_cast<llvm::ConstantInt>(Alignment);
    if (!AlignmentCI)
      return Attrs;
    // We may legitimately have non-power-of-2 alignment here.
    // If so, this is UB land, emit it via `@llvm.assume` instead.
    if (!AlignmentCI->getValue().isPowerOf2())
      return Attrs;
    llvm::AttributeList NewAttrs = maybeRaiseRetAlignmentAttribute(
        CGF.getLLVMContext(), Attrs,
        llvm::Align(
            AlignmentCI->getLimitedValue(llvm::Value::MaximumAlignment)));
    AA = nullptr; // We're done. Disallow doing anything else.
    return NewAttrs;
  }

  /// Emit alignment assumption.
  /// This is a general fallback that we take if either there is an offset,
  /// or the alignment is variable or we are sanitizing for alignment.
  void EmitAsAnAssumption(SourceLocation Loc, QualType RetTy, RValue &Ret) {
    if (!AA)
      return;
    CGF.emitAlignmentAssumption(Ret.getScalarVal(), RetTy, Loc,
                                AA->getLocation(), Alignment, OffsetCI);
    AA = nullptr; // We're done. Disallow doing anything else.
  }
};

/// Helper data structure to emit `AssumeAlignedAttr`.
class AssumeAlignedAttrEmitter final
    : public AbstractAssumeAlignedAttrEmitter<AssumeAlignedAttr> {
public:
  AssumeAlignedAttrEmitter(CodeGenFunction &CGF_, const Decl *FuncDecl)
      : AbstractAssumeAlignedAttrEmitter(CGF_, FuncDecl) {
    if (!AA)
      return;
    // It is guaranteed that the alignment/offset are constants.
    Alignment = cast<llvm::ConstantInt>(CGF.EmitScalarExpr(AA->getAlignment()));
    if (Expr *Offset = AA->getOffset()) {
      OffsetCI = cast<llvm::ConstantInt>(CGF.EmitScalarExpr(Offset));
      if (OffsetCI->isNullValue()) // Canonicalize zero offset to no offset.
        OffsetCI = nullptr;
    }
  }
};

/// Helper data structure to emit `AllocAlignAttr`.
class AllocAlignAttrEmitter final
    : public AbstractAssumeAlignedAttrEmitter<AllocAlignAttr> {
public:
  AllocAlignAttrEmitter(CodeGenFunction &CGF_, const Decl *FuncDecl,
                        const CallArgList &CallArgs)
      : AbstractAssumeAlignedAttrEmitter(CGF_, FuncDecl) {
    if (!AA)
      return;
    // Alignment may or may not be a constant, and that is okay.
    Alignment = CallArgs[AA->getParamIndex().getLLVMIndex()]
                    .getRValue(CGF)
                    .getScalarVal();
  }
};

} // namespace

static unsigned getMaxVectorWidth(const llvm::Type *Ty) {
  if (auto *VT = dyn_cast<llvm::VectorType>(Ty))
    return VT->getPrimitiveSizeInBits().getKnownMinValue();
  if (auto *AT = dyn_cast<llvm::ArrayType>(Ty))
    return getMaxVectorWidth(AT->getElementType());

  unsigned MaxVectorWidth = 0;
  if (auto *ST = dyn_cast<llvm::StructType>(Ty))
    for (auto *I : ST->elements())
      MaxVectorWidth = std::max(MaxVectorWidth, getMaxVectorWidth(I));
  return MaxVectorWidth;
}

RValue CodeGenFunction::EmitCall(const CGFunctionInfo &CallInfo,
                                 const CGCallee &Callee,
                                 ReturnValueSlot ReturnValue,
                                 const CallArgList &CallArgs,
                                 llvm::CallBase **callOrInvoke, bool IsMustTail,
                                 SourceLocation Loc) {
  // FIXME: We no longer need the types from CallArgs; lift up and simplify.

  assert(Callee.isOrdinary() || Callee.isVirtual());

  // Handle struct-return functions by passing a pointer to the
  // location that we would like to return into.
  QualType RetTy = CallInfo.getReturnType();
  const ABIArgInfo &RetAI = CallInfo.getReturnInfo();

  llvm::FunctionType *IRFuncTy = getTypes().GetFunctionType(CallInfo);

  const Decl *TargetDecl = Callee.getAbstractInfo().getCalleeDecl().getDecl();
  if (const FunctionDecl *FD = dyn_cast_or_null<FunctionDecl>(TargetDecl)) {
    // We can only guarantee that a function is called from the correct
    // context/function based on the appropriate target attributes,
    // so only check in the case where we have both always_inline and target
    // since otherwise we could be making a conditional call after a check for
    // the proper cpu features (and it won't cause code generation issues due to
    // function based code generation).
    if (TargetDecl->hasAttr<AlwaysInlineAttr>() &&
        (TargetDecl->hasAttr<TargetAttr>() ||
         (CurFuncDecl && CurFuncDecl->hasAttr<TargetAttr>())))
      checkTargetFeatures(Loc, FD);
  }

  // Some architectures (such as x86-64) have the ABI changed based on
  // attribute-target/features. Give them a chance to diagnose.
  CGM.getTargetCodeGenInfo().checkFunctionCallABI(
      CGM, Loc, dyn_cast_or_null<FunctionDecl>(CurCodeDecl),
      dyn_cast_or_null<FunctionDecl>(TargetDecl), CallArgs, RetTy);

  // 1. Set up the arguments.

  // If we're using inalloca, insert the allocation after the stack save.
  // FIXME: Do this earlier rather than hacking it in here!
  RawAddress ArgMemory = RawAddress::invalid();
  if (llvm::StructType *ArgStruct = CallInfo.getArgStruct()) {
    const llvm::DataLayout &DL = CGM.getDataLayout();
    llvm::Instruction *IP = CallArgs.getStackBase();
    llvm::AllocaInst *AI;
    if (IP) {
      IP = IP->getNextNode();
      AI = new llvm::AllocaInst(ArgStruct, DL.getAllocaAddrSpace(),
                                "argmem", IP);
    } else {
      AI = CreateTempAlloca(ArgStruct, "argmem");
    }
    auto Align = CallInfo.getArgStructAlignment();
    AI->setAlignment(Align.getAsAlign());
    AI->setUsedWithInAlloca(true);
    assert(AI->isUsedWithInAlloca() && !AI->isStaticAlloca());
    ArgMemory = RawAddress(AI, ArgStruct, Align);
  }

  ClangToLLVMArgMapping IRFunctionArgs(CGM.getContext(), CallInfo);
  SmallVector<llvm::Value *, 16> IRCallArgs(IRFunctionArgs.totalIRArgs());

  // If the call returns a temporary with struct return, create a temporary
  // alloca to hold the result, unless one is given to us.
  Address SRetPtr = Address::invalid();
  RawAddress SRetAlloca = RawAddress::invalid();
  llvm::Value *UnusedReturnSizePtr = nullptr;
  if (RetAI.isIndirect() || RetAI.isInAlloca() || RetAI.isCoerceAndExpand()) {
    if (!ReturnValue.isNull()) {
      SRetPtr = ReturnValue.getAddress();
    } else {
      SRetPtr = CreateMemTemp(RetTy, "tmp", &SRetAlloca);
      if (HaveInsertPoint() && ReturnValue.isUnused()) {
        llvm::TypeSize size =
            CGM.getDataLayout().getTypeAllocSize(ConvertTypeForMem(RetTy));
        UnusedReturnSizePtr = EmitLifetimeStart(size, SRetAlloca.getPointer());
      }
    }
    if (IRFunctionArgs.hasSRetArg()) {
      IRCallArgs[IRFunctionArgs.getSRetArgNo()] =
          getAsNaturalPointerTo(SRetPtr, RetTy);
    } else if (RetAI.isInAlloca()) {
      Address Addr =
          Builder.CreateStructGEP(ArgMemory, RetAI.getInAllocaFieldIndex());
      Builder.CreateStore(getAsNaturalPointerTo(SRetPtr, RetTy), Addr);
    }
  }

  RawAddress swiftErrorTemp = RawAddress::invalid();
  Address swiftErrorArg = Address::invalid();

  // When passing arguments using temporary allocas, we need to add the
  // appropriate lifetime markers. This vector keeps track of all the lifetime
  // markers that need to be ended right after the call.
  SmallVector<CallLifetimeEnd, 2> CallLifetimeEndAfterCall;

  // Translate all of the arguments as necessary to match the IR lowering.
  assert(CallInfo.arg_size() == CallArgs.size() &&
         "Mismatch between function signature & arguments.");
  unsigned ArgNo = 0;
  CGFunctionInfo::const_arg_iterator info_it = CallInfo.arg_begin();
  for (CallArgList::const_iterator I = CallArgs.begin(), E = CallArgs.end();
       I != E; ++I, ++info_it, ++ArgNo) {
    const ABIArgInfo &ArgInfo = info_it->info;

    // Insert a padding argument to ensure proper alignment.
    if (IRFunctionArgs.hasPaddingArg(ArgNo))
      IRCallArgs[IRFunctionArgs.getPaddingArgNo(ArgNo)] =
          llvm::UndefValue::get(ArgInfo.getPaddingType());

    unsigned FirstIRArg, NumIRArgs;
    std::tie(FirstIRArg, NumIRArgs) = IRFunctionArgs.getIRArgs(ArgNo);

    bool ArgHasMaybeUndefAttr =
        IsArgumentMaybeUndef(TargetDecl, CallInfo.getNumRequiredArgs(), ArgNo);

    switch (ArgInfo.getKind()) {
    case ABIArgInfo::InAlloca: {
      assert(NumIRArgs == 0);
      assert(getTarget().getTriple().getArch() == llvm::Triple::x86);
      if (I->isAggregate()) {
        RawAddress Addr = I->hasLValue()
                              ? I->getKnownLValue().getAddress()
                              : I->getKnownRValue().getAggregateAddress();
        llvm::Instruction *Placeholder =
            cast<llvm::Instruction>(Addr.getPointer());

        if (!ArgInfo.getInAllocaIndirect()) {
          // Replace the placeholder with the appropriate argument slot GEP.
          CGBuilderTy::InsertPoint IP = Builder.saveIP();
          Builder.SetInsertPoint(Placeholder);
          Addr = Builder.CreateStructGEP(ArgMemory,
                                         ArgInfo.getInAllocaFieldIndex());
          Builder.restoreIP(IP);
        } else {
          // For indirect things such as overaligned structs, replace the
          // placeholder with a regular aggregate temporary alloca. Store the
          // address of this alloca into the struct.
          Addr = CreateMemTemp(info_it->type, "inalloca.indirect.tmp");
          Address ArgSlot = Builder.CreateStructGEP(
              ArgMemory, ArgInfo.getInAllocaFieldIndex());
          Builder.CreateStore(Addr.getPointer(), ArgSlot);
        }
        deferPlaceholderReplacement(Placeholder, Addr.getPointer());
      } else if (ArgInfo.getInAllocaIndirect()) {
        // Make a temporary alloca and store the address of it into the argument
        // struct.
        RawAddress Addr = CreateMemTempWithoutCast(
            I->Ty, getContext().getTypeAlignInChars(I->Ty),
            "indirect-arg-temp");
        I->copyInto(*this, Addr);
        Address ArgSlot =
            Builder.CreateStructGEP(ArgMemory, ArgInfo.getInAllocaFieldIndex());
        Builder.CreateStore(Addr.getPointer(), ArgSlot);
      } else {
        // Store the RValue into the argument struct.
        Address Addr =
            Builder.CreateStructGEP(ArgMemory, ArgInfo.getInAllocaFieldIndex());
        Addr = Addr.withElementType(ConvertTypeForMem(I->Ty));
        I->copyInto(*this, Addr);
      }
      break;
    }

    case ABIArgInfo::Indirect:
    case ABIArgInfo::IndirectAliased: {
      assert(NumIRArgs == 1);
      if (I->isAggregate()) {
        // We want to avoid creating an unnecessary temporary+copy here;
        // however, we need one in three cases:
        // 1. If the argument is not byval, and we are required to copy the
        //    source.  (This case doesn't occur on any common architecture.)
        // 2. If the argument is byval, RV is not sufficiently aligned, and
        //    we cannot force it to be sufficiently aligned.
        // 3. If the argument is byval, but RV is not located in default
        //    or alloca address space.
        Address Addr = I->hasLValue()
                           ? I->getKnownLValue().getAddress()
                           : I->getKnownRValue().getAggregateAddress();
        CharUnits Align = ArgInfo.getIndirectAlign();
        const llvm::DataLayout *TD = &CGM.getDataLayout();

        assert((FirstIRArg >= IRFuncTy->getNumParams() ||
                IRFuncTy->getParamType(FirstIRArg)->getPointerAddressSpace() ==
                    TD->getAllocaAddrSpace()) &&
               "indirect argument must be in alloca address space");

        bool NeedCopy = false;
        if (Addr.getAlignment() < Align &&
            llvm::getOrEnforceKnownAlignment(Addr.emitRawPointer(*this),
                                             Align.getAsAlign(),
                                             *TD) < Align.getAsAlign()) {
          NeedCopy = true;
        } else if (I->hasLValue()) {
          auto LV = I->getKnownLValue();
          auto AS = LV.getAddressSpace();

          bool isByValOrRef =
              ArgInfo.isIndirectAliased() || ArgInfo.getIndirectByVal();

          if (!isByValOrRef ||
              (LV.getAlignment() < getContext().getTypeAlignInChars(I->Ty))) {
            NeedCopy = true;
          }
          if (!getLangOpts().OpenCL) {
            if ((isByValOrRef &&
                (AS != LangAS::Default &&
                 AS != CGM.getASTAllocaAddressSpace()))) {
              NeedCopy = true;
            }
          }
          // For OpenCL even if RV is located in default or alloca address space
          // we don't want to perform address space cast for it.
          else if ((isByValOrRef &&
                    Addr.getType()->getAddressSpace() != IRFuncTy->
                      getParamType(FirstIRArg)->getPointerAddressSpace())) {
            NeedCopy = true;
          }
        }

        if (!NeedCopy) {
          // Skip the extra memcpy call.
          llvm::Value *V = getAsNaturalPointerTo(Addr, I->Ty);
          auto *T = llvm::PointerType::get(
              CGM.getLLVMContext(), CGM.getDataLayout().getAllocaAddrSpace());

          llvm::Value *Val = getTargetHooks().performAddrSpaceCast(
              *this, V, LangAS::Default, CGM.getASTAllocaAddressSpace(), T,
              true);
          if (ArgHasMaybeUndefAttr)
            Val = Builder.CreateFreeze(Val);
          IRCallArgs[FirstIRArg] = Val;
          break;
        }
      }

      // For non-aggregate args and aggregate args meeting conditions above
      // we need to create an aligned temporary, and copy to it.
      RawAddress AI = CreateMemTempWithoutCast(
          I->Ty, ArgInfo.getIndirectAlign(), "byval-temp");
      llvm::Value *Val = getAsNaturalPointerTo(AI, I->Ty);
      if (ArgHasMaybeUndefAttr)
        Val = Builder.CreateFreeze(Val);
      IRCallArgs[FirstIRArg] = Val;

      // Emit lifetime markers for the temporary alloca.
      llvm::TypeSize ByvalTempElementSize =
          CGM.getDataLayout().getTypeAllocSize(AI.getElementType());
      llvm::Value *LifetimeSize =
          EmitLifetimeStart(ByvalTempElementSize, AI.getPointer());

      // Add cleanup code to emit the end lifetime marker after the call.
      if (LifetimeSize) // In case we disabled lifetime markers.
        CallLifetimeEndAfterCall.emplace_back(AI, LifetimeSize);

      // Generate the copy.
      I->copyInto(*this, AI);
      break;
    }

    case ABIArgInfo::Ignore:
      assert(NumIRArgs == 0);
      break;

    case ABIArgInfo::Extend:
    case ABIArgInfo::Direct: {
      if (!isa<llvm::StructType>(ArgInfo.getCoerceToType()) &&
          ArgInfo.getCoerceToType() == ConvertType(info_it->type) &&
          ArgInfo.getDirectOffset() == 0) {
        assert(NumIRArgs == 1);
        llvm::Value *V;
        if (!I->isAggregate())
          V = I->getKnownRValue().getScalarVal();
        else
          V = Builder.CreateLoad(
              I->hasLValue() ? I->getKnownLValue().getAddress()
                             : I->getKnownRValue().getAggregateAddress());

        // Implement swifterror by copying into a new swifterror argument.
        // We'll write back in the normal path out of the call.
        if (CallInfo.getExtParameterInfo(ArgNo).getABI()
              == ParameterABI::SwiftErrorResult) {
          assert(!swiftErrorTemp.isValid() && "multiple swifterror args");

          QualType pointeeTy = I->Ty->getPointeeType();
          swiftErrorArg = makeNaturalAddressForPointer(
              V, pointeeTy, getContext().getTypeAlignInChars(pointeeTy));

          swiftErrorTemp =
            CreateMemTemp(pointeeTy, getPointerAlign(), "swifterror.temp");
          V = swiftErrorTemp.getPointer();
          cast<llvm::AllocaInst>(V)->setSwiftError(true);

          llvm::Value *errorValue = Builder.CreateLoad(swiftErrorArg);
          Builder.CreateStore(errorValue, swiftErrorTemp);
        }

        // We might have to widen integers, but we should never truncate.
        if (ArgInfo.getCoerceToType() != V->getType() &&
            V->getType()->isIntegerTy())
          V = Builder.CreateZExt(V, ArgInfo.getCoerceToType());

        // If the argument doesn't match, perform a bitcast to coerce it.  This
        // can happen due to trivial type mismatches.
        if (FirstIRArg < IRFuncTy->getNumParams() &&
            V->getType() != IRFuncTy->getParamType(FirstIRArg))
          V = Builder.CreateBitCast(V, IRFuncTy->getParamType(FirstIRArg));

        if (ArgHasMaybeUndefAttr)
          V = Builder.CreateFreeze(V);
        IRCallArgs[FirstIRArg] = V;
        break;
      }

      llvm::StructType *STy =
          dyn_cast<llvm::StructType>(ArgInfo.getCoerceToType());
      if (STy && ArgInfo.isDirect() && !ArgInfo.getCanBeFlattened()) {
        llvm::Type *SrcTy = ConvertTypeForMem(I->Ty);
        [[maybe_unused]] llvm::TypeSize SrcTypeSize =
            CGM.getDataLayout().getTypeAllocSize(SrcTy);
        [[maybe_unused]] llvm::TypeSize DstTypeSize =
            CGM.getDataLayout().getTypeAllocSize(STy);
        if (STy->containsHomogeneousScalableVectorTypes()) {
          assert(SrcTypeSize == DstTypeSize &&
                 "Only allow non-fractional movement of structure with "
                 "homogeneous scalable vector type");

          IRCallArgs[FirstIRArg] = I->getKnownRValue().getScalarVal();
          break;
        }
      }

      // FIXME: Avoid the conversion through memory if possible.
      Address Src = Address::invalid();
      if (!I->isAggregate()) {
        Src = CreateMemTemp(I->Ty, "coerce");
        I->copyInto(*this, Src);
      } else {
        Src = I->hasLValue() ? I->getKnownLValue().getAddress()
                             : I->getKnownRValue().getAggregateAddress();
      }

      // If the value is offset in memory, apply the offset now.
      Src = emitAddressAtOffset(*this, Src, ArgInfo);

      // Fast-isel and the optimizer generally like scalar values better than
      // FCAs, so we flatten them if this is safe to do for this argument.
      if (STy && ArgInfo.isDirect() && ArgInfo.getCanBeFlattened()) {
        llvm::Type *SrcTy = Src.getElementType();
        llvm::TypeSize SrcTypeSize =
            CGM.getDataLayout().getTypeAllocSize(SrcTy);
        llvm::TypeSize DstTypeSize = CGM.getDataLayout().getTypeAllocSize(STy);
        if (SrcTypeSize.isScalable()) {
          assert(STy->containsHomogeneousScalableVectorTypes() &&
                 "ABI only supports structure with homogeneous scalable vector "
                 "type");
          assert(SrcTypeSize == DstTypeSize &&
                 "Only allow non-fractional movement of structure with "
                 "homogeneous scalable vector type");
          assert(NumIRArgs == STy->getNumElements());

          llvm::Value *StoredStructValue =
              Builder.CreateLoad(Src, Src.getName() + ".tuple");
          for (unsigned i = 0, e = STy->getNumElements(); i != e; ++i) {
            llvm::Value *Extract = Builder.CreateExtractValue(
                StoredStructValue, i, Src.getName() + ".extract" + Twine(i));
            IRCallArgs[FirstIRArg + i] = Extract;
          }
        } else {
          uint64_t SrcSize = SrcTypeSize.getFixedValue();
          uint64_t DstSize = DstTypeSize.getFixedValue();

          // If the source type is smaller than the destination type of the
          // coerce-to logic, copy the source value into a temp alloca the size
          // of the destination type to allow loading all of it. The bits past
          // the source value are left undef.
          if (SrcSize < DstSize) {
            Address TempAlloca = CreateTempAlloca(STy, Src.getAlignment(),
                                                  Src.getName() + ".coerce");
            Builder.CreateMemCpy(TempAlloca, Src, SrcSize);
            Src = TempAlloca;
          } else {
            Src = Src.withElementType(STy);
          }

          assert(NumIRArgs == STy->getNumElements());
          for (unsigned i = 0, e = STy->getNumElements(); i != e; ++i) {
            Address EltPtr = Builder.CreateStructGEP(Src, i);
            llvm::Value *LI = Builder.CreateLoad(EltPtr);
            if (ArgHasMaybeUndefAttr)
              LI = Builder.CreateFreeze(LI);
            IRCallArgs[FirstIRArg + i] = LI;
          }
        }
      } else {
        // In the simple case, just pass the coerced loaded value.
        assert(NumIRArgs == 1);
        llvm::Value *Load =
            CreateCoercedLoad(Src, ArgInfo.getCoerceToType(), *this);

        if (CallInfo.isCmseNSCall()) {
          // For certain parameter types, clear padding bits, as they may reveal
          // sensitive information.
          // Small struct/union types are passed as integer arrays.
          auto *ATy = dyn_cast<llvm::ArrayType>(Load->getType());
          if (ATy != nullptr && isa<RecordType>(I->Ty.getCanonicalType()))
            Load = EmitCMSEClearRecord(Load, ATy, I->Ty);
        }

        if (ArgHasMaybeUndefAttr)
          Load = Builder.CreateFreeze(Load);
        IRCallArgs[FirstIRArg] = Load;
      }

      break;
    }

    case ABIArgInfo::CoerceAndExpand: {
      auto coercionType = ArgInfo.getCoerceAndExpandType();
      auto layout = CGM.getDataLayout().getStructLayout(coercionType);

      llvm::Value *tempSize = nullptr;
      Address addr = Address::invalid();
      RawAddress AllocaAddr = RawAddress::invalid();
      if (I->isAggregate()) {
        addr = I->hasLValue() ? I->getKnownLValue().getAddress()
                              : I->getKnownRValue().getAggregateAddress();

      } else {
        RValue RV = I->getKnownRValue();
        assert(RV.isScalar()); // complex should always just be direct

        llvm::Type *scalarType = RV.getScalarVal()->getType();
        auto scalarSize = CGM.getDataLayout().getTypeAllocSize(scalarType);
        auto scalarAlign = CGM.getDataLayout().getPrefTypeAlign(scalarType);

        // Materialize to a temporary.
        addr = CreateTempAlloca(
            RV.getScalarVal()->getType(),
            CharUnits::fromQuantity(std::max(layout->getAlignment(), scalarAlign)),
            "tmp",
            /*ArraySize=*/nullptr, &AllocaAddr);
        tempSize = EmitLifetimeStart(scalarSize, AllocaAddr.getPointer());

        Builder.CreateStore(RV.getScalarVal(), addr);
      }

      addr = addr.withElementType(coercionType);

      unsigned IRArgPos = FirstIRArg;
      for (unsigned i = 0, e = coercionType->getNumElements(); i != e; ++i) {
        llvm::Type *eltType = coercionType->getElementType(i);
        if (ABIArgInfo::isPaddingForCoerceAndExpand(eltType)) continue;
        Address eltAddr = Builder.CreateStructGEP(addr, i);
        llvm::Value *elt = Builder.CreateLoad(eltAddr);
        if (ArgHasMaybeUndefAttr)
          elt = Builder.CreateFreeze(elt);
        IRCallArgs[IRArgPos++] = elt;
      }
      assert(IRArgPos == FirstIRArg + NumIRArgs);

      if (tempSize) {
        EmitLifetimeEnd(tempSize, AllocaAddr.getPointer());
      }

      break;
    }

    case ABIArgInfo::Expand: {
      unsigned IRArgPos = FirstIRArg;
      ExpandTypeToArgs(I->Ty, *I, IRFuncTy, IRCallArgs, IRArgPos);
      assert(IRArgPos == FirstIRArg + NumIRArgs);
      break;
    }
    }
  }

  const CGCallee &ConcreteCallee = Callee.prepareConcreteCallee(*this);
  llvm::Value *CalleePtr = ConcreteCallee.getFunctionPointer();

  // If we're using inalloca, set up that argument.
  if (ArgMemory.isValid()) {
    llvm::Value *Arg = ArgMemory.getPointer();
    assert(IRFunctionArgs.hasInallocaArg());
    IRCallArgs[IRFunctionArgs.getInallocaArgNo()] = Arg;
  }

  // 2. Prepare the function pointer.

  // If the callee is a bitcast of a non-variadic function to have a
  // variadic function pointer type, check to see if we can remove the
  // bitcast.  This comes up with unprototyped functions.
  //
  // This makes the IR nicer, but more importantly it ensures that we
  // can inline the function at -O0 if it is marked always_inline.
  auto simplifyVariadicCallee = [](llvm::FunctionType *CalleeFT,
                                   llvm::Value *Ptr) -> llvm::Function * {
    if (!CalleeFT->isVarArg())
      return nullptr;

    // Get underlying value if it's a bitcast
    if (llvm::ConstantExpr *CE = dyn_cast<llvm::ConstantExpr>(Ptr)) {
      if (CE->getOpcode() == llvm::Instruction::BitCast)
        Ptr = CE->getOperand(0);
    }

    llvm::Function *OrigFn = dyn_cast<llvm::Function>(Ptr);
    if (!OrigFn)
      return nullptr;

    llvm::FunctionType *OrigFT = OrigFn->getFunctionType();

    // If the original type is variadic, or if any of the component types
    // disagree, we cannot remove the cast.
    if (OrigFT->isVarArg() ||
        OrigFT->getNumParams() != CalleeFT->getNumParams() ||
        OrigFT->getReturnType() != CalleeFT->getReturnType())
      return nullptr;

    for (unsigned i = 0, e = OrigFT->getNumParams(); i != e; ++i)
      if (OrigFT->getParamType(i) != CalleeFT->getParamType(i))
        return nullptr;

    return OrigFn;
  };

  if (llvm::Function *OrigFn = simplifyVariadicCallee(IRFuncTy, CalleePtr)) {
    CalleePtr = OrigFn;
    IRFuncTy = OrigFn->getFunctionType();
  }

  // 3. Perform the actual call.

  // Deactivate any cleanups that we're supposed to do immediately before
  // the call.
  if (!CallArgs.getCleanupsToDeactivate().empty())
    deactivateArgCleanupsBeforeCall(*this, CallArgs);

  // Assert that the arguments we computed match up.  The IR verifier
  // will catch this, but this is a common enough source of problems
  // during IRGen changes that it's way better for debugging to catch
  // it ourselves here.
#ifndef NDEBUG
  assert(IRCallArgs.size() == IRFuncTy->getNumParams() || IRFuncTy->isVarArg());
  for (unsigned i = 0; i < IRCallArgs.size(); ++i) {
    // Inalloca argument can have different type.
    if (IRFunctionArgs.hasInallocaArg() &&
        i == IRFunctionArgs.getInallocaArgNo())
      continue;
    if (i < IRFuncTy->getNumParams())
      assert(IRCallArgs[i]->getType() == IRFuncTy->getParamType(i));
  }
#endif

  // Update the largest vector width if any arguments have vector types.
  for (unsigned i = 0; i < IRCallArgs.size(); ++i)
    LargestVectorWidth = std::max(LargestVectorWidth,
                                  getMaxVectorWidth(IRCallArgs[i]->getType()));

  // Compute the calling convention and attributes.
  unsigned CallingConv;
  llvm::AttributeList Attrs;
  CGM.ConstructAttributeList(CalleePtr->getName(), CallInfo,
                             Callee.getAbstractInfo(), Attrs, CallingConv,
                             /*AttrOnCallSite=*/true,
                             /*IsThunk=*/false);

  if (CallingConv == llvm::CallingConv::X86_VectorCall &&
      getTarget().getTriple().isWindowsArm64EC()) {
    CGM.Error(Loc, "__vectorcall calling convention is not currently "
                   "supported");
  }

  if (const FunctionDecl *FD = dyn_cast_or_null<FunctionDecl>(CurFuncDecl)) {
    if (FD->hasAttr<StrictFPAttr>())
      // All calls within a strictfp function are marked strictfp
      Attrs = Attrs.addFnAttribute(getLLVMContext(), llvm::Attribute::StrictFP);

    // If -ffast-math is enabled and the function is guarded by an
    // '__attribute__((optnone)) adjust the memory attribute so the BE emits the
    // library call instead of the intrinsic.
    if (FD->hasAttr<OptimizeNoneAttr>() && getLangOpts().FastMath)
      CGM.AdjustMemoryAttribute(CalleePtr->getName(), Callee.getAbstractInfo(),
                                Attrs);
  }
  // Add call-site nomerge attribute if exists.
  if (InNoMergeAttributedStmt)
    Attrs = Attrs.addFnAttribute(getLLVMContext(), llvm::Attribute::NoMerge);

  // Add call-site noinline attribute if exists.
  if (InNoInlineAttributedStmt)
    Attrs = Attrs.addFnAttribute(getLLVMContext(), llvm::Attribute::NoInline);

  // Add call-site always_inline attribute if exists.
  if (InAlwaysInlineAttributedStmt)
    Attrs =
        Attrs.addFnAttribute(getLLVMContext(), llvm::Attribute::AlwaysInline);

  // Apply some call-site-specific attributes.
  // TODO: work this into building the attribute set.

  // Apply always_inline to all calls within flatten functions.
  // FIXME: should this really take priority over __try, below?
  if (CurCodeDecl && CurCodeDecl->hasAttr<FlattenAttr>() &&
      !InNoInlineAttributedStmt &&
      !(TargetDecl && TargetDecl->hasAttr<NoInlineAttr>())) {
    Attrs =
        Attrs.addFnAttribute(getLLVMContext(), llvm::Attribute::AlwaysInline);
  }

  // Disable inlining inside SEH __try blocks.
  if (isSEHTryScope()) {
    Attrs = Attrs.addFnAttribute(getLLVMContext(), llvm::Attribute::NoInline);
  }

  // Decide whether to use a call or an invoke.
  bool CannotThrow;
  if (currentFunctionUsesSEHTry()) {
    // SEH cares about asynchronous exceptions, so everything can "throw."
    CannotThrow = false;
  } else if (isCleanupPadScope() &&
             EHPersonality::get(*this).isMSVCXXPersonality()) {
    // The MSVC++ personality will implicitly terminate the program if an
    // exception is thrown during a cleanup outside of a try/catch.
    // We don't need to model anything in IR to get this behavior.
    CannotThrow = true;
  } else {
    // Otherwise, nounwind call sites will never throw.
    CannotThrow = Attrs.hasFnAttr(llvm::Attribute::NoUnwind);

    if (auto *FPtr = dyn_cast<llvm::Function>(CalleePtr))
      if (FPtr->hasFnAttribute(llvm::Attribute::NoUnwind))
        CannotThrow = true;
  }

  // If we made a temporary, be sure to clean up after ourselves. Note that we
  // can't depend on being inside of an ExprWithCleanups, so we need to manually
  // pop this cleanup later on. Being eager about this is OK, since this
  // temporary is 'invisible' outside of the callee.
  if (UnusedReturnSizePtr)
    pushFullExprCleanup<CallLifetimeEnd>(NormalEHLifetimeMarker, SRetAlloca,
                                         UnusedReturnSizePtr);

  llvm::BasicBlock *InvokeDest = CannotThrow ? nullptr : getInvokeDest();

  SmallVector<llvm::OperandBundleDef, 1> BundleList =
      getBundlesForFunclet(CalleePtr);

  if (SanOpts.has(SanitizerKind::KCFI) &&
      !isa_and_nonnull<FunctionDecl>(TargetDecl))
    EmitKCFIOperandBundle(ConcreteCallee, BundleList);

  if (const FunctionDecl *FD = dyn_cast_or_null<FunctionDecl>(CurFuncDecl))
    if (FD->hasAttr<StrictFPAttr>())
      // All calls within a strictfp function are marked strictfp
      Attrs = Attrs.addFnAttribute(getLLVMContext(), llvm::Attribute::StrictFP);

  AssumeAlignedAttrEmitter AssumeAlignedAttrEmitter(*this, TargetDecl);
  Attrs = AssumeAlignedAttrEmitter.TryEmitAsCallSiteAttribute(Attrs);

  AllocAlignAttrEmitter AllocAlignAttrEmitter(*this, TargetDecl, CallArgs);
  Attrs = AllocAlignAttrEmitter.TryEmitAsCallSiteAttribute(Attrs);

  // Emit the actual call/invoke instruction.
  llvm::CallBase *CI;
  if (!InvokeDest) {
    CI = Builder.CreateCall(IRFuncTy, CalleePtr, IRCallArgs, BundleList);
  } else {
    llvm::BasicBlock *Cont = createBasicBlock("invoke.cont");
    CI = Builder.CreateInvoke(IRFuncTy, CalleePtr, Cont, InvokeDest, IRCallArgs,
                              BundleList);
    EmitBlock(Cont);
  }
  if (CI->getCalledFunction() && CI->getCalledFunction()->hasName() &&
      CI->getCalledFunction()->getName().starts_with("_Z4sqrt")) {
    SetSqrtFPAccuracy(CI);
  }
  if (callOrInvoke)
    *callOrInvoke = CI;

  // If this is within a function that has the guard(nocf) attribute and is an
  // indirect call, add the "guard_nocf" attribute to this call to indicate that
  // Control Flow Guard checks should not be added, even if the call is inlined.
  if (const auto *FD = dyn_cast_or_null<FunctionDecl>(CurFuncDecl)) {
    if (const auto *A = FD->getAttr<CFGuardAttr>()) {
      if (A->getGuard() == CFGuardAttr::GuardArg::nocf && !CI->getCalledFunction())
        Attrs = Attrs.addFnAttribute(getLLVMContext(), "guard_nocf");
    }
  }

  // Apply the attributes and calling convention.
  CI->setAttributes(Attrs);
  CI->setCallingConv(static_cast<llvm::CallingConv::ID>(CallingConv));

  // Apply various metadata.

  if (!CI->getType()->isVoidTy())
    CI->setName("call");

  if (CGM.shouldEmitConvergenceTokens() && CI->isConvergent())
    CI = addControlledConvergenceToken(CI);

  // Update largest vector width from the return type.
  LargestVectorWidth =
      std::max(LargestVectorWidth, getMaxVectorWidth(CI->getType()));

  // Insert instrumentation or attach profile metadata at indirect call sites.
  // For more details, see the comment before the definition of
  // IPVK_IndirectCallTarget in InstrProfData.inc.
  if (!CI->getCalledFunction())
    PGO.valueProfile(Builder, llvm::IPVK_IndirectCallTarget,
                     CI, CalleePtr);

  // In ObjC ARC mode with no ObjC ARC exception safety, tell the ARC
  // optimizer it can aggressively ignore unwind edges.
  if (CGM.getLangOpts().ObjCAutoRefCount)
    AddObjCARCExceptionMetadata(CI);

  // Set tail call kind if necessary.
  if (llvm::CallInst *Call = dyn_cast<llvm::CallInst>(CI)) {
    if (TargetDecl && TargetDecl->hasAttr<NotTailCalledAttr>())
      Call->setTailCallKind(llvm::CallInst::TCK_NoTail);
    else if (IsMustTail)
      Call->setTailCallKind(llvm::CallInst::TCK_MustTail);
  }

  // Add metadata for calls to MSAllocator functions
  if (getDebugInfo() && TargetDecl &&
      TargetDecl->hasAttr<MSAllocatorAttr>())
    getDebugInfo()->addHeapAllocSiteMetadata(CI, RetTy->getPointeeType(), Loc);

  // Add metadata if calling an __attribute__((error(""))) or warning fn.
  if (TargetDecl && TargetDecl->hasAttr<ErrorAttr>()) {
    llvm::ConstantInt *Line =
        llvm::ConstantInt::get(Int32Ty, Loc.getRawEncoding());
    llvm::ConstantAsMetadata *MD = llvm::ConstantAsMetadata::get(Line);
    llvm::MDTuple *MDT = llvm::MDNode::get(getLLVMContext(), {MD});
    CI->setMetadata("srcloc", MDT);
  }

  // 4. Finish the call.

  // If the call doesn't return, finish the basic block and clear the
  // insertion point; this allows the rest of IRGen to discard
  // unreachable code.
  if (CI->doesNotReturn()) {
    if (UnusedReturnSizePtr)
      PopCleanupBlock();

    // Strip away the noreturn attribute to better diagnose unreachable UB.
    if (SanOpts.has(SanitizerKind::Unreachable)) {
      // Also remove from function since CallBase::hasFnAttr additionally checks
      // attributes of the called function.
      if (auto *F = CI->getCalledFunction())
        F->removeFnAttr(llvm::Attribute::NoReturn);
      CI->removeFnAttr(llvm::Attribute::NoReturn);

      // Avoid incompatibility with ASan which relies on the `noreturn`
      // attribute to insert handler calls.
      if (SanOpts.hasOneOf(SanitizerKind::Address |
                           SanitizerKind::KernelAddress)) {
        SanitizerScope SanScope(this);
        llvm::IRBuilder<>::InsertPointGuard IPGuard(Builder);
        Builder.SetInsertPoint(CI);
        auto *FnType = llvm::FunctionType::get(CGM.VoidTy, /*isVarArg=*/false);
        llvm::FunctionCallee Fn =
            CGM.CreateRuntimeFunction(FnType, "__asan_handle_no_return");
        EmitNounwindRuntimeCall(Fn);
      }
    }

    EmitUnreachable(Loc);
    Builder.ClearInsertionPoint();

    // FIXME: For now, emit a dummy basic block because expr emitters in
    // generally are not ready to handle emitting expressions at unreachable
    // points.
    EnsureInsertPoint();

    // Return a reasonable RValue.
    return GetUndefRValue(RetTy);
  }

  // If this is a musttail call, return immediately. We do not branch to the
  // epilogue in this case.
  if (IsMustTail) {
    for (auto it = EHStack.find(CurrentCleanupScopeDepth); it != EHStack.end();
         ++it) {
      EHCleanupScope *Cleanup = dyn_cast<EHCleanupScope>(&*it);
      if (!(Cleanup && Cleanup->getCleanup()->isRedundantBeforeReturn()))
        CGM.ErrorUnsupported(MustTailCall, "tail call skipping over cleanups");
    }
    if (CI->getType()->isVoidTy())
      Builder.CreateRetVoid();
    else
      Builder.CreateRet(CI);
    Builder.ClearInsertionPoint();
    EnsureInsertPoint();
    return GetUndefRValue(RetTy);
  }

  // Perform the swifterror writeback.
  if (swiftErrorTemp.isValid()) {
    llvm::Value *errorResult = Builder.CreateLoad(swiftErrorTemp);
    Builder.CreateStore(errorResult, swiftErrorArg);
  }

  // Emit any call-associated writebacks immediately.  Arguably this
  // should happen after any return-value munging.
  if (CallArgs.hasWritebacks())
    emitWritebacks(*this, CallArgs);

  // The stack cleanup for inalloca arguments has to run out of the normal
  // lexical order, so deactivate it and run it manually here.
  CallArgs.freeArgumentMemory(*this);

  // Extract the return value.
  RValue Ret = [&] {
    switch (RetAI.getKind()) {
    case ABIArgInfo::CoerceAndExpand: {
      auto coercionType = RetAI.getCoerceAndExpandType();

      Address addr = SRetPtr.withElementType(coercionType);

      assert(CI->getType() == RetAI.getUnpaddedCoerceAndExpandType());
      bool requiresExtract = isa<llvm::StructType>(CI->getType());

      unsigned unpaddedIndex = 0;
      for (unsigned i = 0, e = coercionType->getNumElements(); i != e; ++i) {
        llvm::Type *eltType = coercionType->getElementType(i);
        if (ABIArgInfo::isPaddingForCoerceAndExpand(eltType)) continue;
        Address eltAddr = Builder.CreateStructGEP(addr, i);
        llvm::Value *elt = CI;
        if (requiresExtract)
          elt = Builder.CreateExtractValue(elt, unpaddedIndex++);
        else
          assert(unpaddedIndex == 0);
        Builder.CreateStore(elt, eltAddr);
      }
      [[fallthrough]];
    }

    case ABIArgInfo::InAlloca:
    case ABIArgInfo::Indirect: {
      RValue ret = convertTempToRValue(SRetPtr, RetTy, SourceLocation());
      if (UnusedReturnSizePtr)
        PopCleanupBlock();
      return ret;
    }

    case ABIArgInfo::Ignore:
      // If we are ignoring an argument that had a result, make sure to
      // construct the appropriate return value for our caller.
      return GetUndefRValue(RetTy);

    case ABIArgInfo::Extend:
    case ABIArgInfo::Direct: {
      llvm::Type *RetIRTy = ConvertType(RetTy);
      if (RetAI.getCoerceToType() == RetIRTy && RetAI.getDirectOffset() == 0) {
        switch (getEvaluationKind(RetTy)) {
        case TEK_Complex: {
          llvm::Value *Real = Builder.CreateExtractValue(CI, 0);
          llvm::Value *Imag = Builder.CreateExtractValue(CI, 1);
          return RValue::getComplex(std::make_pair(Real, Imag));
        }
        case TEK_Aggregate: {
          Address DestPtr = ReturnValue.getAddress();
          bool DestIsVolatile = ReturnValue.isVolatile();

          if (!DestPtr.isValid()) {
            DestPtr = CreateMemTemp(RetTy, "agg.tmp");
            DestIsVolatile = false;
          }
          EmitAggregateStore(CI, DestPtr, DestIsVolatile);
          return RValue::getAggregate(DestPtr);
        }
        case TEK_Scalar: {
          // If the argument doesn't match, perform a bitcast to coerce it.  This
          // can happen due to trivial type mismatches.
          llvm::Value *V = CI;
          if (V->getType() != RetIRTy)
            V = Builder.CreateBitCast(V, RetIRTy);
          return RValue::get(V);
        }
        }
        llvm_unreachable("bad evaluation kind");
      }

      // If coercing a fixed vector from a scalable vector for ABI
      // compatibility, and the types match, use the llvm.vector.extract
      // intrinsic to perform the conversion.
      if (auto *FixedDstTy = dyn_cast<llvm::FixedVectorType>(RetIRTy)) {
        llvm::Value *V = CI;
        if (auto *ScalableSrcTy =
                dyn_cast<llvm::ScalableVectorType>(V->getType())) {
          if (FixedDstTy->getElementType() == ScalableSrcTy->getElementType()) {
            llvm::Value *Zero = llvm::Constant::getNullValue(CGM.Int64Ty);
            V = Builder.CreateExtractVector(FixedDstTy, V, Zero, "cast.fixed");
            return RValue::get(V);
          }
        }
      }

      Address DestPtr = ReturnValue.getValue();
      bool DestIsVolatile = ReturnValue.isVolatile();

      if (!DestPtr.isValid()) {
        DestPtr = CreateMemTemp(RetTy, "coerce");
        DestIsVolatile = false;
      }

      // An empty record can overlap other data (if declared with
      // no_unique_address); omit the store for such types - as there is no
      // actual data to store.
      if (!isEmptyRecord(getContext(), RetTy, true)) {
        // If the value is offset in memory, apply the offset now.
        Address StorePtr = emitAddressAtOffset(*this, DestPtr, RetAI);
        CreateCoercedStore(CI, StorePtr, DestIsVolatile, *this);
      }

      return convertTempToRValue(DestPtr, RetTy, SourceLocation());
    }

    case ABIArgInfo::Expand:
    case ABIArgInfo::IndirectAliased:
      llvm_unreachable("Invalid ABI kind for return argument");
    }

    llvm_unreachable("Unhandled ABIArgInfo::Kind");
  } ();

  // Emit the assume_aligned check on the return value.
  if (Ret.isScalar() && TargetDecl) {
    AssumeAlignedAttrEmitter.EmitAsAnAssumption(Loc, RetTy, Ret);
    AllocAlignAttrEmitter.EmitAsAnAssumption(Loc, RetTy, Ret);
  }

  // Explicitly call CallLifetimeEnd::Emit just to re-use the code even though
  // we can't use the full cleanup mechanism.
  for (CallLifetimeEnd &LifetimeEnd : CallLifetimeEndAfterCall)
    LifetimeEnd.Emit(*this, /*Flags=*/{});

  if (!ReturnValue.isExternallyDestructed() &&
      RetTy.isDestructedType() == QualType::DK_nontrivial_c_struct)
    pushDestroy(QualType::DK_nontrivial_c_struct, Ret.getAggregateAddress(),
                RetTy);

  return Ret;
}

CGCallee CGCallee::prepareConcreteCallee(CodeGenFunction &CGF) const {
  if (isVirtual()) {
    const CallExpr *CE = getVirtualCallExpr();
    return CGF.CGM.getCXXABI().getVirtualFunctionPointer(
        CGF, getVirtualMethodDecl(), getThisAddress(), getVirtualFunctionType(),
        CE ? CE->getBeginLoc() : SourceLocation());
  }

  return *this;
}

/* VarArg handling */

Address CodeGenFunction::EmitVAArg(VAArgExpr *VE, Address &VAListAddr) {
  VAListAddr = VE->isMicrosoftABI()
                 ? EmitMSVAListRef(VE->getSubExpr())
                 : EmitVAListRef(VE->getSubExpr());
  QualType Ty = VE->getType();
  if (VE->isMicrosoftABI())
    return CGM.getTypes().getABIInfo().EmitMSVAArg(*this, VAListAddr, Ty);
  return CGM.getTypes().getABIInfo().EmitVAArg(*this, VAListAddr, Ty);
}<|MERGE_RESOLUTION|>--- conflicted
+++ resolved
@@ -4384,14 +4384,9 @@
     NNAttr = getNonNullAttr(AC.getDecl(), PVD, ArgType, ArgNo);
 
   bool CanCheckNullability = false;
-<<<<<<< HEAD
-  if (SanOpts.has(SanitizerKind::NullabilityArg) && !NNAttr && PVD) {
-    auto Nullability = PVD->getType().getNullability();
-=======
   if (SanOpts.has(SanitizerKind::NullabilityArg) && !NNAttr && PVD &&
       !PVD->getType()->isRecordType()) {
-    auto Nullability = PVD->getType()->getNullability();
->>>>>>> 331eb8a0
+    auto Nullability = PVD->getType().getNullability();
     CanCheckNullability = Nullability &&
                           *Nullability == NullabilityKind::NonNull &&
                           PVD->getTypeSourceInfo();
