//===--- TokenAnnotator.cpp - Format C++ code -----------------------------===//
//
// Part of the LLVM Project, under the Apache License v2.0 with LLVM Exceptions.
// See https://llvm.org/LICENSE.txt for license information.
// SPDX-License-Identifier: Apache-2.0 WITH LLVM-exception
//
//===----------------------------------------------------------------------===//
///
/// \file
/// This file implements a token annotator, i.e. creates
/// \c AnnotatedTokens out of \c FormatTokens with required extra information.
///
//===----------------------------------------------------------------------===//

#include "TokenAnnotator.h"
#include "FormatToken.h"
#include "clang/Basic/SourceManager.h"
#include "clang/Basic/TokenKinds.h"
#include "llvm/ADT/SmallPtrSet.h"
#include "llvm/Support/Debug.h"

#define DEBUG_TYPE "format-token-annotator"

namespace clang {
namespace format {

static bool mustBreakAfterAttributes(const FormatToken &Tok,
                                     const FormatStyle &Style) {
  switch (Style.BreakAfterAttributes) {
  case FormatStyle::ABS_Always:
    return true;
  case FormatStyle::ABS_Leave:
    return Tok.NewlinesBefore > 0;
  default:
    return false;
  }
}

namespace {

/// Returns \c true if the line starts with a token that can start a statement
/// with an initializer.
static bool startsWithInitStatement(const AnnotatedLine &Line) {
  return Line.startsWith(tok::kw_for) || Line.startsWith(tok::kw_if) ||
         Line.startsWith(tok::kw_switch);
}

/// Returns \c true if the token can be used as an identifier in
/// an Objective-C \c \@selector, \c false otherwise.
///
/// Because getFormattingLangOpts() always lexes source code as
/// Objective-C++, C++ keywords like \c new and \c delete are
/// lexed as tok::kw_*, not tok::identifier, even for Objective-C.
///
/// For Objective-C and Objective-C++, both identifiers and keywords
/// are valid inside @selector(...) (or a macro which
/// invokes @selector(...)). So, we allow treat any identifier or
/// keyword as a potential Objective-C selector component.
static bool canBeObjCSelectorComponent(const FormatToken &Tok) {
  return Tok.Tok.getIdentifierInfo();
}

/// With `Left` being '(', check if we're at either `[...](` or
/// `[...]<...>(`, where the [ opens a lambda capture list.
static bool isLambdaParameterList(const FormatToken *Left) {
  // Skip <...> if present.
  if (Left->Previous && Left->Previous->is(tok::greater) &&
      Left->Previous->MatchingParen &&
      Left->Previous->MatchingParen->is(TT_TemplateOpener)) {
    Left = Left->Previous->MatchingParen;
  }

  // Check for `[...]`.
  return Left->Previous && Left->Previous->is(tok::r_square) &&
         Left->Previous->MatchingParen &&
         Left->Previous->MatchingParen->is(TT_LambdaLSquare);
}

/// Returns \c true if the token is followed by a boolean condition, \c false
/// otherwise.
static bool isKeywordWithCondition(const FormatToken &Tok) {
  return Tok.isOneOf(tok::kw_if, tok::kw_for, tok::kw_while, tok::kw_switch,
                     tok::kw_constexpr, tok::kw_catch);
}

/// Returns \c true if the token starts a C++ attribute, \c false otherwise.
static bool isCppAttribute(bool IsCpp, const FormatToken &Tok) {
  if (!IsCpp || !Tok.startsSequence(tok::l_square, tok::l_square))
    return false;
  // The first square bracket is part of an ObjC array literal
  if (Tok.Previous && Tok.Previous->is(tok::at))
    return false;
  const FormatToken *AttrTok = Tok.Next->Next;
  if (!AttrTok)
    return false;
  // C++17 '[[using ns: foo, bar(baz, blech)]]'
  // We assume nobody will name an ObjC variable 'using'.
  if (AttrTok->startsSequence(tok::kw_using, tok::identifier, tok::colon))
    return true;
  if (AttrTok->isNot(tok::identifier))
    return false;
  while (AttrTok && !AttrTok->startsSequence(tok::r_square, tok::r_square)) {
    // ObjC message send. We assume nobody will use : in a C++11 attribute
    // specifier parameter, although this is technically valid:
    // [[foo(:)]].
    if (AttrTok->is(tok::colon) ||
        AttrTok->startsSequence(tok::identifier, tok::identifier) ||
        AttrTok->startsSequence(tok::r_paren, tok::identifier)) {
      return false;
    }
    if (AttrTok->is(tok::ellipsis))
      return true;
    AttrTok = AttrTok->Next;
  }
  return AttrTok && AttrTok->startsSequence(tok::r_square, tok::r_square);
}

/// A parser that gathers additional information about tokens.
///
/// The \c TokenAnnotator tries to match parenthesis and square brakets and
/// store a parenthesis levels. It also tries to resolve matching "<" and ">"
/// into template parameter lists.
class AnnotatingParser {
public:
  AnnotatingParser(const FormatStyle &Style, AnnotatedLine &Line,
                   const AdditionalKeywords &Keywords,
                   SmallVector<ScopeType> &Scopes)
      : Style(Style), Line(Line), CurrentToken(Line.First), AutoFound(false),
        IsCpp(Style.isCpp()), LangOpts(getFormattingLangOpts(Style)),
        Keywords(Keywords), Scopes(Scopes) {
    assert(IsCpp == LangOpts.CXXOperatorNames);
    Contexts.push_back(Context(tok::unknown, 1, /*IsExpression=*/false));
    resetTokenMetadata();
  }

private:
  ScopeType getScopeType(const FormatToken &Token) const {
    switch (Token.getType()) {
    case TT_FunctionLBrace:
    case TT_LambdaLBrace:
      return ST_Function;
    case TT_ClassLBrace:
    case TT_StructLBrace:
    case TT_UnionLBrace:
      return ST_Class;
    default:
      return ST_Other;
    }
  }

  bool parseAngle() {
    if (!CurrentToken || !CurrentToken->Previous)
      return false;
    if (NonTemplateLess.count(CurrentToken->Previous) > 0)
      return false;

    const FormatToken &Previous = *CurrentToken->Previous; // The '<'.
    if (Previous.Previous) {
      if (Previous.Previous->Tok.isLiteral())
        return false;
      if (Previous.Previous->is(tok::r_brace))
        return false;
      if (Previous.Previous->is(tok::r_paren) && Contexts.size() > 1 &&
          (!Previous.Previous->MatchingParen ||
           Previous.Previous->MatchingParen->isNot(
               TT_OverloadedOperatorLParen))) {
        return false;
      }
      if (Previous.Previous->is(tok::kw_operator) &&
          CurrentToken->is(tok::l_paren)) {
        return false;
      }
    }

    FormatToken *Left = CurrentToken->Previous;
    Left->ParentBracket = Contexts.back().ContextKind;
    ScopedContextCreator ContextCreator(*this, tok::less, 12);

    // If this angle is in the context of an expression, we need to be more
    // hesitant to detect it as opening template parameters.
    bool InExprContext = Contexts.back().IsExpression;

    Contexts.back().IsExpression = false;
    // If there's a template keyword before the opening angle bracket, this is a
    // template parameter, not an argument.
    if (Left->Previous && Left->Previous->isNot(tok::kw_template))
      Contexts.back().ContextType = Context::TemplateArgument;

    if (Style.Language == FormatStyle::LK_Java &&
        CurrentToken->is(tok::question)) {
      next();
    }

    while (CurrentToken) {
      if (CurrentToken->is(tok::greater)) {
        // Try to do a better job at looking for ">>" within the condition of
        // a statement. Conservatively insert spaces between consecutive ">"
        // tokens to prevent splitting right bitshift operators and potentially
        // altering program semantics. This check is overly conservative and
        // will prevent spaces from being inserted in select nested template
        // parameter cases, but should not alter program semantics.
        if (CurrentToken->Next && CurrentToken->Next->is(tok::greater) &&
            Left->ParentBracket != tok::less &&
            CurrentToken->getStartOfNonWhitespace() ==
                CurrentToken->Next->getStartOfNonWhitespace().getLocWithOffset(
                    -1)) {
          return false;
        }
        Left->MatchingParen = CurrentToken;
        CurrentToken->MatchingParen = Left;
        // In TT_Proto, we must distignuish between:
        //   map<key, value>
        //   msg < item: data >
        //   msg: < item: data >
        // In TT_TextProto, map<key, value> does not occur.
        if (Style.Language == FormatStyle::LK_TextProto ||
            (Style.Language == FormatStyle::LK_Proto && Left->Previous &&
             Left->Previous->isOneOf(TT_SelectorName, TT_DictLiteral))) {
          CurrentToken->setType(TT_DictLiteral);
        } else {
          CurrentToken->setType(TT_TemplateCloser);
          CurrentToken->Tok.setLength(1);
        }
        if (CurrentToken->Next && CurrentToken->Next->Tok.isLiteral())
          return false;
        next();
        return true;
      }
      if (CurrentToken->is(tok::question) &&
          Style.Language == FormatStyle::LK_Java) {
        next();
        continue;
      }
      if (CurrentToken->isOneOf(tok::r_paren, tok::r_square, tok::r_brace) ||
          (CurrentToken->isOneOf(tok::colon, tok::question) && InExprContext &&
           !Style.isCSharp() && !Style.isProto())) {
        return false;
      }
      // If a && or || is found and interpreted as a binary operator, this set
      // of angles is likely part of something like "a < b && c > d". If the
      // angles are inside an expression, the ||/&& might also be a binary
      // operator that was misinterpreted because we are parsing template
      // parameters.
      // FIXME: This is getting out of hand, write a decent parser.
      if (CurrentToken->Previous->isOneOf(tok::pipepipe, tok::ampamp) &&
          CurrentToken->Previous->is(TT_BinaryOperator) &&
          Contexts[Contexts.size() - 2].IsExpression &&
          !Line.startsWith(tok::kw_template)) {
        return false;
      }
      updateParameterCount(Left, CurrentToken);
      if (Style.Language == FormatStyle::LK_Proto) {
        if (FormatToken *Previous = CurrentToken->getPreviousNonComment()) {
          if (CurrentToken->is(tok::colon) ||
              (CurrentToken->isOneOf(tok::l_brace, tok::less) &&
               Previous->isNot(tok::colon))) {
            Previous->setType(TT_SelectorName);
          }
        }
      }
      if (Style.isTableGen()) {
        if (CurrentToken->isOneOf(tok::comma, tok::equal)) {
          // They appear as separators. Unless they are not in class definition.
          next();
          continue;
        }
        // In angle, there must be Value like tokens. Types are also able to be
        // parsed in the same way with Values.
        if (!parseTableGenValue())
          return false;
        continue;
      }
      if (!consumeToken())
        return false;
    }
    return false;
  }

  bool parseUntouchableParens() {
    while (CurrentToken) {
      CurrentToken->Finalized = true;
      switch (CurrentToken->Tok.getKind()) {
      case tok::l_paren:
        next();
        if (!parseUntouchableParens())
          return false;
        continue;
      case tok::r_paren:
        next();
        return true;
      default:
        // no-op
        break;
      }
      next();
    }
    return false;
  }

  bool parseParens(bool LookForDecls = false) {
    if (!CurrentToken)
      return false;
    assert(CurrentToken->Previous && "Unknown previous token");
    FormatToken &OpeningParen = *CurrentToken->Previous;
    assert(OpeningParen.is(tok::l_paren));
    FormatToken *PrevNonComment = OpeningParen.getPreviousNonComment();
    OpeningParen.ParentBracket = Contexts.back().ContextKind;
    ScopedContextCreator ContextCreator(*this, tok::l_paren, 1);

    // FIXME: This is a bit of a hack. Do better.
    Contexts.back().ColonIsForRangeExpr =
        Contexts.size() == 2 && Contexts[0].ColonIsForRangeExpr;

    if (OpeningParen.Previous &&
        OpeningParen.Previous->is(TT_UntouchableMacroFunc)) {
      OpeningParen.Finalized = true;
      return parseUntouchableParens();
    }

    bool StartsObjCMethodExpr = false;
    if (!Style.isVerilog()) {
      if (FormatToken *MaybeSel = OpeningParen.Previous) {
        // @selector( starts a selector.
        if (MaybeSel->isObjCAtKeyword(tok::objc_selector) &&
            MaybeSel->Previous && MaybeSel->Previous->is(tok::at)) {
          StartsObjCMethodExpr = true;
        }
      }
    }

    if (OpeningParen.is(TT_OverloadedOperatorLParen)) {
      // Find the previous kw_operator token.
      FormatToken *Prev = &OpeningParen;
      while (Prev->isNot(tok::kw_operator)) {
        Prev = Prev->Previous;
        assert(Prev && "Expect a kw_operator prior to the OperatorLParen!");
      }

      // If faced with "a.operator*(argument)" or "a->operator*(argument)",
      // i.e. the operator is called as a member function,
      // then the argument must be an expression.
      bool OperatorCalledAsMemberFunction =
          Prev->Previous && Prev->Previous->isOneOf(tok::period, tok::arrow);
      Contexts.back().IsExpression = OperatorCalledAsMemberFunction;
    } else if (OpeningParen.is(TT_VerilogInstancePortLParen)) {
      Contexts.back().IsExpression = true;
      Contexts.back().ContextType = Context::VerilogInstancePortList;
    } else if (Style.isJavaScript() &&
               (Line.startsWith(Keywords.kw_type, tok::identifier) ||
                Line.startsWith(tok::kw_export, Keywords.kw_type,
                                tok::identifier))) {
      // type X = (...);
      // export type X = (...);
      Contexts.back().IsExpression = false;
    } else if (OpeningParen.Previous &&
               (OpeningParen.Previous->isOneOf(
                    tok::kw_static_assert, tok::kw_noexcept, tok::kw_explicit,
                    tok::kw_while, tok::l_paren, tok::comma,
                    TT_BinaryOperator) ||
                OpeningParen.Previous->isIf())) {
      // static_assert, if and while usually contain expressions.
      Contexts.back().IsExpression = true;
    } else if (Style.isJavaScript() && OpeningParen.Previous &&
               (OpeningParen.Previous->is(Keywords.kw_function) ||
                (OpeningParen.Previous->endsSequence(tok::identifier,
                                                     Keywords.kw_function)))) {
      // function(...) or function f(...)
      Contexts.back().IsExpression = false;
    } else if (Style.isJavaScript() && OpeningParen.Previous &&
               OpeningParen.Previous->is(TT_JsTypeColon)) {
      // let x: (SomeType);
      Contexts.back().IsExpression = false;
    } else if (isLambdaParameterList(&OpeningParen)) {
      // This is a parameter list of a lambda expression.
      Contexts.back().IsExpression = false;
    } else if (OpeningParen.is(TT_RequiresExpressionLParen)) {
      Contexts.back().IsExpression = false;
    } else if (OpeningParen.Previous &&
               OpeningParen.Previous->is(tok::kw__Generic)) {
      Contexts.back().ContextType = Context::C11GenericSelection;
      Contexts.back().IsExpression = true;
    } else if (Line.InPPDirective &&
               (!OpeningParen.Previous ||
                OpeningParen.Previous->isNot(tok::identifier))) {
      Contexts.back().IsExpression = true;
    } else if (Contexts[Contexts.size() - 2].CaretFound) {
      // This is the parameter list of an ObjC block.
      Contexts.back().IsExpression = false;
    } else if (OpeningParen.Previous &&
               OpeningParen.Previous->is(TT_ForEachMacro)) {
      // The first argument to a foreach macro is a declaration.
      Contexts.back().ContextType = Context::ForEachMacro;
      Contexts.back().IsExpression = false;
    } else if (OpeningParen.Previous && OpeningParen.Previous->MatchingParen &&
               OpeningParen.Previous->MatchingParen->isOneOf(
                   TT_ObjCBlockLParen, TT_FunctionTypeLParen)) {
      Contexts.back().IsExpression = false;
    } else if (!Line.MustBeDeclaration && !Line.InPPDirective) {
      bool IsForOrCatch =
          OpeningParen.Previous &&
          OpeningParen.Previous->isOneOf(tok::kw_for, tok::kw_catch);
      Contexts.back().IsExpression = !IsForOrCatch;
    }

    if (Style.isTableGen()) {
      if (FormatToken *Prev = OpeningParen.Previous) {
        if (Prev->is(TT_TableGenCondOperator)) {
          Contexts.back().IsTableGenCondOpe = true;
          Contexts.back().IsExpression = true;
        } else if (Contexts.size() > 1 &&
                   Contexts[Contexts.size() - 2].IsTableGenBangOpe) {
          // Hack to handle bang operators. The parent context's flag
          // was set by parseTableGenSimpleValue().
          // We have to specify the context outside because the prev of "(" may
          // be ">", not the bang operator in this case.
          Contexts.back().IsTableGenBangOpe = true;
          Contexts.back().IsExpression = true;
        } else {
          // Otherwise, this paren seems DAGArg.
          if (!parseTableGenDAGArg())
            return false;
          return parseTableGenDAGArgAndList(&OpeningParen);
        }
      }
    }

    // Infer the role of the l_paren based on the previous token if we haven't
    // detected one yet.
    if (PrevNonComment && OpeningParen.is(TT_Unknown)) {
      if (PrevNonComment->isAttribute()) {
        OpeningParen.setType(TT_AttributeLParen);
      } else if (PrevNonComment->isOneOf(TT_TypenameMacro, tok::kw_decltype,
                                         tok::kw_typeof,
#define TRANSFORM_TYPE_TRAIT_DEF(_, Trait) tok::kw___##Trait,
#include "clang/Basic/TransformTypeTraits.def"
                                         tok::kw__Atomic)) {
        OpeningParen.setType(TT_TypeDeclarationParen);
        // decltype() and typeof() usually contain expressions.
        if (PrevNonComment->isOneOf(tok::kw_decltype, tok::kw_typeof))
          Contexts.back().IsExpression = true;
      }
    }

    if (StartsObjCMethodExpr) {
      Contexts.back().ColonIsObjCMethodExpr = true;
      OpeningParen.setType(TT_ObjCMethodExpr);
    }

    // MightBeFunctionType and ProbablyFunctionType are used for
    // function pointer and reference types as well as Objective-C
    // block types:
    //
    // void (*FunctionPointer)(void);
    // void (&FunctionReference)(void);
    // void (&&FunctionReference)(void);
    // void (^ObjCBlock)(void);
    bool MightBeFunctionType = !Contexts[Contexts.size() - 2].IsExpression;
    bool ProbablyFunctionType =
        CurrentToken->isPointerOrReference() || CurrentToken->is(tok::caret);
    bool HasMultipleLines = false;
    bool HasMultipleParametersOnALine = false;
    bool MightBeObjCForRangeLoop =
        OpeningParen.Previous && OpeningParen.Previous->is(tok::kw_for);
    FormatToken *PossibleObjCForInToken = nullptr;
    while (CurrentToken) {
      // LookForDecls is set when "if (" has been seen. Check for
      // 'identifier' '*' 'identifier' followed by not '=' -- this
      // '*' has to be a binary operator but determineStarAmpUsage() will
      // categorize it as an unary operator, so set the right type here.
      if (LookForDecls && CurrentToken->Next) {
        FormatToken *Prev = CurrentToken->getPreviousNonComment();
        if (Prev) {
          FormatToken *PrevPrev = Prev->getPreviousNonComment();
          FormatToken *Next = CurrentToken->Next;
          if (PrevPrev && PrevPrev->is(tok::identifier) &&
              PrevPrev->isNot(TT_TypeName) && Prev->isPointerOrReference() &&
              CurrentToken->is(tok::identifier) && Next->isNot(tok::equal)) {
            Prev->setType(TT_BinaryOperator);
            LookForDecls = false;
          }
        }
      }

      if (CurrentToken->Previous->is(TT_PointerOrReference) &&
          CurrentToken->Previous->Previous->isOneOf(tok::l_paren,
                                                    tok::coloncolon)) {
        ProbablyFunctionType = true;
      }
      if (CurrentToken->is(tok::comma))
        MightBeFunctionType = false;
      if (CurrentToken->Previous->is(TT_BinaryOperator))
        Contexts.back().IsExpression = true;
      if (CurrentToken->is(tok::r_paren)) {
        if (OpeningParen.isNot(TT_CppCastLParen) && MightBeFunctionType &&
            ProbablyFunctionType && CurrentToken->Next &&
            (CurrentToken->Next->is(tok::l_paren) ||
             (CurrentToken->Next->is(tok::l_square) &&
              Line.MustBeDeclaration))) {
          OpeningParen.setType(OpeningParen.Next->is(tok::caret)
                                   ? TT_ObjCBlockLParen
                                   : TT_FunctionTypeLParen);
        }
        OpeningParen.MatchingParen = CurrentToken;
        CurrentToken->MatchingParen = &OpeningParen;

        if (CurrentToken->Next && CurrentToken->Next->is(tok::l_brace) &&
            OpeningParen.Previous && OpeningParen.Previous->is(tok::l_paren)) {
          // Detect the case where macros are used to generate lambdas or
          // function bodies, e.g.:
          //   auto my_lambda = MACRO((Type *type, int i) { .. body .. });
          for (FormatToken *Tok = &OpeningParen; Tok != CurrentToken;
               Tok = Tok->Next) {
            if (Tok->is(TT_BinaryOperator) && Tok->isPointerOrReference())
              Tok->setType(TT_PointerOrReference);
          }
        }

        if (StartsObjCMethodExpr) {
          CurrentToken->setType(TT_ObjCMethodExpr);
          if (Contexts.back().FirstObjCSelectorName) {
            Contexts.back().FirstObjCSelectorName->LongestObjCSelectorName =
                Contexts.back().LongestObjCSelectorName;
          }
        }

        if (OpeningParen.is(TT_AttributeLParen))
          CurrentToken->setType(TT_AttributeRParen);
        if (OpeningParen.is(TT_TypeDeclarationParen))
          CurrentToken->setType(TT_TypeDeclarationParen);
        if (OpeningParen.Previous &&
            OpeningParen.Previous->is(TT_JavaAnnotation)) {
          CurrentToken->setType(TT_JavaAnnotation);
        }
        if (OpeningParen.Previous &&
            OpeningParen.Previous->is(TT_LeadingJavaAnnotation)) {
          CurrentToken->setType(TT_LeadingJavaAnnotation);
        }
        if (OpeningParen.Previous &&
            OpeningParen.Previous->is(TT_AttributeSquare)) {
          CurrentToken->setType(TT_AttributeSquare);
        }

        if (!HasMultipleLines)
          OpeningParen.setPackingKind(PPK_Inconclusive);
        else if (HasMultipleParametersOnALine)
          OpeningParen.setPackingKind(PPK_BinPacked);
        else
          OpeningParen.setPackingKind(PPK_OnePerLine);

        next();
        return true;
      }
      if (CurrentToken->isOneOf(tok::r_square, tok::r_brace))
        return false;

      if (CurrentToken->is(tok::l_brace) && OpeningParen.is(TT_ObjCBlockLParen))
        OpeningParen.setType(TT_Unknown);
      if (CurrentToken->is(tok::comma) && CurrentToken->Next &&
          !CurrentToken->Next->HasUnescapedNewline &&
          !CurrentToken->Next->isTrailingComment()) {
        HasMultipleParametersOnALine = true;
      }
      bool ProbablyFunctionTypeLParen =
          (CurrentToken->is(tok::l_paren) && CurrentToken->Next &&
           CurrentToken->Next->isOneOf(tok::star, tok::amp, tok::caret));
      if ((CurrentToken->Previous->isOneOf(tok::kw_const, tok::kw_auto) ||
           CurrentToken->Previous->isTypeName(LangOpts)) &&
          !(CurrentToken->is(tok::l_brace) ||
            (CurrentToken->is(tok::l_paren) && !ProbablyFunctionTypeLParen))) {
        Contexts.back().IsExpression = false;
      }
      if (CurrentToken->isOneOf(tok::semi, tok::colon)) {
        MightBeObjCForRangeLoop = false;
        if (PossibleObjCForInToken) {
          PossibleObjCForInToken->setType(TT_Unknown);
          PossibleObjCForInToken = nullptr;
        }
      }
      if (MightBeObjCForRangeLoop && CurrentToken->is(Keywords.kw_in)) {
        PossibleObjCForInToken = CurrentToken;
        PossibleObjCForInToken->setType(TT_ObjCForIn);
      }
      // When we discover a 'new', we set CanBeExpression to 'false' in order to
      // parse the type correctly. Reset that after a comma.
      if (CurrentToken->is(tok::comma))
        Contexts.back().CanBeExpression = true;

      if (Style.isTableGen()) {
        if (CurrentToken->is(tok::comma)) {
          if (Contexts.back().IsTableGenCondOpe)
            CurrentToken->setType(TT_TableGenCondOperatorComma);
          next();
        } else if (CurrentToken->is(tok::colon)) {
          if (Contexts.back().IsTableGenCondOpe)
            CurrentToken->setType(TT_TableGenCondOperatorColon);
          next();
        }
        // In TableGen there must be Values in parens.
        if (!parseTableGenValue())
          return false;
        continue;
      }

      FormatToken *Tok = CurrentToken;
      if (!consumeToken())
        return false;
      updateParameterCount(&OpeningParen, Tok);
      if (CurrentToken && CurrentToken->HasUnescapedNewline)
        HasMultipleLines = true;
    }
    return false;
  }

  bool isCSharpAttributeSpecifier(const FormatToken &Tok) {
    if (!Style.isCSharp())
      return false;

    // `identifier[i]` is not an attribute.
    if (Tok.Previous && Tok.Previous->is(tok::identifier))
      return false;

    // Chains of [] in `identifier[i][j][k]` are not attributes.
    if (Tok.Previous && Tok.Previous->is(tok::r_square)) {
      auto *MatchingParen = Tok.Previous->MatchingParen;
      if (!MatchingParen || MatchingParen->is(TT_ArraySubscriptLSquare))
        return false;
    }

    const FormatToken *AttrTok = Tok.Next;
    if (!AttrTok)
      return false;

    // Just an empty declaration e.g. string [].
    if (AttrTok->is(tok::r_square))
      return false;

    // Move along the tokens inbetween the '[' and ']' e.g. [STAThread].
    while (AttrTok && AttrTok->isNot(tok::r_square))
      AttrTok = AttrTok->Next;

    if (!AttrTok)
      return false;

    // Allow an attribute to be the only content of a file.
    AttrTok = AttrTok->Next;
    if (!AttrTok)
      return true;

    // Limit this to being an access modifier that follows.
    if (AttrTok->isOneOf(tok::kw_public, tok::kw_private, tok::kw_protected,
                         tok::comment, tok::kw_class, tok::kw_static,
                         tok::l_square, Keywords.kw_internal)) {
      return true;
    }

    // incase its a [XXX] retval func(....
    if (AttrTok->Next &&
        AttrTok->Next->startsSequence(tok::identifier, tok::l_paren)) {
      return true;
    }

    return false;
  }

  bool parseSquare() {
    if (!CurrentToken)
      return false;

    // A '[' could be an index subscript (after an identifier or after
    // ')' or ']'), it could be the start of an Objective-C method
    // expression, it could the start of an Objective-C array literal,
    // or it could be a C++ attribute specifier [[foo::bar]].
    FormatToken *Left = CurrentToken->Previous;
    Left->ParentBracket = Contexts.back().ContextKind;
    FormatToken *Parent = Left->getPreviousNonComment();

    // Cases where '>' is followed by '['.
    // In C++, this can happen either in array of templates (foo<int>[10])
    // or when array is a nested template type (unique_ptr<type1<type2>[]>).
    bool CppArrayTemplates =
        IsCpp && Parent && Parent->is(TT_TemplateCloser) &&
        (Contexts.back().CanBeExpression || Contexts.back().IsExpression ||
         Contexts.back().ContextType == Context::TemplateArgument);

    const bool IsInnerSquare = Contexts.back().InCpp11AttributeSpecifier;
    const bool IsCpp11AttributeSpecifier =
        isCppAttribute(IsCpp, *Left) || IsInnerSquare;

    // Treat C# Attributes [STAThread] much like C++ attributes [[...]].
    bool IsCSharpAttributeSpecifier =
        isCSharpAttributeSpecifier(*Left) ||
        Contexts.back().InCSharpAttributeSpecifier;

    bool InsideInlineASM = Line.startsWith(tok::kw_asm);
    bool IsCppStructuredBinding = Left->isCppStructuredBinding(IsCpp);
    bool StartsObjCMethodExpr =
        !IsCppStructuredBinding && !InsideInlineASM && !CppArrayTemplates &&
        IsCpp && !IsCpp11AttributeSpecifier && !IsCSharpAttributeSpecifier &&
        Contexts.back().CanBeExpression && Left->isNot(TT_LambdaLSquare) &&
        !CurrentToken->isOneOf(tok::l_brace, tok::r_square) &&
        (!Parent ||
         Parent->isOneOf(tok::colon, tok::l_square, tok::l_paren,
                         tok::kw_return, tok::kw_throw) ||
         Parent->isUnaryOperator() ||
         // FIXME(bug 36976): ObjC return types shouldn't use TT_CastRParen.
         Parent->isOneOf(TT_ObjCForIn, TT_CastRParen) ||
         (getBinOpPrecedence(Parent->Tok.getKind(), true, true) >
          prec::Unknown));
    bool ColonFound = false;

    unsigned BindingIncrease = 1;
    if (IsCppStructuredBinding) {
      Left->setType(TT_StructuredBindingLSquare);
    } else if (Left->is(TT_Unknown)) {
      if (StartsObjCMethodExpr) {
        Left->setType(TT_ObjCMethodExpr);
      } else if (InsideInlineASM) {
        Left->setType(TT_InlineASMSymbolicNameLSquare);
      } else if (IsCpp11AttributeSpecifier) {
        Left->setType(TT_AttributeSquare);
        if (!IsInnerSquare && Left->Previous)
          Left->Previous->EndsCppAttributeGroup = false;
      } else if (Style.isJavaScript() && Parent &&
                 Contexts.back().ContextKind == tok::l_brace &&
                 Parent->isOneOf(tok::l_brace, tok::comma)) {
        Left->setType(TT_JsComputedPropertyName);
      } else if (IsCpp && Contexts.back().ContextKind == tok::l_brace &&
                 Parent && Parent->isOneOf(tok::l_brace, tok::comma)) {
        Left->setType(TT_DesignatedInitializerLSquare);
      } else if (IsCSharpAttributeSpecifier) {
        Left->setType(TT_AttributeSquare);
      } else if (CurrentToken->is(tok::r_square) && Parent &&
                 Parent->is(TT_TemplateCloser)) {
        Left->setType(TT_ArraySubscriptLSquare);
      } else if (Style.isProto()) {
        // Square braces in LK_Proto can either be message field attributes:
        //
        // optional Aaa aaa = 1 [
        //   (aaa) = aaa
        // ];
        //
        // extensions 123 [
        //   (aaa) = aaa
        // ];
        //
        // or text proto extensions (in options):
        //
        // option (Aaa.options) = {
        //   [type.type/type] {
        //     key: value
        //   }
        // }
        //
        // or repeated fields (in options):
        //
        // option (Aaa.options) = {
        //   keys: [ 1, 2, 3 ]
        // }
        //
        // In the first and the third case we want to spread the contents inside
        // the square braces; in the second we want to keep them inline.
        Left->setType(TT_ArrayInitializerLSquare);
        if (!Left->endsSequence(tok::l_square, tok::numeric_constant,
                                tok::equal) &&
            !Left->endsSequence(tok::l_square, tok::numeric_constant,
                                tok::identifier) &&
            !Left->endsSequence(tok::l_square, tok::colon, TT_SelectorName)) {
          Left->setType(TT_ProtoExtensionLSquare);
          BindingIncrease = 10;
        }
      } else if (!CppArrayTemplates && Parent &&
                 Parent->isOneOf(TT_BinaryOperator, TT_TemplateCloser, tok::at,
                                 tok::comma, tok::l_paren, tok::l_square,
                                 tok::question, tok::colon, tok::kw_return,
                                 // Should only be relevant to JavaScript:
                                 tok::kw_default)) {
        Left->setType(TT_ArrayInitializerLSquare);
      } else {
        BindingIncrease = 10;
        Left->setType(TT_ArraySubscriptLSquare);
      }
    }

    ScopedContextCreator ContextCreator(*this, tok::l_square, BindingIncrease);
    Contexts.back().IsExpression = true;
    if (Style.isJavaScript() && Parent && Parent->is(TT_JsTypeColon))
      Contexts.back().IsExpression = false;

    Contexts.back().ColonIsObjCMethodExpr = StartsObjCMethodExpr;
    Contexts.back().InCpp11AttributeSpecifier = IsCpp11AttributeSpecifier;
    Contexts.back().InCSharpAttributeSpecifier = IsCSharpAttributeSpecifier;

    while (CurrentToken) {
      if (CurrentToken->is(tok::r_square)) {
        if (IsCpp11AttributeSpecifier) {
          CurrentToken->setType(TT_AttributeSquare);
          if (!IsInnerSquare)
            CurrentToken->EndsCppAttributeGroup = true;
        }
        if (IsCSharpAttributeSpecifier) {
          CurrentToken->setType(TT_AttributeSquare);
        } else if (((CurrentToken->Next &&
                     CurrentToken->Next->is(tok::l_paren)) ||
                    (CurrentToken->Previous &&
                     CurrentToken->Previous->Previous == Left)) &&
                   Left->is(TT_ObjCMethodExpr)) {
          // An ObjC method call is rarely followed by an open parenthesis. It
          // also can't be composed of just one token, unless it's a macro that
          // will be expanded to more tokens.
          // FIXME: Do we incorrectly label ":" with this?
          StartsObjCMethodExpr = false;
          Left->setType(TT_Unknown);
        }
        if (StartsObjCMethodExpr && CurrentToken->Previous != Left) {
          CurrentToken->setType(TT_ObjCMethodExpr);
          // If we haven't seen a colon yet, make sure the last identifier
          // before the r_square is tagged as a selector name component.
          if (!ColonFound && CurrentToken->Previous &&
              CurrentToken->Previous->is(TT_Unknown) &&
              canBeObjCSelectorComponent(*CurrentToken->Previous)) {
            CurrentToken->Previous->setType(TT_SelectorName);
          }
          // determineStarAmpUsage() thinks that '*' '[' is allocating an
          // array of pointers, but if '[' starts a selector then '*' is a
          // binary operator.
          if (Parent && Parent->is(TT_PointerOrReference))
            Parent->overwriteFixedType(TT_BinaryOperator);
        }
        // An arrow after an ObjC method expression is not a lambda arrow.
        if (CurrentToken->is(TT_ObjCMethodExpr) && CurrentToken->Next &&
            CurrentToken->Next->is(TT_TrailingReturnArrow)) {
          CurrentToken->Next->overwriteFixedType(TT_Unknown);
        }
        Left->MatchingParen = CurrentToken;
        CurrentToken->MatchingParen = Left;
        // FirstObjCSelectorName is set when a colon is found. This does
        // not work, however, when the method has no parameters.
        // Here, we set FirstObjCSelectorName when the end of the method call is
        // reached, in case it was not set already.
        if (!Contexts.back().FirstObjCSelectorName) {
          FormatToken *Previous = CurrentToken->getPreviousNonComment();
          if (Previous && Previous->is(TT_SelectorName)) {
            Previous->ObjCSelectorNameParts = 1;
            Contexts.back().FirstObjCSelectorName = Previous;
          }
        } else {
          Left->ParameterCount =
              Contexts.back().FirstObjCSelectorName->ObjCSelectorNameParts;
        }
        if (Contexts.back().FirstObjCSelectorName) {
          Contexts.back().FirstObjCSelectorName->LongestObjCSelectorName =
              Contexts.back().LongestObjCSelectorName;
          if (Left->BlockParameterCount > 1)
            Contexts.back().FirstObjCSelectorName->LongestObjCSelectorName = 0;
        }
        if (Style.isTableGen() && Left->is(TT_TableGenListOpener))
          CurrentToken->setType(TT_TableGenListCloser);
        next();
        return true;
      }
      if (CurrentToken->isOneOf(tok::r_paren, tok::r_brace))
        return false;
      if (CurrentToken->is(tok::colon)) {
        if (IsCpp11AttributeSpecifier &&
            CurrentToken->endsSequence(tok::colon, tok::identifier,
                                       tok::kw_using)) {
          // Remember that this is a [[using ns: foo]] C++ attribute, so we
          // don't add a space before the colon (unlike other colons).
          CurrentToken->setType(TT_AttributeColon);
        } else if (!Style.isVerilog() && !Line.InPragmaDirective &&
                   Left->isOneOf(TT_ArraySubscriptLSquare,
                                 TT_DesignatedInitializerLSquare)) {
          Left->setType(TT_ObjCMethodExpr);
          StartsObjCMethodExpr = true;
          Contexts.back().ColonIsObjCMethodExpr = true;
          if (Parent && Parent->is(tok::r_paren)) {
            // FIXME(bug 36976): ObjC return types shouldn't use TT_CastRParen.
            Parent->setType(TT_CastRParen);
          }
        }
        ColonFound = true;
      }
      if (CurrentToken->is(tok::comma) && Left->is(TT_ObjCMethodExpr) &&
          !ColonFound) {
        Left->setType(TT_ArrayInitializerLSquare);
      }
      FormatToken *Tok = CurrentToken;
      if (Style.isTableGen()) {
        if (CurrentToken->isOneOf(tok::comma, tok::minus, tok::ellipsis)) {
          // '-' and '...' appears as a separator in slice.
          next();
        } else {
          // In TableGen there must be a list of Values in square brackets.
          // It must be ValueList or SliceElements.
          if (!parseTableGenValue())
            return false;
        }
        updateParameterCount(Left, Tok);
        continue;
      }
      if (!consumeToken())
        return false;
      updateParameterCount(Left, Tok);
    }
    return false;
  }

  void skipToNextNonComment() {
    next();
    while (CurrentToken && CurrentToken->is(tok::comment))
      next();
  }

  // Simplified parser for TableGen Value. Returns true on success.
  // It consists of SimpleValues, SimpleValues with Suffixes, and Value followed
  // by '#', paste operator.
  // There also exists the case the Value is parsed as NameValue.
  // In this case, the Value ends if '{' is found.
  bool parseTableGenValue(bool ParseNameMode = false) {
    if (!CurrentToken)
      return false;
    while (CurrentToken->is(tok::comment))
      next();
    if (!parseTableGenSimpleValue())
      return false;
    if (!CurrentToken)
      return true;
    // Value "#" [Value]
    if (CurrentToken->is(tok::hash)) {
      if (CurrentToken->Next &&
          CurrentToken->Next->isOneOf(tok::colon, tok::semi, tok::l_brace)) {
        // Trailing paste operator.
        // These are only the allowed cases in TGParser::ParseValue().
        CurrentToken->setType(TT_TableGenTrailingPasteOperator);
        next();
        return true;
      }
      FormatToken *HashTok = CurrentToken;
      skipToNextNonComment();
      HashTok->setType(TT_Unknown);
      if (!parseTableGenValue(ParseNameMode))
        return false;
    }
    // In name mode, '{' is regarded as the end of the value.
    // See TGParser::ParseValue in TGParser.cpp
    if (ParseNameMode && CurrentToken->is(tok::l_brace))
      return true;
    // These tokens indicates this is a value with suffixes.
    if (CurrentToken->isOneOf(tok::l_brace, tok::l_square, tok::period)) {
      CurrentToken->setType(TT_TableGenValueSuffix);
      FormatToken *Suffix = CurrentToken;
      skipToNextNonComment();
      if (Suffix->is(tok::l_square))
        return parseSquare();
      if (Suffix->is(tok::l_brace)) {
        Scopes.push_back(getScopeType(*Suffix));
        return parseBrace();
      }
    }
    return true;
  }

  // TokVarName    ::=  "$" ualpha (ualpha |  "0"..."9")*
  // Appears as a part of DagArg.
  // This does not change the current token on fail.
  bool tryToParseTableGenTokVar() {
    if (!CurrentToken)
      return false;
    if (CurrentToken->is(tok::identifier) &&
        CurrentToken->TokenText.front() == '$') {
      skipToNextNonComment();
      return true;
    }
    return false;
  }

  // DagArg       ::=  Value [":" TokVarName] | TokVarName
  // Appears as a part of SimpleValue6.
  bool parseTableGenDAGArg(bool AlignColon = false) {
    if (tryToParseTableGenTokVar())
      return true;
    if (parseTableGenValue()) {
      if (CurrentToken && CurrentToken->is(tok::colon)) {
        if (AlignColon)
          CurrentToken->setType(TT_TableGenDAGArgListColonToAlign);
        else
          CurrentToken->setType(TT_TableGenDAGArgListColon);
        skipToNextNonComment();
        return tryToParseTableGenTokVar();
      }
      return true;
    }
    return false;
  }

  // Judge if the token is a operator ID to insert line break in DAGArg.
  // That is, TableGenBreakingDAGArgOperators is empty (by the definition of the
  // option) or the token is in the list.
  bool isTableGenDAGArgBreakingOperator(const FormatToken &Tok) {
    auto &Opes = Style.TableGenBreakingDAGArgOperators;
    // If the list is empty, all operators are breaking operators.
    if (Opes.empty())
      return true;
    // Otherwise, the operator is limited to normal identifiers.
    if (Tok.isNot(tok::identifier) ||
        Tok.isOneOf(TT_TableGenBangOperator, TT_TableGenCondOperator)) {
      return false;
    }
    // The case next is colon, it is not a operator of identifier.
    if (!Tok.Next || Tok.Next->is(tok::colon))
      return false;
    return std::find(Opes.begin(), Opes.end(), Tok.TokenText.str()) !=
           Opes.end();
  }

  // SimpleValue6 ::=  "(" DagArg [DagArgList] ")"
  // This parses SimpleValue 6's inside part of "(" ")"
  bool parseTableGenDAGArgAndList(FormatToken *Opener) {
    FormatToken *FirstTok = CurrentToken;
    if (!parseTableGenDAGArg())
      return false;
    bool BreakInside = false;
    if (Style.TableGenBreakInsideDAGArg != FormatStyle::DAS_DontBreak) {
      // Specialized detection for DAGArgOperator, that determines the way of
      // line break for this DAGArg elements.
      if (isTableGenDAGArgBreakingOperator(*FirstTok)) {
        // Special case for identifier DAGArg operator.
        BreakInside = true;
        Opener->setType(TT_TableGenDAGArgOpenerToBreak);
        if (FirstTok->isOneOf(TT_TableGenBangOperator,
                              TT_TableGenCondOperator)) {
          // Special case for bang/cond operators. Set the whole operator as
          // the DAGArg operator. Always break after it.
          CurrentToken->Previous->setType(TT_TableGenDAGArgOperatorToBreak);
        } else if (FirstTok->is(tok::identifier)) {
          if (Style.TableGenBreakInsideDAGArg == FormatStyle::DAS_BreakAll)
            FirstTok->setType(TT_TableGenDAGArgOperatorToBreak);
          else
            FirstTok->setType(TT_TableGenDAGArgOperatorID);
        }
      }
    }
    // Parse the [DagArgList] part
    bool FirstDAGArgListElm = true;
    while (CurrentToken) {
      if (!FirstDAGArgListElm && CurrentToken->is(tok::comma)) {
        CurrentToken->setType(BreakInside ? TT_TableGenDAGArgListCommaToBreak
                                          : TT_TableGenDAGArgListComma);
        skipToNextNonComment();
      }
      if (CurrentToken && CurrentToken->is(tok::r_paren)) {
        CurrentToken->setType(TT_TableGenDAGArgCloser);
        Opener->MatchingParen = CurrentToken;
        CurrentToken->MatchingParen = Opener;
        skipToNextNonComment();
        return true;
      }
      if (!parseTableGenDAGArg(
              BreakInside &&
              Style.AlignConsecutiveTableGenBreakingDAGArgColons.Enabled)) {
        return false;
      }
      FirstDAGArgListElm = false;
    }
    return false;
  }

  bool parseTableGenSimpleValue() {
    assert(Style.isTableGen());
    if (!CurrentToken)
      return false;
    FormatToken *Tok = CurrentToken;
    skipToNextNonComment();
    // SimpleValue 1, 2, 3: Literals
    if (Tok->isOneOf(tok::numeric_constant, tok::string_literal,
                     TT_TableGenMultiLineString, tok::kw_true, tok::kw_false,
                     tok::question, tok::kw_int)) {
      return true;
    }
    // SimpleValue 4: ValueList, Type
    if (Tok->is(tok::l_brace)) {
      Scopes.push_back(getScopeType(*Tok));
      return parseBrace();
    }
    // SimpleValue 5: List initializer
    if (Tok->is(tok::l_square)) {
      Tok->setType(TT_TableGenListOpener);
      if (!parseSquare())
        return false;
      if (Tok->is(tok::less)) {
        CurrentToken->setType(TT_TemplateOpener);
        return parseAngle();
      }
      return true;
    }
    // SimpleValue 6: DAGArg [DAGArgList]
    // SimpleValue6 ::=  "(" DagArg [DagArgList] ")"
    if (Tok->is(tok::l_paren)) {
      Tok->setType(TT_TableGenDAGArgOpener);
      return parseTableGenDAGArgAndList(Tok);
    }
    // SimpleValue 9: Bang operator
    if (Tok->is(TT_TableGenBangOperator)) {
      if (CurrentToken && CurrentToken->is(tok::less)) {
        CurrentToken->setType(TT_TemplateOpener);
        skipToNextNonComment();
        if (!parseAngle())
          return false;
      }
      if (!CurrentToken || CurrentToken->isNot(tok::l_paren))
        return false;
      skipToNextNonComment();
      // FIXME: Hack using inheritance to child context
      Contexts.back().IsTableGenBangOpe = true;
      bool Result = parseParens();
      Contexts.back().IsTableGenBangOpe = false;
      return Result;
    }
    // SimpleValue 9: Cond operator
    if (Tok->is(TT_TableGenCondOperator)) {
      Tok = CurrentToken;
      skipToNextNonComment();
      if (!Tok || Tok->isNot(tok::l_paren))
        return false;
      bool Result = parseParens();
      return Result;
    }
    // We have to check identifier at the last because the kind of bang/cond
    // operators are also identifier.
    // SimpleValue 7: Identifiers
    if (Tok->is(tok::identifier)) {
      // SimpleValue 8: Anonymous record
      if (CurrentToken && CurrentToken->is(tok::less)) {
        CurrentToken->setType(TT_TemplateOpener);
        skipToNextNonComment();
        return parseAngle();
      }
      return true;
    }

    return false;
  }

  bool couldBeInStructArrayInitializer() const {
    if (Contexts.size() < 2)
      return false;
    // We want to back up no more then 2 context levels i.e.
    // . { { <-
    const auto End = std::next(Contexts.rbegin(), 2);
    auto Last = Contexts.rbegin();
    unsigned Depth = 0;
    for (; Last != End; ++Last)
      if (Last->ContextKind == tok::l_brace)
        ++Depth;
    return Depth == 2 && Last->ContextKind != tok::l_brace;
  }

  bool parseBrace() {
    if (!CurrentToken)
      return true;

    assert(CurrentToken->Previous);
    FormatToken &OpeningBrace = *CurrentToken->Previous;
    assert(OpeningBrace.is(tok::l_brace));
    OpeningBrace.ParentBracket = Contexts.back().ContextKind;

    if (Contexts.back().CaretFound)
      OpeningBrace.overwriteFixedType(TT_ObjCBlockLBrace);
    Contexts.back().CaretFound = false;

    ScopedContextCreator ContextCreator(*this, tok::l_brace, 1);
    Contexts.back().ColonIsDictLiteral = true;
    if (OpeningBrace.is(BK_BracedInit))
      Contexts.back().IsExpression = true;
    if (Style.isJavaScript() && OpeningBrace.Previous &&
        OpeningBrace.Previous->is(TT_JsTypeColon)) {
      Contexts.back().IsExpression = false;
    }
    if (Style.isVerilog() &&
        (!OpeningBrace.getPreviousNonComment() ||
         OpeningBrace.getPreviousNonComment()->isNot(Keywords.kw_apostrophe))) {
      Contexts.back().VerilogMayBeConcatenation = true;
    }
    if (Style.isTableGen())
      Contexts.back().ColonIsDictLiteral = false;

    unsigned CommaCount = 0;
    while (CurrentToken) {
      if (CurrentToken->is(tok::r_brace)) {
        assert(!Scopes.empty());
        assert(Scopes.back() == getScopeType(OpeningBrace));
        Scopes.pop_back();
        assert(OpeningBrace.Optional == CurrentToken->Optional);
        OpeningBrace.MatchingParen = CurrentToken;
        CurrentToken->MatchingParen = &OpeningBrace;
        if (Style.AlignArrayOfStructures != FormatStyle::AIAS_None) {
          if (OpeningBrace.ParentBracket == tok::l_brace &&
              couldBeInStructArrayInitializer() && CommaCount > 0) {
            Contexts.back().ContextType = Context::StructArrayInitializer;
          }
        }
        next();
        return true;
      }
      if (CurrentToken->isOneOf(tok::r_paren, tok::r_square))
        return false;
      updateParameterCount(&OpeningBrace, CurrentToken);
      if (CurrentToken->isOneOf(tok::colon, tok::l_brace, tok::less)) {
        FormatToken *Previous = CurrentToken->getPreviousNonComment();
        if (Previous->is(TT_JsTypeOptionalQuestion))
          Previous = Previous->getPreviousNonComment();
        if ((CurrentToken->is(tok::colon) && !Style.isTableGen() &&
             (!Contexts.back().ColonIsDictLiteral || !IsCpp)) ||
            Style.isProto()) {
          OpeningBrace.setType(TT_DictLiteral);
          if (Previous->Tok.getIdentifierInfo() ||
              Previous->is(tok::string_literal)) {
            Previous->setType(TT_SelectorName);
          }
        }
        if (CurrentToken->is(tok::colon) && OpeningBrace.is(TT_Unknown) &&
            !Style.isTableGen()) {
          OpeningBrace.setType(TT_DictLiteral);
        } else if (Style.isJavaScript()) {
          OpeningBrace.overwriteFixedType(TT_DictLiteral);
        }
      }
      if (CurrentToken->is(tok::comma)) {
        if (Style.isJavaScript())
          OpeningBrace.overwriteFixedType(TT_DictLiteral);
        ++CommaCount;
      }
      if (!consumeToken())
        return false;
    }
    return true;
  }

  void updateParameterCount(FormatToken *Left, FormatToken *Current) {
    // For ObjC methods, the number of parameters is calculated differently as
    // method declarations have a different structure (the parameters are not
    // inside a bracket scope).
    if (Current->is(tok::l_brace) && Current->is(BK_Block))
      ++Left->BlockParameterCount;
    if (Current->is(tok::comma)) {
      ++Left->ParameterCount;
      if (!Left->Role)
        Left->Role.reset(new CommaSeparatedList(Style));
      Left->Role->CommaFound(Current);
    } else if (Left->ParameterCount == 0 && Current->isNot(tok::comment)) {
      Left->ParameterCount = 1;
    }
  }

  bool parseConditional() {
    while (CurrentToken) {
      if (CurrentToken->is(tok::colon)) {
        CurrentToken->setType(TT_ConditionalExpr);
        next();
        return true;
      }
      if (!consumeToken())
        return false;
    }
    return false;
  }

  bool parseTemplateDeclaration() {
    if (CurrentToken && CurrentToken->is(tok::less)) {
      CurrentToken->setType(TT_TemplateOpener);
      next();
      if (!parseAngle())
        return false;
      if (CurrentToken)
        CurrentToken->Previous->ClosesTemplateDeclaration = true;
      return true;
    }
    return false;
  }

  bool consumeToken() {
    if (IsCpp) {
      const auto *Prev = CurrentToken->getPreviousNonComment();
      if (Prev && Prev->is(tok::r_square) && Prev->is(TT_AttributeSquare) &&
          CurrentToken->isOneOf(tok::kw_if, tok::kw_switch, tok::kw_case,
                                tok::kw_default, tok::kw_for, tok::kw_while) &&
          mustBreakAfterAttributes(*CurrentToken, Style)) {
        CurrentToken->MustBreakBefore = true;
      }
    }
    FormatToken *Tok = CurrentToken;
    next();
    // In Verilog primitives' state tables, `:`, `?`, and `-` aren't normal
    // operators.
    if (Tok->is(TT_VerilogTableItem))
      return true;
    // Multi-line string itself is a single annotated token.
    if (Tok->is(TT_TableGenMultiLineString))
      return true;
    switch (Tok->Tok.getKind()) {
    case tok::plus:
    case tok::minus:
      if (!Tok->Previous && Line.MustBeDeclaration)
        Tok->setType(TT_ObjCMethodSpecifier);
      break;
    case tok::colon:
      if (!Tok->Previous)
        return false;
      // Goto labels and case labels are already identified in
      // UnwrappedLineParser.
      if (Tok->isTypeFinalized())
        break;
      // Colons from ?: are handled in parseConditional().
      if (Style.isJavaScript()) {
        if (Contexts.back().ColonIsForRangeExpr || // colon in for loop
            (Contexts.size() == 1 &&               // switch/case labels
             !Line.First->isOneOf(tok::kw_enum, tok::kw_case)) ||
            Contexts.back().ContextKind == tok::l_paren ||  // function params
            Contexts.back().ContextKind == tok::l_square || // array type
            (!Contexts.back().IsExpression &&
             Contexts.back().ContextKind == tok::l_brace) || // object type
            (Contexts.size() == 1 &&
             Line.MustBeDeclaration)) { // method/property declaration
          Contexts.back().IsExpression = false;
          Tok->setType(TT_JsTypeColon);
          break;
        }
      } else if (Style.isCSharp()) {
        if (Contexts.back().InCSharpAttributeSpecifier) {
          Tok->setType(TT_AttributeColon);
          break;
        }
        if (Contexts.back().ContextKind == tok::l_paren) {
          Tok->setType(TT_CSharpNamedArgumentColon);
          break;
        }
      } else if (Style.isVerilog() && Tok->isNot(TT_BinaryOperator)) {
        // The distribution weight operators are labeled
        // TT_BinaryOperator by the lexer.
        if (Keywords.isVerilogEnd(*Tok->Previous) ||
            Keywords.isVerilogBegin(*Tok->Previous)) {
          Tok->setType(TT_VerilogBlockLabelColon);
        } else if (Contexts.back().ContextKind == tok::l_square) {
          Tok->setType(TT_BitFieldColon);
        } else if (Contexts.back().ColonIsDictLiteral) {
          Tok->setType(TT_DictLiteral);
        } else if (Contexts.size() == 1) {
          // In Verilog a case label doesn't have the case keyword. We
          // assume a colon following an expression is a case label.
          // Colons from ?: are annotated in parseConditional().
          Tok->setType(TT_CaseLabelColon);
          if (Line.Level > 1 || (!Line.InPPDirective && Line.Level > 0))
            --Line.Level;
        }
        break;
      }
      if (Line.First->isOneOf(Keywords.kw_module, Keywords.kw_import) ||
          Line.First->startsSequence(tok::kw_export, Keywords.kw_module) ||
          Line.First->startsSequence(tok::kw_export, Keywords.kw_import)) {
        Tok->setType(TT_ModulePartitionColon);
      } else if (Contexts.back().ColonIsDictLiteral || Style.isProto()) {
        Tok->setType(TT_DictLiteral);
        if (Style.Language == FormatStyle::LK_TextProto) {
          if (FormatToken *Previous = Tok->getPreviousNonComment())
            Previous->setType(TT_SelectorName);
        }
      } else if (Contexts.back().ColonIsObjCMethodExpr ||
                 Line.startsWith(TT_ObjCMethodSpecifier)) {
        Tok->setType(TT_ObjCMethodExpr);
        const FormatToken *BeforePrevious = Tok->Previous->Previous;
        // Ensure we tag all identifiers in method declarations as
        // TT_SelectorName.
        bool UnknownIdentifierInMethodDeclaration =
            Line.startsWith(TT_ObjCMethodSpecifier) &&
            Tok->Previous->is(tok::identifier) && Tok->Previous->is(TT_Unknown);
        if (!BeforePrevious ||
            // FIXME(bug 36976): ObjC return types shouldn't use TT_CastRParen.
            !(BeforePrevious->is(TT_CastRParen) ||
              (BeforePrevious->is(TT_ObjCMethodExpr) &&
               BeforePrevious->is(tok::colon))) ||
            BeforePrevious->is(tok::r_square) ||
            Contexts.back().LongestObjCSelectorName == 0 ||
            UnknownIdentifierInMethodDeclaration) {
          Tok->Previous->setType(TT_SelectorName);
          if (!Contexts.back().FirstObjCSelectorName) {
            Contexts.back().FirstObjCSelectorName = Tok->Previous;
          } else if (Tok->Previous->ColumnWidth >
                     Contexts.back().LongestObjCSelectorName) {
            Contexts.back().LongestObjCSelectorName =
                Tok->Previous->ColumnWidth;
          }
          Tok->Previous->ParameterIndex =
              Contexts.back().FirstObjCSelectorName->ObjCSelectorNameParts;
          ++Contexts.back().FirstObjCSelectorName->ObjCSelectorNameParts;
        }
      } else if (Contexts.back().ColonIsForRangeExpr) {
        Tok->setType(TT_RangeBasedForLoopColon);
      } else if (Contexts.back().ContextType == Context::C11GenericSelection) {
        Tok->setType(TT_GenericSelectionColon);
      } else if (CurrentToken && CurrentToken->is(tok::numeric_constant)) {
        Tok->setType(TT_BitFieldColon);
      } else if (Contexts.size() == 1 &&
                 !Line.First->isOneOf(tok::kw_enum, tok::kw_case,
                                      tok::kw_default)) {
        FormatToken *Prev = Tok->getPreviousNonComment();
        if (!Prev)
          break;
        if (Prev->isOneOf(tok::r_paren, tok::kw_noexcept) ||
            Prev->ClosesRequiresClause) {
          Tok->setType(TT_CtorInitializerColon);
        } else if (Prev->is(tok::kw_try)) {
          // Member initializer list within function try block.
          FormatToken *PrevPrev = Prev->getPreviousNonComment();
          if (!PrevPrev)
            break;
          if (PrevPrev && PrevPrev->isOneOf(tok::r_paren, tok::kw_noexcept))
            Tok->setType(TT_CtorInitializerColon);
        } else {
          Tok->setType(TT_InheritanceColon);
        }
      } else if (canBeObjCSelectorComponent(*Tok->Previous) && Tok->Next &&
                 (Tok->Next->isOneOf(tok::r_paren, tok::comma) ||
                  (canBeObjCSelectorComponent(*Tok->Next) && Tok->Next->Next &&
                   Tok->Next->Next->is(tok::colon)))) {
        // This handles a special macro in ObjC code where selectors including
        // the colon are passed as macro arguments.
        Tok->setType(TT_ObjCMethodExpr);
      } else if (Contexts.back().ContextKind == tok::l_paren &&
                 !Line.InPragmaDirective) {
        if (Style.isTableGen() && Contexts.back().IsTableGenDAGArg) {
          Tok->setType(TT_TableGenDAGArgListColon);
          break;
        }
        Tok->setType(TT_InlineASMColon);
      }
      break;
    case tok::pipe:
    case tok::amp:
      // | and & in declarations/type expressions represent union and
      // intersection types, respectively.
      if (Style.isJavaScript() && !Contexts.back().IsExpression)
        Tok->setType(TT_JsTypeOperator);
      break;
    case tok::kw_if:
      if (Style.isTableGen()) {
        // In TableGen it has the form 'if' <value> 'then'.
        if (!parseTableGenValue())
          return false;
        if (CurrentToken && CurrentToken->is(Keywords.kw_then))
          next(); // skip then
        break;
      }
      if (CurrentToken &&
          CurrentToken->isOneOf(tok::kw_constexpr, tok::identifier)) {
        next();
      }
      [[fallthrough]];
    case tok::kw_while:
      if (CurrentToken && CurrentToken->is(tok::l_paren)) {
        next();
        if (!parseParens(/*LookForDecls=*/true))
          return false;
      }
      break;
    case tok::kw_for:
      if (Style.isJavaScript()) {
        // x.for and {for: ...}
        if ((Tok->Previous && Tok->Previous->is(tok::period)) ||
            (Tok->Next && Tok->Next->is(tok::colon))) {
          break;
        }
        // JS' for await ( ...
        if (CurrentToken && CurrentToken->is(Keywords.kw_await))
          next();
      }
      if (IsCpp && CurrentToken && CurrentToken->is(tok::kw_co_await))
        next();
      Contexts.back().ColonIsForRangeExpr = true;
      if (!CurrentToken || CurrentToken->isNot(tok::l_paren))
        return false;
      next();
      if (!parseParens())
        return false;
      break;
    case tok::l_paren:
      // When faced with 'operator()()', the kw_operator handler incorrectly
      // marks the first l_paren as a OverloadedOperatorLParen. Here, we make
      // the first two parens OverloadedOperators and the second l_paren an
      // OverloadedOperatorLParen.
      if (Tok->Previous && Tok->Previous->is(tok::r_paren) &&
          Tok->Previous->MatchingParen &&
          Tok->Previous->MatchingParen->is(TT_OverloadedOperatorLParen)) {
        Tok->Previous->setType(TT_OverloadedOperator);
        Tok->Previous->MatchingParen->setType(TT_OverloadedOperator);
        Tok->setType(TT_OverloadedOperatorLParen);
      }

      if (Style.isVerilog()) {
        // Identify the parameter list and port list in a module instantiation.
        // This is still needed when we already have
        // UnwrappedLineParser::parseVerilogHierarchyHeader because that
        // function is only responsible for the definition, not the
        // instantiation.
        auto IsInstancePort = [&]() {
          const FormatToken *Prev = Tok->getPreviousNonComment();
          const FormatToken *PrevPrev;
          // In the following example all 4 left parentheses will be treated as
          // 'TT_VerilogInstancePortLParen'.
          //
          //   module_x instance_1(port_1); // Case A.
          //   module_x #(parameter_1)      // Case B.
          //       instance_2(port_1),      // Case C.
          //       instance_3(port_1);      // Case D.
          if (!Prev || !(PrevPrev = Prev->getPreviousNonComment()))
            return false;
          // Case A.
          if (Keywords.isVerilogIdentifier(*Prev) &&
              Keywords.isVerilogIdentifier(*PrevPrev)) {
            return true;
          }
          // Case B.
          if (Prev->is(Keywords.kw_verilogHash) &&
              Keywords.isVerilogIdentifier(*PrevPrev)) {
            return true;
          }
          // Case C.
          if (Keywords.isVerilogIdentifier(*Prev) && PrevPrev->is(tok::r_paren))
            return true;
          // Case D.
          if (Keywords.isVerilogIdentifier(*Prev) && PrevPrev->is(tok::comma)) {
            const FormatToken *PrevParen = PrevPrev->getPreviousNonComment();
            if (PrevParen->is(tok::r_paren) && PrevParen->MatchingParen &&
                PrevParen->MatchingParen->is(TT_VerilogInstancePortLParen)) {
              return true;
            }
          }
          return false;
        };

        if (IsInstancePort())
          Tok->setFinalizedType(TT_VerilogInstancePortLParen);
      }

      if (!parseParens())
        return false;
      if (Line.MustBeDeclaration && Contexts.size() == 1 &&
          !Contexts.back().IsExpression && !Line.startsWith(TT_ObjCProperty) &&
          !Line.startsWith(tok::l_paren) &&
          !Tok->isOneOf(TT_TypeDeclarationParen, TT_RequiresExpressionLParen)) {
        if (const auto *Previous = Tok->Previous;
            !Previous ||
            (!Previous->isAttribute() &&
             !Previous->isOneOf(TT_RequiresClause, TT_LeadingJavaAnnotation))) {
          Line.MightBeFunctionDecl = true;
          Tok->MightBeFunctionDeclParen = true;
        }
      }
      break;
    case tok::l_square:
      if (Style.isTableGen())
        Tok->setType(TT_TableGenListOpener);
      if (!parseSquare())
        return false;
      break;
    case tok::l_brace:
      if (Style.Language == FormatStyle::LK_TextProto) {
        FormatToken *Previous = Tok->getPreviousNonComment();
        if (Previous && Previous->isNot(TT_DictLiteral))
          Previous->setType(TT_SelectorName);
      }
      Scopes.push_back(getScopeType(*Tok));
      if (!parseBrace())
        return false;
      break;
    case tok::less:
      if (parseAngle()) {
        Tok->setType(TT_TemplateOpener);
        // In TT_Proto, we must distignuish between:
        //   map<key, value>
        //   msg < item: data >
        //   msg: < item: data >
        // In TT_TextProto, map<key, value> does not occur.
        if (Style.Language == FormatStyle::LK_TextProto ||
            (Style.Language == FormatStyle::LK_Proto && Tok->Previous &&
             Tok->Previous->isOneOf(TT_SelectorName, TT_DictLiteral))) {
          Tok->setType(TT_DictLiteral);
          FormatToken *Previous = Tok->getPreviousNonComment();
          if (Previous && Previous->isNot(TT_DictLiteral))
            Previous->setType(TT_SelectorName);
        }
        if (Style.isTableGen())
          Tok->setType(TT_TemplateOpener);
      } else {
        Tok->setType(TT_BinaryOperator);
        NonTemplateLess.insert(Tok);
        CurrentToken = Tok;
        next();
      }
      break;
    case tok::r_paren:
    case tok::r_square:
      return false;
    case tok::r_brace:
      // Don't pop scope when encountering unbalanced r_brace.
      if (!Scopes.empty())
        Scopes.pop_back();
      // Lines can start with '}'.
      if (Tok->Previous)
        return false;
      break;
    case tok::greater:
      if (Style.Language != FormatStyle::LK_TextProto)
        Tok->setType(TT_BinaryOperator);
      if (Tok->Previous && Tok->Previous->is(TT_TemplateCloser))
        Tok->SpacesRequiredBefore = 1;
      break;
    case tok::kw_operator:
      if (Style.isProto())
        break;
      while (CurrentToken &&
             !CurrentToken->isOneOf(tok::l_paren, tok::semi, tok::r_paren)) {
        if (CurrentToken->isOneOf(tok::star, tok::amp))
          CurrentToken->setType(TT_PointerOrReference);
        auto Next = CurrentToken->getNextNonComment();
        if (!Next)
          break;
        if (Next->is(tok::less))
          next();
        else
          consumeToken();
        if (!CurrentToken)
          break;
        auto Previous = CurrentToken->getPreviousNonComment();
        assert(Previous);
        if (CurrentToken->is(tok::comma) && Previous->isNot(tok::kw_operator))
          break;
        if (Previous->isOneOf(TT_BinaryOperator, TT_UnaryOperator, tok::comma,
                              tok::star, tok::arrow, tok::amp, tok::ampamp) ||
            // User defined literal.
            Previous->TokenText.starts_with("\"\"")) {
          Previous->setType(TT_OverloadedOperator);
          if (CurrentToken->isOneOf(tok::less, tok::greater))
            break;
        }
      }
      if (CurrentToken && CurrentToken->is(tok::l_paren))
        CurrentToken->setType(TT_OverloadedOperatorLParen);
      if (CurrentToken && CurrentToken->Previous->is(TT_BinaryOperator))
        CurrentToken->Previous->setType(TT_OverloadedOperator);
      break;
    case tok::question:
      if (Style.isJavaScript() && Tok->Next &&
          Tok->Next->isOneOf(tok::semi, tok::comma, tok::colon, tok::r_paren,
                             tok::r_brace, tok::r_square)) {
        // Question marks before semicolons, colons, etc. indicate optional
        // types (fields, parameters), e.g.
        //   function(x?: string, y?) {...}
        //   class X { y?; }
        Tok->setType(TT_JsTypeOptionalQuestion);
        break;
      }
      // Declarations cannot be conditional expressions, this can only be part
      // of a type declaration.
      if (Line.MustBeDeclaration && !Contexts.back().IsExpression &&
          Style.isJavaScript()) {
        break;
      }
      if (Style.isCSharp()) {
        // `Type?)`, `Type?>`, `Type? name;` and `Type? name =` can only be
        // nullable types.

        // `Type?)`, `Type?>`, `Type? name;`
        if (Tok->Next &&
            (Tok->Next->startsSequence(tok::question, tok::r_paren) ||
             Tok->Next->startsSequence(tok::question, tok::greater) ||
             Tok->Next->startsSequence(tok::question, tok::identifier,
                                       tok::semi))) {
          Tok->setType(TT_CSharpNullable);
          break;
        }

        // `Type? name =`
        if (Tok->Next && Tok->Next->is(tok::identifier) && Tok->Next->Next &&
            Tok->Next->Next->is(tok::equal)) {
          Tok->setType(TT_CSharpNullable);
          break;
        }

        // Line.MustBeDeclaration will be true for `Type? name;`.
        // But not
        // cond ? "A" : "B";
        // cond ? id : "B";
        // cond ? cond2 ? "A" : "B" : "C";
        if (!Contexts.back().IsExpression && Line.MustBeDeclaration &&
            (!Tok->Next ||
             !Tok->Next->isOneOf(tok::identifier, tok::string_literal) ||
             !Tok->Next->Next ||
             !Tok->Next->Next->isOneOf(tok::colon, tok::question))) {
          Tok->setType(TT_CSharpNullable);
          break;
        }
      }
      parseConditional();
      break;
    case tok::kw_template:
      parseTemplateDeclaration();
      break;
    case tok::comma:
      switch (Contexts.back().ContextType) {
      case Context::CtorInitializer:
        Tok->setType(TT_CtorInitializerComma);
        break;
      case Context::InheritanceList:
        Tok->setType(TT_InheritanceComma);
        break;
      case Context::VerilogInstancePortList:
        Tok->setFinalizedType(TT_VerilogInstancePortComma);
        break;
      default:
        if (Style.isVerilog() && Contexts.size() == 1 &&
            Line.startsWith(Keywords.kw_assign)) {
          Tok->setFinalizedType(TT_VerilogAssignComma);
        } else if (Contexts.back().FirstStartOfName &&
                   (Contexts.size() == 1 || startsWithInitStatement(Line))) {
          Contexts.back().FirstStartOfName->PartOfMultiVariableDeclStmt = true;
          Line.IsMultiVariableDeclStmt = true;
        }
        break;
      }
      if (Contexts.back().ContextType == Context::ForEachMacro)
        Contexts.back().IsExpression = true;
      break;
    case tok::kw_default:
      // Unindent case labels.
      if (Style.isVerilog() && Keywords.isVerilogEndOfLabel(*Tok) &&
          (Line.Level > 1 || (!Line.InPPDirective && Line.Level > 0))) {
        --Line.Level;
      }
      break;
    case tok::identifier:
      if (Tok->isOneOf(Keywords.kw___has_include,
                       Keywords.kw___has_include_next)) {
        parseHasInclude();
      }
      if (Style.isCSharp() && Tok->is(Keywords.kw_where) && Tok->Next &&
          Tok->Next->isNot(tok::l_paren)) {
        Tok->setType(TT_CSharpGenericTypeConstraint);
        parseCSharpGenericTypeConstraint();
        if (!Tok->getPreviousNonComment())
          Line.IsContinuation = true;
      }
      if (Style.isTableGen()) {
        if (Tok->is(Keywords.kw_assert)) {
          if (!parseTableGenValue())
            return false;
        } else if (Tok->isOneOf(Keywords.kw_def, Keywords.kw_defm) &&
                   (!Tok->Next ||
                    !Tok->Next->isOneOf(tok::colon, tok::l_brace))) {
          // The case NameValue appears.
          if (!parseTableGenValue(true))
            return false;
        }
      }
      break;
    case tok::arrow:
      if (Tok->Previous && Tok->Previous->is(tok::kw_noexcept))
        Tok->setType(TT_TrailingReturnArrow);
      break;
    case tok::equal:
      // In TableGen, there must be a value after "=";
      if (Style.isTableGen() && !parseTableGenValue())
        return false;
      break;
    default:
      break;
    }
    return true;
  }

  void parseCSharpGenericTypeConstraint() {
    int OpenAngleBracketsCount = 0;
    while (CurrentToken) {
      if (CurrentToken->is(tok::less)) {
        // parseAngle is too greedy and will consume the whole line.
        CurrentToken->setType(TT_TemplateOpener);
        ++OpenAngleBracketsCount;
        next();
      } else if (CurrentToken->is(tok::greater)) {
        CurrentToken->setType(TT_TemplateCloser);
        --OpenAngleBracketsCount;
        next();
      } else if (CurrentToken->is(tok::comma) && OpenAngleBracketsCount == 0) {
        // We allow line breaks after GenericTypeConstraintComma's
        // so do not flag commas in Generics as GenericTypeConstraintComma's.
        CurrentToken->setType(TT_CSharpGenericTypeConstraintComma);
        next();
      } else if (CurrentToken->is(Keywords.kw_where)) {
        CurrentToken->setType(TT_CSharpGenericTypeConstraint);
        next();
      } else if (CurrentToken->is(tok::colon)) {
        CurrentToken->setType(TT_CSharpGenericTypeConstraintColon);
        next();
      } else {
        next();
      }
    }
  }

  void parseIncludeDirective() {
    if (CurrentToken && CurrentToken->is(tok::less)) {
      next();
      while (CurrentToken) {
        // Mark tokens up to the trailing line comments as implicit string
        // literals.
        if (CurrentToken->isNot(tok::comment) &&
            !CurrentToken->TokenText.starts_with("//")) {
          CurrentToken->setType(TT_ImplicitStringLiteral);
        }
        next();
      }
    }
  }

  void parseWarningOrError() {
    next();
    // We still want to format the whitespace left of the first token of the
    // warning or error.
    next();
    while (CurrentToken) {
      CurrentToken->setType(TT_ImplicitStringLiteral);
      next();
    }
  }

  void parsePragma() {
    next(); // Consume "pragma".
    if (CurrentToken &&
        CurrentToken->isOneOf(Keywords.kw_mark, Keywords.kw_option,
                              Keywords.kw_region)) {
      bool IsMarkOrRegion =
          CurrentToken->isOneOf(Keywords.kw_mark, Keywords.kw_region);
      next();
      next(); // Consume first token (so we fix leading whitespace).
      while (CurrentToken) {
        if (IsMarkOrRegion || CurrentToken->Previous->is(TT_BinaryOperator))
          CurrentToken->setType(TT_ImplicitStringLiteral);
        next();
      }
    }
  }

  void parseHasInclude() {
    if (!CurrentToken || CurrentToken->isNot(tok::l_paren))
      return;
    next(); // '('
    parseIncludeDirective();
    next(); // ')'
  }

  LineType parsePreprocessorDirective() {
    bool IsFirstToken = CurrentToken->IsFirst;
    LineType Type = LT_PreprocessorDirective;
    next();
    if (!CurrentToken)
      return Type;

    if (Style.isJavaScript() && IsFirstToken) {
      // JavaScript files can contain shebang lines of the form:
      // #!/usr/bin/env node
      // Treat these like C++ #include directives.
      while (CurrentToken) {
        // Tokens cannot be comments here.
        CurrentToken->setType(TT_ImplicitStringLiteral);
        next();
      }
      return LT_ImportStatement;
    }

    if (CurrentToken->is(tok::numeric_constant)) {
      CurrentToken->SpacesRequiredBefore = 1;
      return Type;
    }
    // Hashes in the middle of a line can lead to any strange token
    // sequence.
    if (!CurrentToken->Tok.getIdentifierInfo())
      return Type;
    // In Verilog macro expansions start with a backtick just like preprocessor
    // directives. Thus we stop if the word is not a preprocessor directive.
    if (Style.isVerilog() && !Keywords.isVerilogPPDirective(*CurrentToken))
      return LT_Invalid;
    switch (CurrentToken->Tok.getIdentifierInfo()->getPPKeywordID()) {
    case tok::pp_include:
    case tok::pp_include_next:
    case tok::pp_import:
      next();
      parseIncludeDirective();
      Type = LT_ImportStatement;
      break;
    case tok::pp_error:
    case tok::pp_warning:
      parseWarningOrError();
      break;
    case tok::pp_pragma:
      parsePragma();
      break;
    case tok::pp_if:
    case tok::pp_elif:
      Contexts.back().IsExpression = true;
      next();
      if (CurrentToken)
        CurrentToken->SpacesRequiredBefore = true;
      parseLine();
      break;
    default:
      break;
    }
    while (CurrentToken) {
      FormatToken *Tok = CurrentToken;
      next();
      if (Tok->is(tok::l_paren)) {
        parseParens();
      } else if (Tok->isOneOf(Keywords.kw___has_include,
                              Keywords.kw___has_include_next)) {
        parseHasInclude();
      }
    }
    return Type;
  }

public:
  LineType parseLine() {
    if (!CurrentToken)
      return LT_Invalid;
    NonTemplateLess.clear();
    if (!Line.InMacroBody && CurrentToken->is(tok::hash)) {
      // We were not yet allowed to use C++17 optional when this was being
      // written. So we used LT_Invalid to mark that the line is not a
      // preprocessor directive.
      auto Type = parsePreprocessorDirective();
      if (Type != LT_Invalid)
        return Type;
    }

    // Directly allow to 'import <string-literal>' to support protocol buffer
    // definitions (github.com/google/protobuf) or missing "#" (either way we
    // should not break the line).
    IdentifierInfo *Info = CurrentToken->Tok.getIdentifierInfo();
    if ((Style.Language == FormatStyle::LK_Java &&
         CurrentToken->is(Keywords.kw_package)) ||
        (!Style.isVerilog() && Info &&
         Info->getPPKeywordID() == tok::pp_import && CurrentToken->Next &&
         CurrentToken->Next->isOneOf(tok::string_literal, tok::identifier,
                                     tok::kw_static))) {
      next();
      parseIncludeDirective();
      return LT_ImportStatement;
    }

    // If this line starts and ends in '<' and '>', respectively, it is likely
    // part of "#define <a/b.h>".
    if (CurrentToken->is(tok::less) && Line.Last->is(tok::greater)) {
      parseIncludeDirective();
      return LT_ImportStatement;
    }

    // In .proto files, top-level options and package statements are very
    // similar to import statements and should not be line-wrapped.
    if (Style.Language == FormatStyle::LK_Proto && Line.Level == 0 &&
        CurrentToken->isOneOf(Keywords.kw_option, Keywords.kw_package)) {
      next();
      if (CurrentToken && CurrentToken->is(tok::identifier)) {
        while (CurrentToken)
          next();
        return LT_ImportStatement;
      }
    }

    bool KeywordVirtualFound = false;
    bool ImportStatement = false;

    // import {...} from '...';
    if (Style.isJavaScript() && CurrentToken->is(Keywords.kw_import))
      ImportStatement = true;

    while (CurrentToken) {
      if (CurrentToken->is(tok::kw_virtual))
        KeywordVirtualFound = true;
      if (Style.isJavaScript()) {
        // export {...} from '...';
        // An export followed by "from 'some string';" is a re-export from
        // another module identified by a URI and is treated as a
        // LT_ImportStatement (i.e. prevent wraps on it for long URIs).
        // Just "export {...};" or "export class ..." should not be treated as
        // an import in this sense.
        if (Line.First->is(tok::kw_export) &&
            CurrentToken->is(Keywords.kw_from) && CurrentToken->Next &&
            CurrentToken->Next->isStringLiteral()) {
          ImportStatement = true;
        }
        if (isClosureImportStatement(*CurrentToken))
          ImportStatement = true;
      }
      if (!consumeToken())
        return LT_Invalid;
    }
    if (KeywordVirtualFound)
      return LT_VirtualFunctionDecl;
    if (ImportStatement)
      return LT_ImportStatement;

    if (Line.startsWith(TT_ObjCMethodSpecifier)) {
      if (Contexts.back().FirstObjCSelectorName) {
        Contexts.back().FirstObjCSelectorName->LongestObjCSelectorName =
            Contexts.back().LongestObjCSelectorName;
      }
      return LT_ObjCMethodDecl;
    }

    for (const auto &ctx : Contexts)
      if (ctx.ContextType == Context::StructArrayInitializer)
        return LT_ArrayOfStructInitializer;

    return LT_Other;
  }

private:
  bool isClosureImportStatement(const FormatToken &Tok) {
    // FIXME: Closure-library specific stuff should not be hard-coded but be
    // configurable.
    return Tok.TokenText == "goog" && Tok.Next && Tok.Next->is(tok::period) &&
           Tok.Next->Next &&
           (Tok.Next->Next->TokenText == "module" ||
            Tok.Next->Next->TokenText == "provide" ||
            Tok.Next->Next->TokenText == "require" ||
            Tok.Next->Next->TokenText == "requireType" ||
            Tok.Next->Next->TokenText == "forwardDeclare") &&
           Tok.Next->Next->Next && Tok.Next->Next->Next->is(tok::l_paren);
  }

  void resetTokenMetadata() {
    if (!CurrentToken)
      return;

    // Reset token type in case we have already looked at it and then
    // recovered from an error (e.g. failure to find the matching >).
    if (!CurrentToken->isTypeFinalized() &&
        !CurrentToken->isOneOf(
            TT_LambdaLSquare, TT_LambdaLBrace, TT_AttributeMacro, TT_IfMacro,
            TT_ForEachMacro, TT_TypenameMacro, TT_FunctionLBrace,
            TT_ImplicitStringLiteral, TT_InlineASMBrace, TT_FatArrow,
            TT_NamespaceMacro, TT_OverloadedOperator, TT_RegexLiteral,
            TT_TemplateString, TT_ObjCStringLiteral, TT_UntouchableMacroFunc,
            TT_StatementAttributeLikeMacro, TT_FunctionLikeOrFreestandingMacro,
            TT_ClassLBrace, TT_EnumLBrace, TT_RecordLBrace, TT_StructLBrace,
            TT_UnionLBrace, TT_RequiresClause,
            TT_RequiresClauseInARequiresExpression, TT_RequiresExpression,
            TT_RequiresExpressionLParen, TT_RequiresExpressionLBrace,
            TT_BracedListLBrace)) {
      CurrentToken->setType(TT_Unknown);
    }
    CurrentToken->Role.reset();
    CurrentToken->MatchingParen = nullptr;
    CurrentToken->FakeLParens.clear();
    CurrentToken->FakeRParens = 0;
  }

  void next() {
    if (!CurrentToken)
      return;

    CurrentToken->NestingLevel = Contexts.size() - 1;
    CurrentToken->BindingStrength = Contexts.back().BindingStrength;
    modifyContext(*CurrentToken);
    determineTokenType(*CurrentToken);
    CurrentToken = CurrentToken->Next;

    resetTokenMetadata();
  }

  /// A struct to hold information valid in a specific context, e.g.
  /// a pair of parenthesis.
  struct Context {
    Context(tok::TokenKind ContextKind, unsigned BindingStrength,
            bool IsExpression)
        : ContextKind(ContextKind), BindingStrength(BindingStrength),
          IsExpression(IsExpression) {}

    tok::TokenKind ContextKind;
    unsigned BindingStrength;
    bool IsExpression;
    unsigned LongestObjCSelectorName = 0;
    bool ColonIsForRangeExpr = false;
    bool ColonIsDictLiteral = false;
    bool ColonIsObjCMethodExpr = false;
    FormatToken *FirstObjCSelectorName = nullptr;
    FormatToken *FirstStartOfName = nullptr;
    bool CanBeExpression = true;
    bool CaretFound = false;
    bool InCpp11AttributeSpecifier = false;
    bool InCSharpAttributeSpecifier = false;
    bool VerilogAssignmentFound = false;
    // Whether the braces may mean concatenation instead of structure or array
    // literal.
    bool VerilogMayBeConcatenation = false;
    bool IsTableGenDAGArg = false;
    bool IsTableGenBangOpe = false;
    bool IsTableGenCondOpe = false;
    enum {
      Unknown,
      // Like the part after `:` in a constructor.
      //   Context(...) : IsExpression(IsExpression)
      CtorInitializer,
      // Like in the parentheses in a foreach.
      ForEachMacro,
      // Like the inheritance list in a class declaration.
      //   class Input : public IO
      InheritanceList,
      // Like in the braced list.
      //   int x[] = {};
      StructArrayInitializer,
      // Like in `static_cast<int>`.
      TemplateArgument,
      // C11 _Generic selection.
      C11GenericSelection,
      // Like in the outer parentheses in `ffnand ff1(.q());`.
      VerilogInstancePortList,
    } ContextType = Unknown;
  };

  /// Puts a new \c Context onto the stack \c Contexts for the lifetime
  /// of each instance.
  struct ScopedContextCreator {
    AnnotatingParser &P;

    ScopedContextCreator(AnnotatingParser &P, tok::TokenKind ContextKind,
                         unsigned Increase)
        : P(P) {
      P.Contexts.push_back(Context(ContextKind,
                                   P.Contexts.back().BindingStrength + Increase,
                                   P.Contexts.back().IsExpression));
    }

    ~ScopedContextCreator() {
      if (P.Style.AlignArrayOfStructures != FormatStyle::AIAS_None) {
        if (P.Contexts.back().ContextType == Context::StructArrayInitializer) {
          P.Contexts.pop_back();
          P.Contexts.back().ContextType = Context::StructArrayInitializer;
          return;
        }
      }
      P.Contexts.pop_back();
    }
  };

  void modifyContext(const FormatToken &Current) {
    auto AssignmentStartsExpression = [&]() {
      if (Current.getPrecedence() != prec::Assignment)
        return false;

      if (Line.First->isOneOf(tok::kw_using, tok::kw_return))
        return false;
      if (Line.First->is(tok::kw_template)) {
        assert(Current.Previous);
        if (Current.Previous->is(tok::kw_operator)) {
          // `template ... operator=` cannot be an expression.
          return false;
        }

        // `template` keyword can start a variable template.
        const FormatToken *Tok = Line.First->getNextNonComment();
        assert(Tok); // Current token is on the same line.
        if (Tok->isNot(TT_TemplateOpener)) {
          // Explicit template instantiations do not have `<>`.
          return false;
        }

        // This is the default value of a template parameter, determine if it's
        // type or non-type.
        if (Contexts.back().ContextKind == tok::less) {
          assert(Current.Previous->Previous);
          return !Current.Previous->Previous->isOneOf(tok::kw_typename,
                                                      tok::kw_class);
        }

        Tok = Tok->MatchingParen;
        if (!Tok)
          return false;
        Tok = Tok->getNextNonComment();
        if (!Tok)
          return false;

        if (Tok->isOneOf(tok::kw_class, tok::kw_enum, tok::kw_struct,
                         tok::kw_using)) {
          return false;
        }

        return true;
      }

      // Type aliases use `type X = ...;` in TypeScript and can be exported
      // using `export type ...`.
      if (Style.isJavaScript() &&
          (Line.startsWith(Keywords.kw_type, tok::identifier) ||
           Line.startsWith(tok::kw_export, Keywords.kw_type,
                           tok::identifier))) {
        return false;
      }

      return !Current.Previous || Current.Previous->isNot(tok::kw_operator);
    };

    if (AssignmentStartsExpression()) {
      Contexts.back().IsExpression = true;
      if (!Line.startsWith(TT_UnaryOperator)) {
        for (FormatToken *Previous = Current.Previous;
             Previous && Previous->Previous &&
             !Previous->Previous->isOneOf(tok::comma, tok::semi);
             Previous = Previous->Previous) {
          if (Previous->isOneOf(tok::r_square, tok::r_paren, tok::greater)) {
            Previous = Previous->MatchingParen;
            if (!Previous)
              break;
          }
          if (Previous->opensScope())
            break;
          if (Previous->isOneOf(TT_BinaryOperator, TT_UnaryOperator) &&
              Previous->isPointerOrReference() && Previous->Previous &&
              Previous->Previous->isNot(tok::equal)) {
            Previous->setType(TT_PointerOrReference);
          }
        }
      }
    } else if (Current.is(tok::lessless) &&
               (!Current.Previous ||
                Current.Previous->isNot(tok::kw_operator))) {
      Contexts.back().IsExpression = true;
    } else if (Current.isOneOf(tok::kw_return, tok::kw_throw)) {
      Contexts.back().IsExpression = true;
    } else if (Current.is(TT_TrailingReturnArrow)) {
      Contexts.back().IsExpression = false;
    } else if (Current.is(Keywords.kw_assert)) {
      Contexts.back().IsExpression = Style.Language == FormatStyle::LK_Java;
    } else if (Current.Previous &&
               Current.Previous->is(TT_CtorInitializerColon)) {
      Contexts.back().IsExpression = true;
      Contexts.back().ContextType = Context::CtorInitializer;
    } else if (Current.Previous && Current.Previous->is(TT_InheritanceColon)) {
      Contexts.back().ContextType = Context::InheritanceList;
    } else if (Current.isOneOf(tok::r_paren, tok::greater, tok::comma)) {
      for (FormatToken *Previous = Current.Previous;
           Previous && Previous->isOneOf(tok::star, tok::amp);
           Previous = Previous->Previous) {
        Previous->setType(TT_PointerOrReference);
      }
      if (Line.MustBeDeclaration &&
          Contexts.front().ContextType != Context::CtorInitializer) {
        Contexts.back().IsExpression = false;
      }
    } else if (Current.is(tok::kw_new)) {
      Contexts.back().CanBeExpression = false;
    } else if (Current.is(tok::semi) ||
               (Current.is(tok::exclaim) && Current.Previous &&
                Current.Previous->isNot(tok::kw_operator))) {
      // This should be the condition or increment in a for-loop.
      // But not operator !() (can't use TT_OverloadedOperator here as its not
      // been annotated yet).
      Contexts.back().IsExpression = true;
    }
  }

  static FormatToken *untilMatchingParen(FormatToken *Current) {
    // Used when `MatchingParen` is not yet established.
    int ParenLevel = 0;
    while (Current) {
      if (Current->is(tok::l_paren))
        ++ParenLevel;
      if (Current->is(tok::r_paren))
        --ParenLevel;
      if (ParenLevel < 1)
        break;
      Current = Current->Next;
    }
    return Current;
  }

  static bool isDeductionGuide(FormatToken &Current) {
    // Look for a deduction guide template<T> A(...) -> A<...>;
    if (Current.Previous && Current.Previous->is(tok::r_paren) &&
        Current.startsSequence(tok::arrow, tok::identifier, tok::less)) {
      // Find the TemplateCloser.
      FormatToken *TemplateCloser = Current.Next->Next;
      int NestingLevel = 0;
      while (TemplateCloser) {
        // Skip over an expressions in parens  A<(3 < 2)>;
        if (TemplateCloser->is(tok::l_paren)) {
          // No Matching Paren yet so skip to matching paren
          TemplateCloser = untilMatchingParen(TemplateCloser);
          if (!TemplateCloser)
            break;
        }
        if (TemplateCloser->is(tok::less))
          ++NestingLevel;
        if (TemplateCloser->is(tok::greater))
          --NestingLevel;
        if (NestingLevel < 1)
          break;
        TemplateCloser = TemplateCloser->Next;
      }
      // Assuming we have found the end of the template ensure its followed
      // with a semi-colon.
      if (TemplateCloser && TemplateCloser->Next &&
          TemplateCloser->Next->is(tok::semi) &&
          Current.Previous->MatchingParen) {
        // Determine if the identifier `A` prior to the A<..>; is the same as
        // prior to the A(..)
        FormatToken *LeadingIdentifier =
            Current.Previous->MatchingParen->Previous;

        return LeadingIdentifier &&
               LeadingIdentifier->TokenText == Current.Next->TokenText;
      }
    }
    return false;
  }

  void determineTokenType(FormatToken &Current) {
    if (Current.isNot(TT_Unknown)) {
      // The token type is already known.
      return;
    }

    if ((Style.isJavaScript() || Style.isCSharp()) &&
        Current.is(tok::exclaim)) {
      if (Current.Previous) {
        bool IsIdentifier =
            Style.isJavaScript()
                ? Keywords.IsJavaScriptIdentifier(
                      *Current.Previous, /* AcceptIdentifierName= */ true)
                : Current.Previous->is(tok::identifier);
        if (IsIdentifier ||
            Current.Previous->isOneOf(
                tok::kw_default, tok::kw_namespace, tok::r_paren, tok::r_square,
                tok::r_brace, tok::kw_false, tok::kw_true, Keywords.kw_type,
                Keywords.kw_get, Keywords.kw_init, Keywords.kw_set) ||
            Current.Previous->Tok.isLiteral()) {
          Current.setType(TT_NonNullAssertion);
          return;
        }
      }
      if (Current.Next &&
          Current.Next->isOneOf(TT_BinaryOperator, Keywords.kw_as)) {
        Current.setType(TT_NonNullAssertion);
        return;
      }
    }

    // Line.MightBeFunctionDecl can only be true after the parentheses of a
    // function declaration have been found. In this case, 'Current' is a
    // trailing token of this declaration and thus cannot be a name.
    if ((Style.isJavaScript() || Style.Language == FormatStyle::LK_Java) &&
        Current.is(Keywords.kw_instanceof)) {
      Current.setType(TT_BinaryOperator);
    } else if (isStartOfName(Current) &&
               (!Line.MightBeFunctionDecl || Current.NestingLevel != 0)) {
      Contexts.back().FirstStartOfName = &Current;
      Current.setType(TT_StartOfName);
    } else if (Current.is(tok::semi)) {
      // Reset FirstStartOfName after finding a semicolon so that a for loop
      // with multiple increment statements is not confused with a for loop
      // having multiple variable declarations.
      Contexts.back().FirstStartOfName = nullptr;
    } else if (Current.isOneOf(tok::kw_auto, tok::kw___auto_type)) {
      AutoFound = true;
    } else if (Current.is(tok::arrow) &&
               Style.Language == FormatStyle::LK_Java) {
      Current.setType(TT_TrailingReturnArrow);
    } else if (Current.is(tok::arrow) && Style.isVerilog()) {
      // The implication operator.
      Current.setType(TT_BinaryOperator);
    } else if (Current.is(tok::arrow) && AutoFound &&
               Line.MightBeFunctionDecl && Current.NestingLevel == 0 &&
               !Current.Previous->isOneOf(tok::kw_operator, tok::identifier)) {
      // not auto operator->() -> xxx;
      Current.setType(TT_TrailingReturnArrow);
    } else if (Current.is(tok::arrow) && Current.Previous &&
               Current.Previous->is(tok::r_brace)) {
      // Concept implicit conversion constraint needs to be treated like
      // a trailing return type  ... } -> <type>.
      Current.setType(TT_TrailingReturnArrow);
    } else if (isDeductionGuide(Current)) {
      // Deduction guides trailing arrow " A(...) -> A<T>;".
      Current.setType(TT_TrailingReturnArrow);
    } else if (Current.isPointerOrReference()) {
      Current.setType(determineStarAmpUsage(
          Current,
          Contexts.back().CanBeExpression && Contexts.back().IsExpression,
          Contexts.back().ContextType == Context::TemplateArgument));
    } else if (Current.isOneOf(tok::minus, tok::plus, tok::caret) ||
               (Style.isVerilog() && Current.is(tok::pipe))) {
      Current.setType(determinePlusMinusCaretUsage(Current));
      if (Current.is(TT_UnaryOperator) && Current.is(tok::caret))
        Contexts.back().CaretFound = true;
    } else if (Current.isOneOf(tok::minusminus, tok::plusplus)) {
      Current.setType(determineIncrementUsage(Current));
    } else if (Current.isOneOf(tok::exclaim, tok::tilde)) {
      Current.setType(TT_UnaryOperator);
    } else if (Current.is(tok::question)) {
      if (Style.isJavaScript() && Line.MustBeDeclaration &&
          !Contexts.back().IsExpression) {
        // In JavaScript, `interface X { foo?(): bar; }` is an optional method
        // on the interface, not a ternary expression.
        Current.setType(TT_JsTypeOptionalQuestion);
      } else if (Style.isTableGen()) {
        // In TableGen, '?' is just an identifier like token.
        Current.setType(TT_Unknown);
      } else {
        Current.setType(TT_ConditionalExpr);
      }
    } else if (Current.isBinaryOperator() &&
               (!Current.Previous || Current.Previous->isNot(tok::l_square)) &&
               (Current.isNot(tok::greater) &&
                Style.Language != FormatStyle::LK_TextProto)) {
      if (Style.isVerilog()) {
        if (Current.is(tok::lessequal) && Contexts.size() == 1 &&
            !Contexts.back().VerilogAssignmentFound) {
          // In Verilog `<=` is assignment if in its own statement. It is a
          // statement instead of an expression, that is it can not be chained.
          Current.ForcedPrecedence = prec::Assignment;
          Current.setFinalizedType(TT_BinaryOperator);
        }
        if (Current.getPrecedence() == prec::Assignment)
          Contexts.back().VerilogAssignmentFound = true;
      }
      Current.setType(TT_BinaryOperator);
    } else if (Current.is(tok::comment)) {
      if (Current.TokenText.starts_with("/*")) {
        if (Current.TokenText.ends_with("*/")) {
          Current.setType(TT_BlockComment);
        } else {
          // The lexer has for some reason determined a comment here. But we
          // cannot really handle it, if it isn't properly terminated.
          Current.Tok.setKind(tok::unknown);
        }
      } else {
        Current.setType(TT_LineComment);
      }
    } else if (Current.is(tok::string_literal)) {
      if (Style.isVerilog() && Contexts.back().VerilogMayBeConcatenation &&
          Current.getPreviousNonComment() &&
          Current.getPreviousNonComment()->isOneOf(tok::comma, tok::l_brace) &&
          Current.getNextNonComment() &&
          Current.getNextNonComment()->isOneOf(tok::comma, tok::r_brace)) {
        Current.setType(TT_StringInConcatenation);
      }
    } else if (Current.is(tok::l_paren)) {
      if (lParenStartsCppCast(Current))
        Current.setType(TT_CppCastLParen);
    } else if (Current.is(tok::r_paren)) {
      if (rParenEndsCast(Current))
        Current.setType(TT_CastRParen);
      if (Current.MatchingParen && Current.Next &&
          !Current.Next->isBinaryOperator() &&
          !Current.Next->isOneOf(tok::semi, tok::colon, tok::l_brace,
                                 tok::comma, tok::period, tok::arrow,
                                 tok::coloncolon, tok::kw_noexcept)) {
        if (FormatToken *AfterParen = Current.MatchingParen->Next;
            AfterParen && AfterParen->isNot(tok::caret)) {
          // Make sure this isn't the return type of an Obj-C block declaration.
          if (FormatToken *BeforeParen = Current.MatchingParen->Previous;
              BeforeParen && BeforeParen->is(tok::identifier) &&
              BeforeParen->isNot(TT_TypenameMacro) &&
              BeforeParen->TokenText == BeforeParen->TokenText.upper() &&
              (!BeforeParen->Previous ||
               BeforeParen->Previous->ClosesTemplateDeclaration ||
               BeforeParen->Previous->ClosesRequiresClause)) {
            Current.setType(TT_FunctionAnnotationRParen);
          }
        }
      }
    } else if (Current.is(tok::at) && Current.Next && !Style.isJavaScript() &&
               Style.Language != FormatStyle::LK_Java) {
      // In Java & JavaScript, "@..." is a decorator or annotation. In ObjC, it
      // marks declarations and properties that need special formatting.
      switch (Current.Next->Tok.getObjCKeywordID()) {
      case tok::objc_interface:
      case tok::objc_implementation:
      case tok::objc_protocol:
        Current.setType(TT_ObjCDecl);
        break;
      case tok::objc_property:
        Current.setType(TT_ObjCProperty);
        break;
      default:
        break;
      }
    } else if (Current.is(tok::period)) {
      FormatToken *PreviousNoComment = Current.getPreviousNonComment();
      if (PreviousNoComment &&
          PreviousNoComment->isOneOf(tok::comma, tok::l_brace)) {
        Current.setType(TT_DesignatedInitializerPeriod);
      } else if (Style.Language == FormatStyle::LK_Java && Current.Previous &&
                 Current.Previous->isOneOf(TT_JavaAnnotation,
                                           TT_LeadingJavaAnnotation)) {
        Current.setType(Current.Previous->getType());
      }
    } else if (canBeObjCSelectorComponent(Current) &&
               // FIXME(bug 36976): ObjC return types shouldn't use
               // TT_CastRParen.
               Current.Previous && Current.Previous->is(TT_CastRParen) &&
               Current.Previous->MatchingParen &&
               Current.Previous->MatchingParen->Previous &&
               Current.Previous->MatchingParen->Previous->is(
                   TT_ObjCMethodSpecifier)) {
      // This is the first part of an Objective-C selector name. (If there's no
      // colon after this, this is the only place which annotates the identifier
      // as a selector.)
      Current.setType(TT_SelectorName);
    } else if (Current.isOneOf(tok::identifier, tok::kw_const, tok::kw_noexcept,
                               tok::kw_requires) &&
               Current.Previous &&
               !Current.Previous->isOneOf(tok::equal, tok::at,
                                          TT_CtorInitializerComma,
                                          TT_CtorInitializerColon) &&
               Line.MightBeFunctionDecl && Contexts.size() == 1) {
      // Line.MightBeFunctionDecl can only be true after the parentheses of a
      // function declaration have been found.
      Current.setType(TT_TrailingAnnotation);
    } else if ((Style.Language == FormatStyle::LK_Java ||
                Style.isJavaScript()) &&
               Current.Previous) {
      if (Current.Previous->is(tok::at) &&
          Current.isNot(Keywords.kw_interface)) {
        const FormatToken &AtToken = *Current.Previous;
        const FormatToken *Previous = AtToken.getPreviousNonComment();
        if (!Previous || Previous->is(TT_LeadingJavaAnnotation))
          Current.setType(TT_LeadingJavaAnnotation);
        else
          Current.setType(TT_JavaAnnotation);
      } else if (Current.Previous->is(tok::period) &&
                 Current.Previous->isOneOf(TT_JavaAnnotation,
                                           TT_LeadingJavaAnnotation)) {
        Current.setType(Current.Previous->getType());
      }
    }
  }

  /// Take a guess at whether \p Tok starts a name of a function or
  /// variable declaration.
  ///
  /// This is a heuristic based on whether \p Tok is an identifier following
  /// something that is likely a type.
  bool isStartOfName(const FormatToken &Tok) {
    // Handled in ExpressionParser for Verilog.
    if (Style.isVerilog())
      return false;

    if (Tok.isNot(tok::identifier) || !Tok.Previous)
      return false;

    if (const auto *NextNonComment = Tok.getNextNonComment();
        (!NextNonComment && !Line.InMacroBody) ||
        (NextNonComment &&
         (NextNonComment->isPointerOrReference() ||
          NextNonComment->is(tok::string_literal) ||
          (Line.InPragmaDirective && NextNonComment->is(tok::identifier))))) {
      return false;
    }

    if (Tok.Previous->isOneOf(TT_LeadingJavaAnnotation, Keywords.kw_instanceof,
                              Keywords.kw_as)) {
      return false;
    }
    if (Style.isJavaScript() && Tok.Previous->is(Keywords.kw_in))
      return false;

    // Skip "const" as it does not have an influence on whether this is a name.
    FormatToken *PreviousNotConst = Tok.getPreviousNonComment();

    // For javascript const can be like "let" or "var"
    if (!Style.isJavaScript())
      while (PreviousNotConst && PreviousNotConst->is(tok::kw_const))
        PreviousNotConst = PreviousNotConst->getPreviousNonComment();

    if (!PreviousNotConst)
      return false;

    if (PreviousNotConst->ClosesRequiresClause)
      return false;

    if (Style.isTableGen()) {
      // keywords such as let and def* defines names.
      if (Keywords.isTableGenDefinition(*PreviousNotConst))
        return true;
      // Otherwise C++ style declarations is available only inside the brace.
      if (Contexts.back().ContextKind != tok::l_brace)
        return false;
    }

    bool IsPPKeyword = PreviousNotConst->is(tok::identifier) &&
                       PreviousNotConst->Previous &&
                       PreviousNotConst->Previous->is(tok::hash);

    if (PreviousNotConst->is(TT_TemplateCloser)) {
      return PreviousNotConst && PreviousNotConst->MatchingParen &&
             PreviousNotConst->MatchingParen->Previous &&
             PreviousNotConst->MatchingParen->Previous->isNot(tok::period) &&
             PreviousNotConst->MatchingParen->Previous->isNot(tok::kw_template);
    }

    if ((PreviousNotConst->is(tok::r_paren) &&
         PreviousNotConst->is(TT_TypeDeclarationParen)) ||
        PreviousNotConst->is(TT_AttributeRParen)) {
      return true;
    }

    // If is a preprocess keyword like #define.
    if (IsPPKeyword)
      return false;

    // int a or auto a.
    if (PreviousNotConst->isOneOf(tok::identifier, tok::kw_auto))
      return true;

    // *a or &a or &&a.
    if (PreviousNotConst->is(TT_PointerOrReference))
      return true;

    // MyClass a;
    if (PreviousNotConst->isTypeName(LangOpts))
      return true;

    // type[] a in Java
    if (Style.Language == FormatStyle::LK_Java &&
        PreviousNotConst->is(tok::r_square)) {
      return true;
    }

    // const a = in JavaScript.
    return Style.isJavaScript() && PreviousNotConst->is(tok::kw_const);
  }

  /// Determine whether '(' is starting a C++ cast.
  bool lParenStartsCppCast(const FormatToken &Tok) {
    // C-style casts are only used in C++.
    if (!IsCpp)
      return false;

    FormatToken *LeftOfParens = Tok.getPreviousNonComment();
    if (LeftOfParens && LeftOfParens->is(TT_TemplateCloser) &&
        LeftOfParens->MatchingParen) {
      auto *Prev = LeftOfParens->MatchingParen->getPreviousNonComment();
      if (Prev &&
          Prev->isOneOf(tok::kw_const_cast, tok::kw_dynamic_cast,
                        tok::kw_reinterpret_cast, tok::kw_static_cast)) {
        // FIXME: Maybe we should handle identifiers ending with "_cast",
        // e.g. any_cast?
        return true;
      }
    }
    return false;
  }

  /// Determine whether ')' is ending a cast.
  bool rParenEndsCast(const FormatToken &Tok) {
    // C-style casts are only used in C++, C# and Java.
    if (!Style.isCSharp() && !IsCpp && Style.Language != FormatStyle::LK_Java)
      return false;

    // Empty parens aren't casts and there are no casts at the end of the line.
    if (Tok.Previous == Tok.MatchingParen || !Tok.Next || !Tok.MatchingParen)
      return false;

    if (Tok.MatchingParen->is(TT_OverloadedOperatorLParen))
      return false;

    FormatToken *LeftOfParens = Tok.MatchingParen->getPreviousNonComment();
    if (LeftOfParens) {
      // If there is a closing parenthesis left of the current
      // parentheses, look past it as these might be chained casts.
      if (LeftOfParens->is(tok::r_paren) &&
          LeftOfParens->isNot(TT_CastRParen)) {
        if (!LeftOfParens->MatchingParen ||
            !LeftOfParens->MatchingParen->Previous) {
          return false;
        }
        LeftOfParens = LeftOfParens->MatchingParen->Previous;
      }

      if (LeftOfParens->is(tok::r_square)) {
        //   delete[] (void *)ptr;
        auto MayBeArrayDelete = [](FormatToken *Tok) -> FormatToken * {
          if (Tok->isNot(tok::r_square))
            return nullptr;

          Tok = Tok->getPreviousNonComment();
          if (!Tok || Tok->isNot(tok::l_square))
            return nullptr;

          Tok = Tok->getPreviousNonComment();
          if (!Tok || Tok->isNot(tok::kw_delete))
            return nullptr;
          return Tok;
        };
        if (FormatToken *MaybeDelete = MayBeArrayDelete(LeftOfParens))
          LeftOfParens = MaybeDelete;
      }

      // The Condition directly below this one will see the operator arguments
      // as a (void *foo) cast.
      //   void operator delete(void *foo) ATTRIB;
      if (LeftOfParens->Tok.getIdentifierInfo() && LeftOfParens->Previous &&
          LeftOfParens->Previous->is(tok::kw_operator)) {
        return false;
      }

      // If there is an identifier (or with a few exceptions a keyword) right
      // before the parentheses, this is unlikely to be a cast.
      if (LeftOfParens->Tok.getIdentifierInfo() &&
          !LeftOfParens->isOneOf(Keywords.kw_in, tok::kw_return, tok::kw_case,
                                 tok::kw_delete, tok::kw_throw)) {
        return false;
      }

      // Certain other tokens right before the parentheses are also signals that
      // this cannot be a cast.
      if (LeftOfParens->isOneOf(tok::at, tok::r_square, TT_OverloadedOperator,
                                TT_TemplateCloser, tok::ellipsis)) {
        return false;
      }
    }

    if (Tok.Next->is(tok::question) ||
        (Tok.Next->is(tok::ampamp) && !Tok.Previous->isTypeName(LangOpts))) {
      return false;
    }

    // `foreach((A a, B b) in someList)` should not be seen as a cast.
    if (Tok.Next->is(Keywords.kw_in) && Style.isCSharp())
      return false;

    // Functions which end with decorations like volatile, noexcept are unlikely
    // to be casts.
    if (Tok.Next->isOneOf(tok::kw_noexcept, tok::kw_volatile, tok::kw__Optional, tok::kw_const,
                          tok::kw_requires, tok::kw_throw, tok::arrow,
                          Keywords.kw_override, Keywords.kw_final) ||
        isCppAttribute(IsCpp, *Tok.Next)) {
      return false;
    }

    // As Java has no function types, a "(" after the ")" likely means that this
    // is a cast.
    if (Style.Language == FormatStyle::LK_Java && Tok.Next->is(tok::l_paren))
      return true;

    // If a (non-string) literal follows, this is likely a cast.
    if (Tok.Next->isOneOf(tok::kw_sizeof, tok::kw_alignof) ||
        (Tok.Next->Tok.isLiteral() && Tok.Next->isNot(tok::string_literal))) {
      return true;
    }

    // Heuristically try to determine whether the parentheses contain a type.
    auto IsQualifiedPointerOrReference = [](FormatToken *T,
                                            const LangOptions &LangOpts) {
      // This is used to handle cases such as x = (foo *const)&y;
      assert(!T->isTypeName(LangOpts) && "Should have already been checked");
      // Strip trailing qualifiers such as const or volatile when checking
      // whether the parens could be a cast to a pointer/reference type.
      while (T) {
        if (T->is(TT_AttributeRParen)) {
          // Handle `x = (foo *__attribute__((foo)))&v;`:
          assert(T->is(tok::r_paren));
          assert(T->MatchingParen);
          assert(T->MatchingParen->is(tok::l_paren));
          assert(T->MatchingParen->is(TT_AttributeLParen));
          if (const auto *Tok = T->MatchingParen->Previous;
              Tok && Tok->isAttribute()) {
            T = Tok->Previous;
            continue;
          }
        } else if (T->is(TT_AttributeSquare)) {
          // Handle `x = (foo *[[clang::foo]])&v;`:
          if (T->MatchingParen && T->MatchingParen->Previous) {
            T = T->MatchingParen->Previous;
            continue;
          }
        } else if (T->canBePointerOrReferenceQualifier()) {
          T = T->Previous;
          continue;
        }
        break;
      }
      return T && T->is(TT_PointerOrReference);
    };
    bool ParensAreType =
        !Tok.Previous ||
        Tok.Previous->isOneOf(TT_TemplateCloser, TT_TypeDeclarationParen) ||
        Tok.Previous->isTypeName(LangOpts) ||
        IsQualifiedPointerOrReference(Tok.Previous, LangOpts);
    bool ParensCouldEndDecl =
        Tok.Next->isOneOf(tok::equal, tok::semi, tok::l_brace, tok::greater);
    if (ParensAreType && !ParensCouldEndDecl)
      return true;

    // At this point, we heuristically assume that there are no casts at the
    // start of the line. We assume that we have found most cases where there
    // are by the logic above, e.g. "(void)x;".
    if (!LeftOfParens)
      return false;

    // Certain token types inside the parentheses mean that this can't be a
    // cast.
    for (const FormatToken *Token = Tok.MatchingParen->Next; Token != &Tok;
         Token = Token->Next) {
      if (Token->is(TT_BinaryOperator))
        return false;
    }

    // If the following token is an identifier or 'this', this is a cast. All
    // cases where this can be something else are handled above.
    if (Tok.Next->isOneOf(tok::identifier, tok::kw_this))
      return true;

    // Look for a cast `( x ) (`.
    if (Tok.Next->is(tok::l_paren) && Tok.Previous && Tok.Previous->Previous) {
      if (Tok.Previous->is(tok::identifier) &&
          Tok.Previous->Previous->is(tok::l_paren)) {
        return true;
      }
    }

    if (!Tok.Next->Next)
      return false;

    // If the next token after the parenthesis is a unary operator, assume
    // that this is cast, unless there are unexpected tokens inside the
    // parenthesis.
    const bool NextIsAmpOrStar = Tok.Next->isOneOf(tok::amp, tok::star);
    if (!(Tok.Next->isUnaryOperator() || NextIsAmpOrStar) ||
        Tok.Next->is(tok::plus) ||
        !Tok.Next->Next->isOneOf(tok::identifier, tok::numeric_constant)) {
      return false;
    }
    if (NextIsAmpOrStar &&
        (Tok.Next->Next->is(tok::numeric_constant) || Line.InPPDirective)) {
      return false;
    }
    if (Line.InPPDirective && Tok.Next->is(tok::minus))
      return false;
    // Search for unexpected tokens.
    for (FormatToken *Prev = Tok.Previous; Prev != Tok.MatchingParen;
         Prev = Prev->Previous) {
      if (!Prev->isOneOf(tok::kw_const, tok::identifier, tok::coloncolon))
        return false;
    }
    return true;
  }

  /// Returns true if the token is used as a unary operator.
  bool determineUnaryOperatorByUsage(const FormatToken &Tok) {
    const FormatToken *PrevToken = Tok.getPreviousNonComment();
    if (!PrevToken)
      return true;

    // These keywords are deliberately not included here because they may
    // precede only one of unary star/amp and plus/minus but not both.  They are
    // either included in determineStarAmpUsage or determinePlusMinusCaretUsage.
    //
    // @ - It may be followed by a unary `-` in Objective-C literals. We don't
    //   know how they can be followed by a star or amp.
    if (PrevToken->isOneOf(
            TT_ConditionalExpr, tok::l_paren, tok::comma, tok::colon, tok::semi,
            tok::equal, tok::question, tok::l_square, tok::l_brace,
            tok::kw_case, tok::kw_co_await, tok::kw_co_return, tok::kw_co_yield,
            tok::kw_delete, tok::kw_return, tok::kw_throw)) {
      return true;
    }

    // We put sizeof here instead of only in determineStarAmpUsage. In the cases
    // where the unary `+` operator is overloaded, it is reasonable to write
    // things like `sizeof +x`. Like commit 446d6ec996c6c3.
    if (PrevToken->is(tok::kw_sizeof))
      return true;

    // A sequence of leading unary operators.
    if (PrevToken->isOneOf(TT_CastRParen, TT_UnaryOperator))
      return true;

    // There can't be two consecutive binary operators.
    if (PrevToken->is(TT_BinaryOperator))
      return true;

    return false;
  }

  /// Return the type of the given token assuming it is * or &.
  TokenType determineStarAmpUsage(const FormatToken &Tok, bool IsExpression,
                                  bool InTemplateArgument) {
    if (Style.isJavaScript())
      return TT_BinaryOperator;

    // && in C# must be a binary operator.
    if (Style.isCSharp() && Tok.is(tok::ampamp))
      return TT_BinaryOperator;

    if (Style.isVerilog()) {
      // In Verilog, `*` can only be a binary operator.  `&` can be either unary
      // or binary.  `*` also includes `*>` in module path declarations in
      // specify blocks because merged tokens take the type of the first one by
      // default.
      if (Tok.is(tok::star))
        return TT_BinaryOperator;
      return determineUnaryOperatorByUsage(Tok) ? TT_UnaryOperator
                                                : TT_BinaryOperator;
    }

    const FormatToken *PrevToken = Tok.getPreviousNonComment();
    if (!PrevToken)
      return TT_UnaryOperator;
    if (PrevToken->is(TT_TypeName))
      return TT_PointerOrReference;
    if (PrevToken->isOneOf(tok::kw_new, tok::kw_delete) && Tok.is(tok::ampamp))
      return TT_BinaryOperator;

    const FormatToken *NextToken = Tok.getNextNonComment();

    if (InTemplateArgument && NextToken && NextToken->is(tok::kw_noexcept))
      return TT_BinaryOperator;

    if (!NextToken ||
        NextToken->isOneOf(tok::arrow, tok::equal, tok::comma, tok::r_paren,
                           TT_RequiresClause) ||
        (NextToken->is(tok::kw_noexcept) && !IsExpression) ||
        NextToken->canBePointerOrReferenceQualifier() ||
        (NextToken->is(tok::l_brace) && !NextToken->getNextNonComment())) {
      return TT_PointerOrReference;
    }

    if (PrevToken->is(tok::coloncolon))
      return TT_PointerOrReference;

    if (PrevToken->is(tok::r_paren) && PrevToken->is(TT_TypeDeclarationParen))
      return TT_PointerOrReference;

    if (determineUnaryOperatorByUsage(Tok))
      return TT_UnaryOperator;

    if (NextToken->is(tok::l_square) && NextToken->isNot(TT_LambdaLSquare))
      return TT_PointerOrReference;
    if (NextToken->is(tok::kw_operator) && !IsExpression)
      return TT_PointerOrReference;
    if (NextToken->isOneOf(tok::comma, tok::semi))
      return TT_PointerOrReference;

    // After right braces, star tokens are likely to be pointers to struct,
    // union, or class.
    //   struct {} *ptr;
    // This by itself is not sufficient to distinguish from multiplication
    // following a brace-initialized expression, as in:
    // int i = int{42} * 2;
    // In the struct case, the part of the struct declaration until the `{` and
    // the `}` are put on separate unwrapped lines; in the brace-initialized
    // case, the matching `{` is on the same unwrapped line, so check for the
    // presence of the matching brace to distinguish between those.
    if (PrevToken->is(tok::r_brace) && Tok.is(tok::star) &&
        !PrevToken->MatchingParen) {
      return TT_PointerOrReference;
    }

    if (PrevToken->endsSequence(tok::r_square, tok::l_square, tok::kw_delete))
      return TT_UnaryOperator;

    if (PrevToken->Tok.isLiteral() ||
        PrevToken->isOneOf(tok::r_paren, tok::r_square, tok::kw_true,
                           tok::kw_false, tok::r_brace)) {
      return TT_BinaryOperator;
    }

    const FormatToken *NextNonParen = NextToken;
    while (NextNonParen && NextNonParen->is(tok::l_paren))
      NextNonParen = NextNonParen->getNextNonComment();
    if (NextNonParen && (NextNonParen->Tok.isLiteral() ||
                         NextNonParen->isOneOf(tok::kw_true, tok::kw_false) ||
                         NextNonParen->isUnaryOperator())) {
      return TT_BinaryOperator;
    }

    // If we know we're in a template argument, there are no named declarations.
    // Thus, having an identifier on the right-hand side indicates a binary
    // operator.
    if (InTemplateArgument && NextToken->Tok.isAnyIdentifier())
      return TT_BinaryOperator;

    // "&&" followed by "(", "*", or "&" is quite unlikely to be two successive
    // unary "&".
    if (Tok.is(tok::ampamp) &&
        NextToken->isOneOf(tok::l_paren, tok::star, tok::amp)) {
      return TT_BinaryOperator;
    }

    // This catches some cases where evaluation order is used as control flow:
    //   aaa && aaa->f();
    if (NextToken->Tok.isAnyIdentifier()) {
      const FormatToken *NextNextToken = NextToken->getNextNonComment();
      if (NextNextToken && NextNextToken->is(tok::arrow))
        return TT_BinaryOperator;
    }

    // It is very unlikely that we are going to find a pointer or reference type
    // definition on the RHS of an assignment.
    if (IsExpression && !Contexts.back().CaretFound)
      return TT_BinaryOperator;

    // Opeartors at class scope are likely pointer or reference members.
    if (!Scopes.empty() && Scopes.back() == ST_Class)
      return TT_PointerOrReference;

    // Tokens that indicate member access or chained operator& use.
    auto IsChainedOperatorAmpOrMember = [](const FormatToken *token) {
      return !token || token->isOneOf(tok::amp, tok::period, tok::arrow,
                                      tok::arrowstar, tok::periodstar);
    };

    // It's more likely that & represents operator& than an uninitialized
    // reference.
    if (Tok.is(tok::amp) && PrevToken && PrevToken->Tok.isAnyIdentifier() &&
        IsChainedOperatorAmpOrMember(PrevToken->getPreviousNonComment()) &&
        NextToken && NextToken->Tok.isAnyIdentifier()) {
      if (auto NextNext = NextToken->getNextNonComment();
          NextNext &&
          (IsChainedOperatorAmpOrMember(NextNext) || NextNext->is(tok::semi))) {
        return TT_BinaryOperator;
      }
    }

    return TT_PointerOrReference;
  }

  TokenType determinePlusMinusCaretUsage(const FormatToken &Tok) {
    if (determineUnaryOperatorByUsage(Tok))
      return TT_UnaryOperator;

    const FormatToken *PrevToken = Tok.getPreviousNonComment();
    if (!PrevToken)
      return TT_UnaryOperator;

    if (PrevToken->is(tok::at))
      return TT_UnaryOperator;

    // Fall back to marking the token as binary operator.
    return TT_BinaryOperator;
  }

  /// Determine whether ++/-- are pre- or post-increments/-decrements.
  TokenType determineIncrementUsage(const FormatToken &Tok) {
    const FormatToken *PrevToken = Tok.getPreviousNonComment();
    if (!PrevToken || PrevToken->is(TT_CastRParen))
      return TT_UnaryOperator;
    if (PrevToken->isOneOf(tok::r_paren, tok::r_square, tok::identifier))
      return TT_TrailingUnaryOperator;

    return TT_UnaryOperator;
  }

  SmallVector<Context, 8> Contexts;

  const FormatStyle &Style;
  AnnotatedLine &Line;
  FormatToken *CurrentToken;
  bool AutoFound;
  bool IsCpp;
  LangOptions LangOpts;
  const AdditionalKeywords &Keywords;

  SmallVector<ScopeType> &Scopes;

  // Set of "<" tokens that do not open a template parameter list. If parseAngle
  // determines that a specific token can't be a template opener, it will make
  // same decision irrespective of the decisions for tokens leading up to it.
  // Store this information to prevent this from causing exponential runtime.
  llvm::SmallPtrSet<FormatToken *, 16> NonTemplateLess;
};

static const int PrecedenceUnaryOperator = prec::PointerToMember + 1;
static const int PrecedenceArrowAndPeriod = prec::PointerToMember + 2;

/// Parses binary expressions by inserting fake parenthesis based on
/// operator precedence.
class ExpressionParser {
public:
  ExpressionParser(const FormatStyle &Style, const AdditionalKeywords &Keywords,
                   AnnotatedLine &Line)
      : Style(Style), Keywords(Keywords), Line(Line), Current(Line.First) {}

  /// Parse expressions with the given operator precedence.
  void parse(int Precedence = 0) {
    // Skip 'return' and ObjC selector colons as they are not part of a binary
    // expression.
    while (Current && (Current->is(tok::kw_return) ||
                       (Current->is(tok::colon) &&
                        Current->isOneOf(TT_ObjCMethodExpr, TT_DictLiteral)))) {
      next();
    }

    if (!Current || Precedence > PrecedenceArrowAndPeriod)
      return;

    // Conditional expressions need to be parsed separately for proper nesting.
    if (Precedence == prec::Conditional) {
      parseConditionalExpr();
      return;
    }

    // Parse unary operators, which all have a higher precedence than binary
    // operators.
    if (Precedence == PrecedenceUnaryOperator) {
      parseUnaryOperator();
      return;
    }

    FormatToken *Start = Current;
    FormatToken *LatestOperator = nullptr;
    unsigned OperatorIndex = 0;
    // The first name of the current type in a port list.
    FormatToken *VerilogFirstOfType = nullptr;

    while (Current) {
      // In Verilog ports in a module header that don't have a type take the
      // type of the previous one.  For example,
      //   module a(output b,
      //                   c,
      //            output d);
      // In this case there need to be fake parentheses around b and c.
      if (Style.isVerilog() && Precedence == prec::Comma) {
        VerilogFirstOfType =
            verilogGroupDecl(VerilogFirstOfType, LatestOperator);
      }

      // Consume operators with higher precedence.
      parse(Precedence + 1);

      int CurrentPrecedence = getCurrentPrecedence();

      if (Precedence == CurrentPrecedence && Current &&
          Current->is(TT_SelectorName)) {
        if (LatestOperator)
          addFakeParenthesis(Start, prec::Level(Precedence));
        Start = Current;
      }

      if ((Style.isCSharp() || Style.isJavaScript() ||
           Style.Language == FormatStyle::LK_Java) &&
          Precedence == prec::Additive && Current) {
        // A string can be broken without parentheses around it when it is
        // already in a sequence of strings joined by `+` signs.
        FormatToken *Prev = Current->getPreviousNonComment();
        if (Prev && Prev->is(tok::string_literal) &&
            (Prev == Start || Prev->endsSequence(tok::string_literal, tok::plus,
                                                 TT_StringInConcatenation))) {
          Prev->setType(TT_StringInConcatenation);
        }
      }

      // At the end of the line or when an operator with lower precedence is
      // found, insert fake parenthesis and return.
      if (!Current ||
          (Current->closesScope() &&
           (Current->MatchingParen || Current->is(TT_TemplateString))) ||
          (CurrentPrecedence != -1 && CurrentPrecedence < Precedence) ||
          (CurrentPrecedence == prec::Conditional &&
           Precedence == prec::Assignment && Current->is(tok::colon))) {
        break;
      }

      // Consume scopes: (), [], <> and {}
      // In addition to that we handle require clauses as scope, so that the
      // constraints in that are correctly indented.
      if (Current->opensScope() ||
          Current->isOneOf(TT_RequiresClause,
                           TT_RequiresClauseInARequiresExpression)) {
        // In fragment of a JavaScript template string can look like '}..${' and
        // thus close a scope and open a new one at the same time.
        while (Current && (!Current->closesScope() || Current->opensScope())) {
          next();
          parse();
        }
        next();
      } else {
        // Operator found.
        if (CurrentPrecedence == Precedence) {
          if (LatestOperator)
            LatestOperator->NextOperator = Current;
          LatestOperator = Current;
          Current->OperatorIndex = OperatorIndex;
          ++OperatorIndex;
        }
        next(/*SkipPastLeadingComments=*/Precedence > 0);
      }
    }

    // Group variables of the same type.
    if (Style.isVerilog() && Precedence == prec::Comma && VerilogFirstOfType)
      addFakeParenthesis(VerilogFirstOfType, prec::Comma);

    if (LatestOperator && (Current || Precedence > 0)) {
      // The requires clauses do not neccessarily end in a semicolon or a brace,
      // but just go over to struct/class or a function declaration, we need to
      // intervene so that the fake right paren is inserted correctly.
      auto End =
          (Start->Previous &&
           Start->Previous->isOneOf(TT_RequiresClause,
                                    TT_RequiresClauseInARequiresExpression))
              ? [this]() {
                  auto Ret = Current ? Current : Line.Last;
                  while (!Ret->ClosesRequiresClause && Ret->Previous)
                    Ret = Ret->Previous;
                  return Ret;
                }()
              : nullptr;

      if (Precedence == PrecedenceArrowAndPeriod) {
        // Call expressions don't have a binary operator precedence.
        addFakeParenthesis(Start, prec::Unknown, End);
      } else {
        addFakeParenthesis(Start, prec::Level(Precedence), End);
      }
    }
  }

private:
  /// Gets the precedence (+1) of the given token for binary operators
  /// and other tokens that we treat like binary operators.
  int getCurrentPrecedence() {
    if (Current) {
      const FormatToken *NextNonComment = Current->getNextNonComment();
      if (Current->is(TT_ConditionalExpr))
        return prec::Conditional;
      if (NextNonComment && Current->is(TT_SelectorName) &&
          (NextNonComment->isOneOf(TT_DictLiteral, TT_JsTypeColon) ||
           (Style.isProto() && NextNonComment->is(tok::less)))) {
        return prec::Assignment;
      }
      if (Current->is(TT_JsComputedPropertyName))
        return prec::Assignment;
      if (Current->is(TT_TrailingReturnArrow))
        return prec::Comma;
      if (Current->is(TT_FatArrow))
        return prec::Assignment;
      if (Current->isOneOf(tok::semi, TT_InlineASMColon, TT_SelectorName) ||
          (Current->is(tok::comment) && NextNonComment &&
           NextNonComment->is(TT_SelectorName))) {
        return 0;
      }
      if (Current->is(TT_RangeBasedForLoopColon))
        return prec::Comma;
      if ((Style.Language == FormatStyle::LK_Java || Style.isJavaScript()) &&
          Current->is(Keywords.kw_instanceof)) {
        return prec::Relational;
      }
      if (Style.isJavaScript() &&
          Current->isOneOf(Keywords.kw_in, Keywords.kw_as)) {
        return prec::Relational;
      }
      if (Current->is(TT_BinaryOperator) || Current->is(tok::comma))
        return Current->getPrecedence();
      if (Current->isOneOf(tok::period, tok::arrow) &&
          Current->isNot(TT_TrailingReturnArrow)) {
        return PrecedenceArrowAndPeriod;
      }
      if ((Style.Language == FormatStyle::LK_Java || Style.isJavaScript()) &&
          Current->isOneOf(Keywords.kw_extends, Keywords.kw_implements,
                           Keywords.kw_throws)) {
        return 0;
      }
      // In Verilog case labels are not on separate lines straight out of
      // UnwrappedLineParser. The colon is not part of an expression.
      if (Style.isVerilog() && Current->is(tok::colon))
        return 0;
    }
    return -1;
  }

  void addFakeParenthesis(FormatToken *Start, prec::Level Precedence,
                          FormatToken *End = nullptr) {
    // Do not assign fake parenthesis to tokens that are part of an
    // unexpanded macro call. The line within the macro call contains
    // the parenthesis and commas, and we will not find operators within
    // that structure.
    if (Start->MacroParent)
      return;

    Start->FakeLParens.push_back(Precedence);
    if (Precedence > prec::Unknown)
      Start->StartsBinaryExpression = true;
    if (!End && Current)
      End = Current->getPreviousNonComment();
    if (End) {
      ++End->FakeRParens;
      if (Precedence > prec::Unknown)
        End->EndsBinaryExpression = true;
    }
  }

  /// Parse unary operator expressions and surround them with fake
  /// parentheses if appropriate.
  void parseUnaryOperator() {
    llvm::SmallVector<FormatToken *, 2> Tokens;
    while (Current && Current->is(TT_UnaryOperator)) {
      Tokens.push_back(Current);
      next();
    }
    parse(PrecedenceArrowAndPeriod);
    for (FormatToken *Token : llvm::reverse(Tokens)) {
      // The actual precedence doesn't matter.
      addFakeParenthesis(Token, prec::Unknown);
    }
  }

  void parseConditionalExpr() {
    while (Current && Current->isTrailingComment())
      next();
    FormatToken *Start = Current;
    parse(prec::LogicalOr);
    if (!Current || Current->isNot(tok::question))
      return;
    next();
    parse(prec::Assignment);
    if (!Current || Current->isNot(TT_ConditionalExpr))
      return;
    next();
    parse(prec::Assignment);
    addFakeParenthesis(Start, prec::Conditional);
  }

  void next(bool SkipPastLeadingComments = true) {
    if (Current)
      Current = Current->Next;
    while (Current &&
           (Current->NewlinesBefore == 0 || SkipPastLeadingComments) &&
           Current->isTrailingComment()) {
      Current = Current->Next;
    }
  }

  // Add fake parenthesis around declarations of the same type for example in a
  // module prototype. Return the first port / variable of the current type.
  FormatToken *verilogGroupDecl(FormatToken *FirstOfType,
                                FormatToken *PreviousComma) {
    if (!Current)
      return nullptr;

    FormatToken *Start = Current;

    // Skip attributes.
    while (Start->startsSequence(tok::l_paren, tok::star)) {
      if (!(Start = Start->MatchingParen) ||
          !(Start = Start->getNextNonComment())) {
        return nullptr;
      }
    }

    FormatToken *Tok = Start;

    if (Tok->is(Keywords.kw_assign))
      Tok = Tok->getNextNonComment();

    // Skip any type qualifiers to find the first identifier. It may be either a
    // new type name or a variable name. There can be several type qualifiers
    // preceding a variable name, and we can not tell them apart by looking at
    // the word alone since a macro can be defined as either a type qualifier or
    // a variable name. Thus we use the last word before the dimensions instead
    // of the first word as the candidate for the variable or type name.
    FormatToken *First = nullptr;
    while (Tok) {
      FormatToken *Next = Tok->getNextNonComment();

      if (Tok->is(tok::hash)) {
        // Start of a macro expansion.
        First = Tok;
        Tok = Next;
        if (Tok)
          Tok = Tok->getNextNonComment();
      } else if (Tok->is(tok::hashhash)) {
        // Concatenation. Skip.
        Tok = Next;
        if (Tok)
          Tok = Tok->getNextNonComment();
      } else if (Keywords.isVerilogQualifier(*Tok) ||
                 Keywords.isVerilogIdentifier(*Tok)) {
        First = Tok;
        Tok = Next;
        // The name may have dots like `interface_foo.modport_foo`.
        while (Tok && Tok->isOneOf(tok::period, tok::coloncolon) &&
               (Tok = Tok->getNextNonComment())) {
          if (Keywords.isVerilogIdentifier(*Tok))
            Tok = Tok->getNextNonComment();
        }
      } else if (!Next) {
        Tok = nullptr;
      } else if (Tok->is(tok::l_paren)) {
        // Make sure the parenthesized list is a drive strength. Otherwise the
        // statement may be a module instantiation in which case we have already
        // found the instance name.
        if (Next->isOneOf(
                Keywords.kw_highz0, Keywords.kw_highz1, Keywords.kw_large,
                Keywords.kw_medium, Keywords.kw_pull0, Keywords.kw_pull1,
                Keywords.kw_small, Keywords.kw_strong0, Keywords.kw_strong1,
                Keywords.kw_supply0, Keywords.kw_supply1, Keywords.kw_weak0,
                Keywords.kw_weak1)) {
          Tok->setType(TT_VerilogStrength);
          Tok = Tok->MatchingParen;
          if (Tok) {
            Tok->setType(TT_VerilogStrength);
            Tok = Tok->getNextNonComment();
          }
        } else {
          break;
        }
      } else if (Tok->is(tok::hash)) {
        if (Next->is(tok::l_paren))
          Next = Next->MatchingParen;
        if (Next)
          Tok = Next->getNextNonComment();
      } else {
        break;
      }
    }

    // Find the second identifier. If it exists it will be the name.
    FormatToken *Second = nullptr;
    // Dimensions.
    while (Tok && Tok->is(tok::l_square) && (Tok = Tok->MatchingParen))
      Tok = Tok->getNextNonComment();
    if (Tok && (Tok->is(tok::hash) || Keywords.isVerilogIdentifier(*Tok)))
      Second = Tok;

    // If the second identifier doesn't exist and there are qualifiers, the type
    // is implied.
    FormatToken *TypedName = nullptr;
    if (Second) {
      TypedName = Second;
      if (First && First->is(TT_Unknown))
        First->setType(TT_VerilogDimensionedTypeName);
    } else if (First != Start) {
      // If 'First' is null, then this isn't a declaration, 'TypedName' gets set
      // to null as intended.
      TypedName = First;
    }

    if (TypedName) {
      // This is a declaration with a new type.
      if (TypedName->is(TT_Unknown))
        TypedName->setType(TT_StartOfName);
      // Group variables of the previous type.
      if (FirstOfType && PreviousComma) {
        PreviousComma->setType(TT_VerilogTypeComma);
        addFakeParenthesis(FirstOfType, prec::Comma, PreviousComma->Previous);
      }

      FirstOfType = TypedName;

      // Don't let higher precedence handle the qualifiers. For example if we
      // have:
      //    parameter x = 0
      // We skip `parameter` here. This way the fake parentheses for the
      // assignment will be around `x = 0`.
      while (Current && Current != FirstOfType) {
        if (Current->opensScope()) {
          next();
          parse();
        }
        next();
      }
    }

    return FirstOfType;
  }

  const FormatStyle &Style;
  const AdditionalKeywords &Keywords;
  const AnnotatedLine &Line;
  FormatToken *Current;
};

} // end anonymous namespace

void TokenAnnotator::setCommentLineLevels(
    SmallVectorImpl<AnnotatedLine *> &Lines) const {
  const AnnotatedLine *NextNonCommentLine = nullptr;
  for (AnnotatedLine *Line : llvm::reverse(Lines)) {
    assert(Line->First);

    // If the comment is currently aligned with the line immediately following
    // it, that's probably intentional and we should keep it.
    if (NextNonCommentLine && NextNonCommentLine->First->NewlinesBefore < 2 &&
        Line->isComment() && !isClangFormatOff(Line->First->TokenText) &&
        NextNonCommentLine->First->OriginalColumn ==
            Line->First->OriginalColumn) {
      const bool PPDirectiveOrImportStmt =
          NextNonCommentLine->Type == LT_PreprocessorDirective ||
          NextNonCommentLine->Type == LT_ImportStatement;
      if (PPDirectiveOrImportStmt)
        Line->Type = LT_CommentAbovePPDirective;
      // Align comments for preprocessor lines with the # in column 0 if
      // preprocessor lines are not indented. Otherwise, align with the next
      // line.
      Line->Level = Style.IndentPPDirectives != FormatStyle::PPDIS_BeforeHash &&
                            PPDirectiveOrImportStmt
                        ? 0
                        : NextNonCommentLine->Level;
    } else {
      NextNonCommentLine = Line->First->isNot(tok::r_brace) ? Line : nullptr;
    }

    setCommentLineLevels(Line->Children);
  }
}

static unsigned maxNestingDepth(const AnnotatedLine &Line) {
  unsigned Result = 0;
  for (const auto *Tok = Line.First; Tok; Tok = Tok->Next)
    Result = std::max(Result, Tok->NestingLevel);
  return Result;
}

// Returns the name of a function with no return type, e.g. a constructor or
// destructor.
static FormatToken *getFunctionName(const AnnotatedLine &Line) {
  for (FormatToken *Tok = Line.getFirstNonComment(), *Name = nullptr; Tok;
       Tok = Tok->getNextNonComment()) {
    // Skip C++11 attributes both before and after the function name.
    if (Tok->is(tok::l_square) && Tok->is(TT_AttributeSquare)) {
      Tok = Tok->MatchingParen;
      if (!Tok)
        break;
      continue;
    }

    // Make sure the name is followed by a pair of parentheses.
    if (Name) {
      return Tok->is(tok::l_paren) && Tok->isNot(TT_FunctionTypeLParen) &&
                     Tok->MatchingParen
                 ? Name
                 : nullptr;
    }

    // Skip keywords that may precede the constructor/destructor name.
    if (Tok->isOneOf(tok::kw_friend, tok::kw_inline, tok::kw_virtual,
                     tok::kw_constexpr, tok::kw_consteval, tok::kw_explicit)) {
      continue;
    }

    // A qualified name may start from the global namespace.
    if (Tok->is(tok::coloncolon)) {
      Tok = Tok->Next;
      if (!Tok)
        break;
    }

    // Skip to the unqualified part of the name.
    while (Tok->startsSequence(tok::identifier, tok::coloncolon)) {
      assert(Tok->Next);
      Tok = Tok->Next->Next;
      if (!Tok)
        return nullptr;
    }

    // Skip the `~` if a destructor name.
    if (Tok->is(tok::tilde)) {
      Tok = Tok->Next;
      if (!Tok)
        break;
    }

    // Make sure the name is not already annotated, e.g. as NamespaceMacro.
    if (Tok->isNot(tok::identifier) || Tok->isNot(TT_Unknown))
      break;

    Name = Tok;
  }

  return nullptr;
}

// Checks if Tok is a constructor/destructor name qualified by its class name.
static bool isCtorOrDtorName(const FormatToken *Tok) {
  assert(Tok && Tok->is(tok::identifier));
  const auto *Prev = Tok->Previous;

  if (Prev && Prev->is(tok::tilde))
    Prev = Prev->Previous;

  if (!Prev || !Prev->endsSequence(tok::coloncolon, tok::identifier))
    return false;

  assert(Prev->Previous);
  return Prev->Previous->TokenText == Tok->TokenText;
}

void TokenAnnotator::annotate(AnnotatedLine &Line) {
  AnnotatingParser Parser(Style, Line, Keywords, Scopes);
  Line.Type = Parser.parseLine();

  for (auto &Child : Line.Children)
    annotate(*Child);

  // With very deep nesting, ExpressionParser uses lots of stack and the
  // formatting algorithm is very slow. We're not going to do a good job here
  // anyway - it's probably generated code being formatted by mistake.
  // Just skip the whole line.
  if (maxNestingDepth(Line) > 50)
    Line.Type = LT_Invalid;

  if (Line.Type == LT_Invalid)
    return;

  ExpressionParser ExprParser(Style, Keywords, Line);
  ExprParser.parse();

  if (IsCpp) {
    auto *Tok = getFunctionName(Line);
    if (Tok && ((!Scopes.empty() && Scopes.back() == ST_Class) ||
                Line.endsWith(TT_FunctionLBrace) || isCtorOrDtorName(Tok))) {
      Tok->setFinalizedType(TT_CtorDtorDeclName);
    }
  }

  if (Line.startsWith(TT_ObjCMethodSpecifier))
    Line.Type = LT_ObjCMethodDecl;
  else if (Line.startsWith(TT_ObjCDecl))
    Line.Type = LT_ObjCDecl;
  else if (Line.startsWith(TT_ObjCProperty))
    Line.Type = LT_ObjCProperty;

  auto *First = Line.First;
  First->SpacesRequiredBefore = 1;
  First->CanBreakBefore = First->MustBreakBefore;

  if (First->is(tok::eof) && First->NewlinesBefore == 0 &&
      Style.InsertNewlineAtEOF) {
    First->NewlinesBefore = 1;
  }
}

// This function heuristically determines whether 'Current' starts the name of a
// function declaration.
static bool isFunctionDeclarationName(const LangOptions &LangOpts,
                                      const FormatToken &Current,
                                      const AnnotatedLine &Line,
                                      FormatToken *&ClosingParen) {
  assert(Current.Previous);

  if (Current.is(TT_FunctionDeclarationName))
    return true;

  if (!Current.Tok.getIdentifierInfo())
    return false;

  const auto &Previous = *Current.Previous;

  if (const auto *PrevPrev = Previous.Previous;
      PrevPrev && PrevPrev->is(TT_ObjCDecl)) {
    return false;
  }

  auto skipOperatorName =
      [&LangOpts](const FormatToken *Next) -> const FormatToken * {
    for (; Next; Next = Next->Next) {
      if (Next->is(TT_OverloadedOperatorLParen))
        return Next;
      if (Next->is(TT_OverloadedOperator))
        continue;
      if (Next->isOneOf(tok::kw_new, tok::kw_delete)) {
        // For 'new[]' and 'delete[]'.
        if (Next->Next &&
            Next->Next->startsSequence(tok::l_square, tok::r_square)) {
          Next = Next->Next->Next;
        }
        continue;
      }
      if (Next->startsSequence(tok::l_square, tok::r_square)) {
        // For operator[]().
        Next = Next->Next;
        continue;
      }
      if ((Next->isTypeName(LangOpts) || Next->is(tok::identifier)) &&
          Next->Next && Next->Next->isPointerOrReference()) {
        // For operator void*(), operator char*(), operator Foo*().
        Next = Next->Next;
        continue;
      }
      if (Next->is(TT_TemplateOpener) && Next->MatchingParen) {
        Next = Next->MatchingParen;
        continue;
      }

      break;
    }
    return nullptr;
  };

  const auto *Next = Current.Next;
  const bool IsCpp = LangOpts.CXXOperatorNames;

  // Find parentheses of parameter list.
  if (Current.is(tok::kw_operator)) {
    if (Previous.Tok.getIdentifierInfo() &&
        !Previous.isOneOf(tok::kw_return, tok::kw_co_return)) {
      return true;
    }
    if (Previous.is(tok::r_paren) && Previous.is(TT_TypeDeclarationParen)) {
      assert(Previous.MatchingParen);
      assert(Previous.MatchingParen->is(tok::l_paren));
      assert(Previous.MatchingParen->is(TT_TypeDeclarationParen));
      return true;
    }
    if (!Previous.isPointerOrReference() && Previous.isNot(TT_TemplateCloser))
      return false;
    Next = skipOperatorName(Next);
  } else {
    if (Current.isNot(TT_StartOfName) || Current.NestingLevel != 0)
      return false;
    for (; Next; Next = Next->Next) {
      if (Next->is(TT_TemplateOpener) && Next->MatchingParen) {
        Next = Next->MatchingParen;
      } else if (Next->is(tok::coloncolon)) {
        Next = Next->Next;
        if (!Next)
          return false;
        if (Next->is(tok::kw_operator)) {
          Next = skipOperatorName(Next->Next);
          break;
        }
        if (Next->isNot(tok::identifier))
          return false;
      } else if (isCppAttribute(IsCpp, *Next)) {
        Next = Next->MatchingParen;
        if (!Next)
          return false;
      } else if (Next->is(tok::l_paren)) {
        break;
      } else {
        return false;
      }
    }
  }

  // Check whether parameter list can belong to a function declaration.
  if (!Next || Next->isNot(tok::l_paren) || !Next->MatchingParen)
    return false;
  ClosingParen = Next->MatchingParen;
  assert(ClosingParen->is(tok::r_paren));
  // If the lines ends with "{", this is likely a function definition.
  if (Line.Last->is(tok::l_brace))
    return true;
  if (Next->Next == ClosingParen)
    return true; // Empty parentheses.
  // If there is an &/&& after the r_paren, this is likely a function.
  if (ClosingParen->Next && ClosingParen->Next->is(TT_PointerOrReference))
    return true;

  // Check for K&R C function definitions (and C++ function definitions with
  // unnamed parameters), e.g.:
  //   int f(i)
  //   {
  //     return i + 1;
  //   }
  //   bool g(size_t = 0, bool b = false)
  //   {
  //     return !b;
  //   }
  if (IsCpp && Next->Next && Next->Next->is(tok::identifier) &&
      !Line.endsWith(tok::semi)) {
    return true;
  }

  for (const FormatToken *Tok = Next->Next; Tok && Tok != ClosingParen;
       Tok = Tok->Next) {
    if (Tok->is(TT_TypeDeclarationParen))
      return true;
    if (Tok->isOneOf(tok::l_paren, TT_TemplateOpener) && Tok->MatchingParen) {
      Tok = Tok->MatchingParen;
      continue;
    }
    if (Tok->is(tok::kw_const) || Tok->isTypeName(LangOpts) ||
        Tok->isOneOf(TT_PointerOrReference, TT_StartOfName, tok::ellipsis)) {
      return true;
    }
    if (Tok->isOneOf(tok::l_brace, TT_ObjCMethodExpr) || Tok->Tok.isLiteral())
      return false;
  }
  return false;
}

bool TokenAnnotator::mustBreakForReturnType(const AnnotatedLine &Line) const {
  assert(Line.MightBeFunctionDecl);

  if ((Style.BreakAfterReturnType == FormatStyle::RTBS_TopLevel ||
       Style.BreakAfterReturnType == FormatStyle::RTBS_TopLevelDefinitions) &&
      Line.Level > 0) {
    return false;
  }

  switch (Style.BreakAfterReturnType) {
  case FormatStyle::RTBS_None:
  case FormatStyle::RTBS_Automatic:
  case FormatStyle::RTBS_ExceptShortType:
    return false;
  case FormatStyle::RTBS_All:
  case FormatStyle::RTBS_TopLevel:
    return true;
  case FormatStyle::RTBS_AllDefinitions:
  case FormatStyle::RTBS_TopLevelDefinitions:
    return Line.mightBeFunctionDefinition();
  }

  return false;
}

void TokenAnnotator::calculateFormattingInformation(AnnotatedLine &Line) const {
  for (AnnotatedLine *ChildLine : Line.Children)
    calculateFormattingInformation(*ChildLine);

  auto *First = Line.First;
  First->TotalLength = First->IsMultiline
                           ? Style.ColumnLimit
                           : Line.FirstStartColumn + First->ColumnWidth;
  FormatToken *Current = First->Next;
  bool InFunctionDecl = Line.MightBeFunctionDecl;
  bool AlignArrayOfStructures =
      (Style.AlignArrayOfStructures != FormatStyle::AIAS_None &&
       Line.Type == LT_ArrayOfStructInitializer);
  if (AlignArrayOfStructures)
    calculateArrayInitializerColumnList(Line);

  bool SeenName = false;
  bool LineIsFunctionDeclaration = false;
  FormatToken *ClosingParen = nullptr;
  FormatToken *AfterLastAttribute = nullptr;

  for (auto *Tok = Current; Tok; Tok = Tok->Next) {
    if (Tok->is(TT_StartOfName))
      SeenName = true;
    if (Tok->Previous->EndsCppAttributeGroup)
      AfterLastAttribute = Tok;
    if (const bool IsCtorOrDtor = Tok->is(TT_CtorDtorDeclName);
        IsCtorOrDtor ||
        isFunctionDeclarationName(LangOpts, *Tok, Line, ClosingParen)) {
      if (!IsCtorOrDtor)
        Tok->setFinalizedType(TT_FunctionDeclarationName);
      LineIsFunctionDeclaration = true;
      SeenName = true;
      break;
    }
  }

  if (IsCpp && (LineIsFunctionDeclaration || First->is(TT_CtorDtorDeclName)) &&
      Line.endsWith(tok::semi, tok::r_brace)) {
    auto *Tok = Line.Last->Previous;
    while (Tok->isNot(tok::r_brace))
      Tok = Tok->Previous;
    if (auto *LBrace = Tok->MatchingParen; LBrace) {
      assert(LBrace->is(tok::l_brace));
      Tok->setBlockKind(BK_Block);
      LBrace->setBlockKind(BK_Block);
      LBrace->setFinalizedType(TT_FunctionLBrace);
    }
  }

  if (IsCpp && SeenName && AfterLastAttribute &&
      mustBreakAfterAttributes(*AfterLastAttribute, Style)) {
    AfterLastAttribute->MustBreakBefore = true;
    if (LineIsFunctionDeclaration)
      Line.ReturnTypeWrapped = true;
  }

  if (IsCpp) {
    if (!LineIsFunctionDeclaration) {
      // Annotate */&/&& in `operator` function calls as binary operators.
      for (const auto *Tok = First; Tok; Tok = Tok->Next) {
        if (Tok->isNot(tok::kw_operator))
          continue;
        do {
          Tok = Tok->Next;
        } while (Tok && Tok->isNot(TT_OverloadedOperatorLParen));
        if (!Tok || !Tok->MatchingParen)
          break;
        const auto *LeftParen = Tok;
        for (Tok = Tok->Next; Tok && Tok != LeftParen->MatchingParen;
             Tok = Tok->Next) {
          if (Tok->isNot(tok::identifier))
            continue;
          auto *Next = Tok->Next;
          const bool NextIsBinaryOperator =
              Next && Next->isPointerOrReference() && Next->Next &&
              Next->Next->is(tok::identifier);
          if (!NextIsBinaryOperator)
            continue;
          Next->setType(TT_BinaryOperator);
          Tok = Next;
        }
      }
    } else if (ClosingParen) {
      for (auto *Tok = ClosingParen->Next; Tok; Tok = Tok->Next) {
        if (Tok->is(TT_CtorInitializerColon))
          break;
        if (Tok->is(tok::arrow)) {
          Tok->setType(TT_TrailingReturnArrow);
          break;
        }
        if (Tok->isNot(TT_TrailingAnnotation))
          continue;
        const auto *Next = Tok->Next;
        if (!Next || Next->isNot(tok::l_paren))
          continue;
        Tok = Next->MatchingParen;
        if (!Tok)
          break;
      }
    }
  }

  while (Current) {
    const FormatToken *Prev = Current->Previous;
    if (Current->is(TT_LineComment)) {
      if (Prev->is(BK_BracedInit) && Prev->opensScope()) {
        Current->SpacesRequiredBefore =
            (Style.Cpp11BracedListStyle && !Style.SpacesInParensOptions.Other)
                ? 0
                : 1;
      } else if (Prev->is(TT_VerilogMultiLineListLParen)) {
        Current->SpacesRequiredBefore = 0;
      } else {
        Current->SpacesRequiredBefore = Style.SpacesBeforeTrailingComments;
      }

      // If we find a trailing comment, iterate backwards to determine whether
      // it seems to relate to a specific parameter. If so, break before that
      // parameter to avoid changing the comment's meaning. E.g. don't move 'b'
      // to the previous line in:
      //   SomeFunction(a,
      //                b, // comment
      //                c);
      if (!Current->HasUnescapedNewline) {
        for (FormatToken *Parameter = Current->Previous; Parameter;
             Parameter = Parameter->Previous) {
          if (Parameter->isOneOf(tok::comment, tok::r_brace))
            break;
          if (Parameter->Previous && Parameter->Previous->is(tok::comma)) {
            if (Parameter->Previous->isNot(TT_CtorInitializerComma) &&
                Parameter->HasUnescapedNewline) {
              Parameter->MustBreakBefore = true;
            }
            break;
          }
        }
      }
    } else if (!Current->Finalized && Current->SpacesRequiredBefore == 0 &&
               spaceRequiredBefore(Line, *Current)) {
      Current->SpacesRequiredBefore = 1;
    }

    const auto &Children = Prev->Children;
    if (!Children.empty() && Children.back()->Last->is(TT_LineComment)) {
      Current->MustBreakBefore = true;
    } else {
      Current->MustBreakBefore =
          Current->MustBreakBefore || mustBreakBefore(Line, *Current);
      if (!Current->MustBreakBefore && InFunctionDecl &&
          Current->is(TT_FunctionDeclarationName)) {
        Current->MustBreakBefore = mustBreakForReturnType(Line);
      }
    }

    Current->CanBreakBefore =
        Current->MustBreakBefore || canBreakBefore(Line, *Current);
    unsigned ChildSize = 0;
    if (Prev->Children.size() == 1) {
      FormatToken &LastOfChild = *Prev->Children[0]->Last;
      ChildSize = LastOfChild.isTrailingComment() ? Style.ColumnLimit
                                                  : LastOfChild.TotalLength + 1;
    }
    if (Current->MustBreakBefore || Prev->Children.size() > 1 ||
        (Prev->Children.size() == 1 &&
         Prev->Children[0]->First->MustBreakBefore) ||
        Current->IsMultiline) {
      Current->TotalLength = Prev->TotalLength + Style.ColumnLimit;
    } else {
      Current->TotalLength = Prev->TotalLength + Current->ColumnWidth +
                             ChildSize + Current->SpacesRequiredBefore;
    }

    if (Current->is(TT_CtorInitializerColon))
      InFunctionDecl = false;

    // FIXME: Only calculate this if CanBreakBefore is true once static
    // initializers etc. are sorted out.
    // FIXME: Move magic numbers to a better place.

    // Reduce penalty for aligning ObjC method arguments using the colon
    // alignment as this is the canonical way (still prefer fitting everything
    // into one line if possible). Trying to fit a whole expression into one
    // line should not force other line breaks (e.g. when ObjC method
    // expression is a part of other expression).
    Current->SplitPenalty = splitPenalty(Line, *Current, InFunctionDecl);
    if (Style.Language == FormatStyle::LK_ObjC &&
        Current->is(TT_SelectorName) && Current->ParameterIndex > 0) {
      if (Current->ParameterIndex == 1)
        Current->SplitPenalty += 5 * Current->BindingStrength;
    } else {
      Current->SplitPenalty += 20 * Current->BindingStrength;
    }

    Current = Current->Next;
  }

  calculateUnbreakableTailLengths(Line);
  unsigned IndentLevel = Line.Level;
  for (Current = First; Current; Current = Current->Next) {
    if (Current->Role)
      Current->Role->precomputeFormattingInfos(Current);
    if (Current->MatchingParen &&
        Current->MatchingParen->opensBlockOrBlockTypeList(Style) &&
        IndentLevel > 0) {
      --IndentLevel;
    }
    Current->IndentLevel = IndentLevel;
    if (Current->opensBlockOrBlockTypeList(Style))
      ++IndentLevel;
  }

  LLVM_DEBUG({ printDebugInfo(Line); });
}

void TokenAnnotator::calculateUnbreakableTailLengths(
    AnnotatedLine &Line) const {
  unsigned UnbreakableTailLength = 0;
  FormatToken *Current = Line.Last;
  while (Current) {
    Current->UnbreakableTailLength = UnbreakableTailLength;
    if (Current->CanBreakBefore ||
        Current->isOneOf(tok::comment, tok::string_literal)) {
      UnbreakableTailLength = 0;
    } else {
      UnbreakableTailLength +=
          Current->ColumnWidth + Current->SpacesRequiredBefore;
    }
    Current = Current->Previous;
  }
}

void TokenAnnotator::calculateArrayInitializerColumnList(
    AnnotatedLine &Line) const {
  if (Line.First == Line.Last)
    return;
  auto *CurrentToken = Line.First;
  CurrentToken->ArrayInitializerLineStart = true;
  unsigned Depth = 0;
  while (CurrentToken && CurrentToken != Line.Last) {
    if (CurrentToken->is(tok::l_brace)) {
      CurrentToken->IsArrayInitializer = true;
      if (CurrentToken->Next)
        CurrentToken->Next->MustBreakBefore = true;
      CurrentToken =
          calculateInitializerColumnList(Line, CurrentToken->Next, Depth + 1);
    } else {
      CurrentToken = CurrentToken->Next;
    }
  }
}

FormatToken *TokenAnnotator::calculateInitializerColumnList(
    AnnotatedLine &Line, FormatToken *CurrentToken, unsigned Depth) const {
  while (CurrentToken && CurrentToken != Line.Last) {
    if (CurrentToken->is(tok::l_brace))
      ++Depth;
    else if (CurrentToken->is(tok::r_brace))
      --Depth;
    if (Depth == 2 && CurrentToken->isOneOf(tok::l_brace, tok::comma)) {
      CurrentToken = CurrentToken->Next;
      if (!CurrentToken)
        break;
      CurrentToken->StartsColumn = true;
      CurrentToken = CurrentToken->Previous;
    }
    CurrentToken = CurrentToken->Next;
  }
  return CurrentToken;
}

unsigned TokenAnnotator::splitPenalty(const AnnotatedLine &Line,
                                      const FormatToken &Tok,
                                      bool InFunctionDecl) const {
  const FormatToken &Left = *Tok.Previous;
  const FormatToken &Right = Tok;

  if (Left.is(tok::semi))
    return 0;

  // Language specific handling.
  if (Style.Language == FormatStyle::LK_Java) {
    if (Right.isOneOf(Keywords.kw_extends, Keywords.kw_throws))
      return 1;
    if (Right.is(Keywords.kw_implements))
      return 2;
    if (Left.is(tok::comma) && Left.NestingLevel == 0)
      return 3;
  } else if (Style.isJavaScript()) {
    if (Right.is(Keywords.kw_function) && Left.isNot(tok::comma))
      return 100;
    if (Left.is(TT_JsTypeColon))
      return 35;
    if ((Left.is(TT_TemplateString) && Left.TokenText.ends_with("${")) ||
        (Right.is(TT_TemplateString) && Right.TokenText.starts_with("}"))) {
      return 100;
    }
    // Prefer breaking call chains (".foo") over empty "{}", "[]" or "()".
    if (Left.opensScope() && Right.closesScope())
      return 200;
  } else if (Style.Language == FormatStyle::LK_Proto) {
    if (Right.is(tok::l_square))
      return 1;
    if (Right.is(tok::period))
      return 500;
  }

  if (Right.is(tok::identifier) && Right.Next && Right.Next->is(TT_DictLiteral))
    return 1;
  if (Right.is(tok::l_square)) {
    if (Left.is(tok::r_square))
      return 200;
    // Slightly prefer formatting local lambda definitions like functions.
    if (Right.is(TT_LambdaLSquare) && Left.is(tok::equal))
      return 35;
    if (!Right.isOneOf(TT_ObjCMethodExpr, TT_LambdaLSquare,
                       TT_ArrayInitializerLSquare,
                       TT_DesignatedInitializerLSquare, TT_AttributeSquare)) {
      return 500;
    }
  }

  if (Left.is(tok::coloncolon))
    return Style.PenaltyBreakScopeResolution;
  if (Right.isOneOf(TT_StartOfName, TT_FunctionDeclarationName) ||
      Right.is(tok::kw_operator)) {
    if (Line.startsWith(tok::kw_for) && Right.PartOfMultiVariableDeclStmt)
      return 3;
    if (Left.is(TT_StartOfName))
      return 110;
    if (InFunctionDecl && Right.NestingLevel == 0)
      return Style.PenaltyReturnTypeOnItsOwnLine;
    return 200;
  }
  if (Right.is(TT_PointerOrReference))
    return 190;
  if (Right.is(TT_TrailingReturnArrow))
    return 110;
  if (Left.is(tok::equal) && Right.is(tok::l_brace))
    return 160;
  if (Left.is(TT_CastRParen))
    return 100;
  if (Left.isOneOf(tok::kw_class, tok::kw_struct, tok::kw_union))
    return 5000;
  if (Left.is(tok::comment))
    return 1000;

  if (Left.isOneOf(TT_RangeBasedForLoopColon, TT_InheritanceColon,
                   TT_CtorInitializerColon)) {
    return 2;
  }

  if (Right.isMemberAccess()) {
    // Breaking before the "./->" of a chained call/member access is reasonably
    // cheap, as formatting those with one call per line is generally
    // desirable. In particular, it should be cheaper to break before the call
    // than it is to break inside a call's parameters, which could lead to weird
    // "hanging" indents. The exception is the very last "./->" to support this
    // frequent pattern:
    //
    //   aaaaaaaa.aaaaaaaa.bbbbbbb().ccccccccccccccccccccc(
    //       dddddddd);
    //
    // which might otherwise be blown up onto many lines. Here, clang-format
    // won't produce "hanging" indents anyway as there is no other trailing
    // call.
    //
    // Also apply higher penalty is not a call as that might lead to a wrapping
    // like:
    //
    //   aaaaaaa
    //       .aaaaaaaaa.bbbbbbbb(cccccccc);
    return !Right.NextOperator || !Right.NextOperator->Previous->closesScope()
               ? 150
               : 35;
  }

  if (Right.is(TT_TrailingAnnotation) &&
      (!Right.Next || Right.Next->isNot(tok::l_paren))) {
    // Moving trailing annotations to the next line is fine for ObjC method
    // declarations.
    if (Line.startsWith(TT_ObjCMethodSpecifier))
      return 10;
    // Generally, breaking before a trailing annotation is bad unless it is
    // function-like. It seems to be especially preferable to keep standard
    // annotations (i.e. "const", "final" and "override") on the same line.
    // Use a slightly higher penalty after ")" so that annotations like
    // "const override" are kept together.
    bool is_short_annotation = Right.TokenText.size() < 10;
    return (Left.is(tok::r_paren) ? 100 : 120) + (is_short_annotation ? 50 : 0);
  }

  // In for-loops, prefer breaking at ',' and ';'.
  if (Line.startsWith(tok::kw_for) && Left.is(tok::equal))
    return 4;

  // In Objective-C method expressions, prefer breaking before "param:" over
  // breaking after it.
  if (Right.is(TT_SelectorName))
    return 0;
  if (Left.is(tok::colon) && Left.is(TT_ObjCMethodExpr))
    return Line.MightBeFunctionDecl ? 50 : 500;

  // In Objective-C type declarations, avoid breaking after the category's
  // open paren (we'll prefer breaking after the protocol list's opening
  // angle bracket, if present).
  if (Line.Type == LT_ObjCDecl && Left.is(tok::l_paren) && Left.Previous &&
      Left.Previous->isOneOf(tok::identifier, tok::greater)) {
    return 500;
  }

  if (Left.is(tok::l_paren) && Style.PenaltyBreakOpenParenthesis != 0)
    return Style.PenaltyBreakOpenParenthesis;
  if (Left.is(tok::l_paren) && InFunctionDecl &&
      Style.AlignAfterOpenBracket != FormatStyle::BAS_DontAlign) {
    return 100;
  }
  if (Left.is(tok::l_paren) && Left.Previous &&
      (Left.Previous->isOneOf(tok::kw_for, tok::kw__Generic) ||
       Left.Previous->isIf())) {
    return 1000;
  }
  if (Left.is(tok::equal) && InFunctionDecl)
    return 110;
  if (Right.is(tok::r_brace))
    return 1;
  if (Left.is(TT_TemplateOpener))
    return 100;
  if (Left.opensScope()) {
    // If we aren't aligning after opening parens/braces we can always break
    // here unless the style does not want us to place all arguments on the
    // next line.
    if (Style.AlignAfterOpenBracket == FormatStyle::BAS_DontAlign &&
        (Left.ParameterCount <= 1 || Style.AllowAllArgumentsOnNextLine)) {
      return 0;
    }
    if (Left.is(tok::l_brace) && !Style.Cpp11BracedListStyle)
      return 19;
    return Left.ParameterCount > 1 ? Style.PenaltyBreakBeforeFirstCallParameter
                                   : 19;
  }
  if (Left.is(TT_JavaAnnotation))
    return 50;

  if (Left.is(TT_UnaryOperator))
    return 60;
  if (Left.isOneOf(tok::plus, tok::comma) && Left.Previous &&
      Left.Previous->isLabelString() &&
      (Left.NextOperator || Left.OperatorIndex != 0)) {
    return 50;
  }
  if (Right.is(tok::plus) && Left.isLabelString() &&
      (Right.NextOperator || Right.OperatorIndex != 0)) {
    return 25;
  }
  if (Left.is(tok::comma))
    return 1;
  if (Right.is(tok::lessless) && Left.isLabelString() &&
      (Right.NextOperator || Right.OperatorIndex != 1)) {
    return 25;
  }
  if (Right.is(tok::lessless)) {
    // Breaking at a << is really cheap.
    if (Left.isNot(tok::r_paren) || Right.OperatorIndex > 0) {
      // Slightly prefer to break before the first one in log-like statements.
      return 2;
    }
    return 1;
  }
  if (Left.ClosesTemplateDeclaration)
    return Style.PenaltyBreakTemplateDeclaration;
  if (Left.ClosesRequiresClause)
    return 0;
  if (Left.is(TT_ConditionalExpr))
    return prec::Conditional;
  prec::Level Level = Left.getPrecedence();
  if (Level == prec::Unknown)
    Level = Right.getPrecedence();
  if (Level == prec::Assignment)
    return Style.PenaltyBreakAssignment;
  if (Level != prec::Unknown)
    return Level;

  return 3;
}

bool TokenAnnotator::spaceRequiredBeforeParens(const FormatToken &Right) const {
  if (Style.SpaceBeforeParens == FormatStyle::SBPO_Always)
    return true;
  if (Right.is(TT_OverloadedOperatorLParen) &&
      Style.SpaceBeforeParensOptions.AfterOverloadedOperator) {
    return true;
  }
  if (Style.SpaceBeforeParensOptions.BeforeNonEmptyParentheses &&
      Right.ParameterCount > 0) {
    return true;
  }
  return false;
}

bool TokenAnnotator::spaceRequiredBetween(const AnnotatedLine &Line,
                                          const FormatToken &Left,
                                          const FormatToken &Right) const {
  if (Left.is(tok::kw_return) &&
      !Right.isOneOf(tok::semi, tok::r_paren, tok::hashhash)) {
    return true;
  }
  if (Left.is(tok::kw_throw) && Right.is(tok::l_paren) && Right.MatchingParen &&
      Right.MatchingParen->is(TT_CastRParen)) {
    return true;
  }
  if (Left.is(Keywords.kw_assert) && Style.Language == FormatStyle::LK_Java)
    return true;
  if (Style.ObjCSpaceAfterProperty && Line.Type == LT_ObjCProperty &&
      Left.Tok.getObjCKeywordID() == tok::objc_property) {
    return true;
  }
  if (Right.is(tok::hashhash))
    return Left.is(tok::hash);
  if (Left.isOneOf(tok::hashhash, tok::hash))
    return Right.is(tok::hash);
  if (Left.is(BK_Block) && Right.is(tok::r_brace) &&
      Right.MatchingParen == &Left && Line.Children.empty()) {
    return Style.SpaceInEmptyBlock;
  }
  if ((Left.is(tok::l_paren) && Right.is(tok::r_paren)) ||
      (Left.is(tok::l_brace) && Left.isNot(BK_Block) &&
       Right.is(tok::r_brace) && Right.isNot(BK_Block))) {
    return Style.SpacesInParensOptions.InEmptyParentheses;
  }
  if (Style.SpacesInParensOptions.InConditionalStatements) {
    const FormatToken *LeftParen = nullptr;
    if (Left.is(tok::l_paren))
      LeftParen = &Left;
    else if (Right.is(tok::r_paren) && Right.MatchingParen)
      LeftParen = Right.MatchingParen;
    if (LeftParen) {
      if (LeftParen->is(TT_ConditionLParen))
        return true;
      if (LeftParen->Previous && isKeywordWithCondition(*LeftParen->Previous))
        return true;
    }
  }

  // trailing return type 'auto': []() -> auto {}, auto foo() -> auto {}
  if (Left.is(tok::kw_auto) && Right.isOneOf(TT_LambdaLBrace, TT_FunctionLBrace,
                                             // function return type 'auto'
                                             TT_FunctionTypeLParen)) {
    return true;
  }

  // auto{x} auto(x)
  if (Left.is(tok::kw_auto) && Right.isOneOf(tok::l_paren, tok::l_brace))
    return false;

  const auto *BeforeLeft = Left.Previous;

  // operator co_await(x)
  if (Right.is(tok::l_paren) && Left.is(tok::kw_co_await) && BeforeLeft &&
      BeforeLeft->is(tok::kw_operator)) {
    return false;
  }
  // co_await (x), co_yield (x), co_return (x)
  if (Left.isOneOf(tok::kw_co_await, tok::kw_co_yield, tok::kw_co_return) &&
      !Right.isOneOf(tok::semi, tok::r_paren)) {
    return true;
  }

  if (Left.is(tok::l_paren) || Right.is(tok::r_paren)) {
    return (Right.is(TT_CastRParen) ||
            (Left.MatchingParen && Left.MatchingParen->is(TT_CastRParen)))
               ? Style.SpacesInParensOptions.InCStyleCasts
               : Style.SpacesInParensOptions.Other;
  }
  if (Right.isOneOf(tok::semi, tok::comma))
    return false;
  if (Right.is(tok::less) && Line.Type == LT_ObjCDecl) {
    bool IsLightweightGeneric = Right.MatchingParen &&
                                Right.MatchingParen->Next &&
                                Right.MatchingParen->Next->is(tok::colon);
    return !IsLightweightGeneric && Style.ObjCSpaceBeforeProtocolList;
  }
  if (Right.is(tok::less) && Left.is(tok::kw_template))
    return Style.SpaceAfterTemplateKeyword;
  if (Left.isOneOf(tok::exclaim, tok::tilde))
    return false;
  if (Left.is(tok::at) &&
      Right.isOneOf(tok::identifier, tok::string_literal, tok::char_constant,
                    tok::numeric_constant, tok::l_paren, tok::l_brace,
                    tok::kw_true, tok::kw_false)) {
    return false;
  }
  if (Left.is(tok::colon))
    return Left.isNot(TT_ObjCMethodExpr);
  if (Left.is(tok::coloncolon)) {
    return Right.is(tok::star) && Right.is(TT_PointerOrReference) &&
           Style.PointerAlignment != FormatStyle::PAS_Left;
  }
  if (Left.is(tok::less) || Right.isOneOf(tok::greater, tok::less)) {
    if (Style.Language == FormatStyle::LK_TextProto ||
        (Style.Language == FormatStyle::LK_Proto &&
         (Left.is(TT_DictLiteral) || Right.is(TT_DictLiteral)))) {
      // Format empty list as `<>`.
      if (Left.is(tok::less) && Right.is(tok::greater))
        return false;
      return !Style.Cpp11BracedListStyle;
    }
    // Don't attempt to format operator<(), as it is handled later.
    if (Right.isNot(TT_OverloadedOperatorLParen))
      return false;
  }
  if (Right.is(tok::ellipsis)) {
    return Left.Tok.isLiteral() || (Left.is(tok::identifier) && BeforeLeft &&
                                    BeforeLeft->is(tok::kw_case));
  }
  if (Left.is(tok::l_square) && Right.is(tok::amp))
    return Style.SpacesInSquareBrackets;
  if (Right.is(TT_PointerOrReference)) {
    if (Left.is(tok::r_paren) && Line.MightBeFunctionDecl) {
      if (!Left.MatchingParen)
        return true;
      FormatToken *TokenBeforeMatchingParen =
          Left.MatchingParen->getPreviousNonComment();
      if (!TokenBeforeMatchingParen || Left.isNot(TT_TypeDeclarationParen))
        return true;
    }
    // Add a space if the previous token is a pointer qualifier or the closing
    // parenthesis of __attribute__(()) expression and the style requires spaces
    // after pointer qualifiers.
    if ((Style.SpaceAroundPointerQualifiers == FormatStyle::SAPQ_After ||
         Style.SpaceAroundPointerQualifiers == FormatStyle::SAPQ_Both) &&
        (Left.is(TT_AttributeRParen) ||
         Left.canBePointerOrReferenceQualifier())) {
      return true;
    }
    if (Left.Tok.isLiteral())
      return true;
    // for (auto a = 0, b = 0; const auto & c : {1, 2, 3})
    if (Left.isTypeOrIdentifier(LangOpts) && Right.Next && Right.Next->Next &&
        Right.Next->Next->is(TT_RangeBasedForLoopColon)) {
      return getTokenPointerOrReferenceAlignment(Right) !=
             FormatStyle::PAS_Left;
    }
    return !Left.isOneOf(TT_PointerOrReference, tok::l_paren) &&
           (getTokenPointerOrReferenceAlignment(Right) !=
                FormatStyle::PAS_Left ||
            (Line.IsMultiVariableDeclStmt &&
             (Left.NestingLevel == 0 ||
              (Left.NestingLevel == 1 && startsWithInitStatement(Line)))));
  }
  if (Right.is(TT_FunctionTypeLParen) && Left.isNot(tok::l_paren) &&
      (Left.isNot(TT_PointerOrReference) ||
       (getTokenPointerOrReferenceAlignment(Left) != FormatStyle::PAS_Right &&
        !Line.IsMultiVariableDeclStmt))) {
    return true;
  }
  if (Left.is(TT_PointerOrReference)) {
    // Add a space if the next token is a pointer qualifier and the style
    // requires spaces before pointer qualifiers.
    if ((Style.SpaceAroundPointerQualifiers == FormatStyle::SAPQ_Before ||
         Style.SpaceAroundPointerQualifiers == FormatStyle::SAPQ_Both) &&
        Right.canBePointerOrReferenceQualifier()) {
      return true;
    }
    // & 1
    if (Right.Tok.isLiteral())
      return true;
    // & /* comment
    if (Right.is(TT_BlockComment))
      return true;
    // foo() -> const Bar * override/final
    // S::foo() & noexcept/requires
    if (Right.isOneOf(Keywords.kw_override, Keywords.kw_final, tok::kw_noexcept,
                      TT_RequiresClause) &&
        Right.isNot(TT_StartOfName)) {
      return true;
    }
    // & {
    if (Right.is(tok::l_brace) && Right.is(BK_Block))
      return true;
    // for (auto a = 0, b = 0; const auto& c : {1, 2, 3})
    if (BeforeLeft && BeforeLeft->isTypeOrIdentifier(LangOpts) && Right.Next &&
        Right.Next->is(TT_RangeBasedForLoopColon)) {
      return getTokenPointerOrReferenceAlignment(Left) !=
             FormatStyle::PAS_Right;
    }
    if (Right.isOneOf(TT_PointerOrReference, TT_ArraySubscriptLSquare,
                      tok::l_paren)) {
      return false;
    }
    if (getTokenPointerOrReferenceAlignment(Left) == FormatStyle::PAS_Right)
      return false;
    // FIXME: Setting IsMultiVariableDeclStmt for the whole line is error-prone,
    // because it does not take into account nested scopes like lambdas.
    // In multi-variable declaration statements, attach */& to the variable
    // independently of the style. However, avoid doing it if we are in a nested
    // scope, e.g. lambda. We still need to special-case statements with
    // initializers.
    if (Line.IsMultiVariableDeclStmt &&
        (Left.NestingLevel == Line.First->NestingLevel ||
         ((Left.NestingLevel == Line.First->NestingLevel + 1) &&
          startsWithInitStatement(Line)))) {
      return false;
    }
    if (!BeforeLeft)
      return false;
    if (BeforeLeft->is(tok::coloncolon)) {
      return Left.is(tok::star) &&
             Style.PointerAlignment != FormatStyle::PAS_Right;
    }
    return !BeforeLeft->isOneOf(tok::l_paren, tok::l_square);
  }
  // Ensure right pointer alignment with ellipsis e.g. int *...P
  if (Left.is(tok::ellipsis) && BeforeLeft &&
      BeforeLeft->isPointerOrReference()) {
    return Style.PointerAlignment != FormatStyle::PAS_Right;
  }

  if (Right.is(tok::star) && Left.is(tok::l_paren))
    return false;
  if (Left.is(tok::star) && Right.isPointerOrReference())
    return false;
  if (Right.isPointerOrReference()) {
    const FormatToken *Previous = &Left;
    while (Previous && Previous->isNot(tok::kw_operator)) {
      if (Previous->is(tok::identifier) || Previous->isTypeName(LangOpts)) {
        Previous = Previous->getPreviousNonComment();
        continue;
      }
      if (Previous->is(TT_TemplateCloser) && Previous->MatchingParen) {
        Previous = Previous->MatchingParen->getPreviousNonComment();
        continue;
      }
      if (Previous->is(tok::coloncolon)) {
        Previous = Previous->getPreviousNonComment();
        continue;
      }
      break;
    }
    // Space between the type and the * in:
    //   operator void*()
    //   operator char*()
    //   operator void const*()
    //   operator void volatile*()
    //   operator /*comment*/ const char*()
    //   operator volatile /*comment*/ char*()
    //   operator Foo*()
    //   operator C<T>*()
    //   operator std::Foo*()
    //   operator C<T>::D<U>*()
    // dependent on PointerAlignment style.
    if (Previous) {
      if (Previous->endsSequence(tok::kw_operator))
        return Style.PointerAlignment != FormatStyle::PAS_Left;
      if (Previous->is(tok::kw_const) || Previous->is(tok::kw_volatile) || Previous->is(tok::kw__Optional)) {
        return (Style.PointerAlignment != FormatStyle::PAS_Left) ||
               (Style.SpaceAroundPointerQualifiers ==
                FormatStyle::SAPQ_After) ||
               (Style.SpaceAroundPointerQualifiers == FormatStyle::SAPQ_Both);
      }
    }
  }
  if (Style.isCSharp() && Left.is(Keywords.kw_is) && Right.is(tok::l_square))
    return true;
  const auto SpaceRequiredForArrayInitializerLSquare =
      [](const FormatToken &LSquareTok, const FormatStyle &Style) {
        return Style.SpacesInContainerLiterals ||
               (Style.isProto() && !Style.Cpp11BracedListStyle &&
                LSquareTok.endsSequence(tok::l_square, tok::colon,
                                        TT_SelectorName));
      };
  if (Left.is(tok::l_square)) {
    return (Left.is(TT_ArrayInitializerLSquare) && Right.isNot(tok::r_square) &&
            SpaceRequiredForArrayInitializerLSquare(Left, Style)) ||
           (Left.isOneOf(TT_ArraySubscriptLSquare, TT_StructuredBindingLSquare,
                         TT_LambdaLSquare) &&
            Style.SpacesInSquareBrackets && Right.isNot(tok::r_square));
  }
  if (Right.is(tok::r_square)) {
    return Right.MatchingParen &&
           ((Right.MatchingParen->is(TT_ArrayInitializerLSquare) &&
             SpaceRequiredForArrayInitializerLSquare(*Right.MatchingParen,
                                                     Style)) ||
            (Style.SpacesInSquareBrackets &&
             Right.MatchingParen->isOneOf(TT_ArraySubscriptLSquare,
                                          TT_StructuredBindingLSquare,
                                          TT_LambdaLSquare)));
  }
  if (Right.is(tok::l_square) &&
      !Right.isOneOf(TT_ObjCMethodExpr, TT_LambdaLSquare,
                     TT_DesignatedInitializerLSquare,
                     TT_StructuredBindingLSquare, TT_AttributeSquare) &&
      !Left.isOneOf(tok::numeric_constant, TT_DictLiteral) &&
      !(Left.isNot(tok::r_square) && Style.SpaceBeforeSquareBrackets &&
        Right.is(TT_ArraySubscriptLSquare))) {
    return false;
  }
  if (Left.is(tok::l_brace) && Right.is(tok::r_brace))
    return !Left.Children.empty(); // No spaces in "{}".
  if ((Left.is(tok::l_brace) && Left.isNot(BK_Block)) ||
      (Right.is(tok::r_brace) && Right.MatchingParen &&
       Right.MatchingParen->isNot(BK_Block))) {
    return !Style.Cpp11BracedListStyle || Style.SpacesInParensOptions.Other;
  }
  if (Left.is(TT_BlockComment)) {
    // No whitespace in x(/*foo=*/1), except for JavaScript.
    return Style.isJavaScript() || !Left.TokenText.ends_with("=*/");
  }

  // Space between template and attribute.
  // e.g. template <typename T> [[nodiscard]] ...
  if (Left.is(TT_TemplateCloser) && Right.is(TT_AttributeSquare))
    return true;
  // Space before parentheses common for all languages
  if (Right.is(tok::l_paren)) {
    if (Left.is(TT_TemplateCloser) && Right.isNot(TT_FunctionTypeLParen))
      return spaceRequiredBeforeParens(Right);
    if (Left.isOneOf(TT_RequiresClause,
                     TT_RequiresClauseInARequiresExpression)) {
      return Style.SpaceBeforeParensOptions.AfterRequiresInClause ||
             spaceRequiredBeforeParens(Right);
    }
    if (Left.is(TT_RequiresExpression)) {
      return Style.SpaceBeforeParensOptions.AfterRequiresInExpression ||
             spaceRequiredBeforeParens(Right);
    }
    if (Left.is(TT_AttributeRParen) ||
        (Left.is(tok::r_square) && Left.is(TT_AttributeSquare))) {
      return true;
    }
    if (Left.is(TT_ForEachMacro)) {
      return Style.SpaceBeforeParensOptions.AfterForeachMacros ||
             spaceRequiredBeforeParens(Right);
    }
    if (Left.is(TT_IfMacro)) {
      return Style.SpaceBeforeParensOptions.AfterIfMacros ||
             spaceRequiredBeforeParens(Right);
    }
    if (Style.SpaceBeforeParens == FormatStyle::SBPO_Custom &&
        Left.isOneOf(tok::kw_new, tok::kw_delete) &&
        Right.isNot(TT_OverloadedOperatorLParen) &&
        !(Line.MightBeFunctionDecl && Left.is(TT_FunctionDeclarationName))) {
      return Style.SpaceBeforeParensOptions.AfterPlacementOperator;
    }
    if (Line.Type == LT_ObjCDecl)
      return true;
    if (Left.is(tok::semi))
      return true;
    if (Left.isOneOf(tok::pp_elif, tok::kw_for, tok::kw_while, tok::kw_switch,
                     tok::kw_case, TT_ForEachMacro, TT_ObjCForIn) ||
        Left.isIf(Line.Type != LT_PreprocessorDirective) ||
        Right.is(TT_ConditionLParen)) {
      return Style.SpaceBeforeParensOptions.AfterControlStatements ||
             spaceRequiredBeforeParens(Right);
    }

    // TODO add Operator overloading specific Options to
    // SpaceBeforeParensOptions
    if (Right.is(TT_OverloadedOperatorLParen))
      return spaceRequiredBeforeParens(Right);
    // Function declaration or definition
    if (Line.MightBeFunctionDecl && (Left.is(TT_FunctionDeclarationName))) {
      if (Line.mightBeFunctionDefinition()) {
        return Style.SpaceBeforeParensOptions.AfterFunctionDefinitionName ||
               spaceRequiredBeforeParens(Right);
      } else {
        return Style.SpaceBeforeParensOptions.AfterFunctionDeclarationName ||
               spaceRequiredBeforeParens(Right);
      }
    }
    // Lambda
    if (Line.Type != LT_PreprocessorDirective && Left.is(tok::r_square) &&
        Left.MatchingParen && Left.MatchingParen->is(TT_LambdaLSquare)) {
      return Style.SpaceBeforeParensOptions.AfterFunctionDefinitionName ||
             spaceRequiredBeforeParens(Right);
    }
    if (!BeforeLeft || !BeforeLeft->isOneOf(tok::period, tok::arrow)) {
      if (Left.isOneOf(tok::kw_try, Keywords.kw___except, tok::kw_catch)) {
        return Style.SpaceBeforeParensOptions.AfterControlStatements ||
               spaceRequiredBeforeParens(Right);
      }
      if (Left.isOneOf(tok::kw_new, tok::kw_delete)) {
        return ((!Line.MightBeFunctionDecl || !BeforeLeft) &&
                Style.SpaceBeforeParens != FormatStyle::SBPO_Never) ||
               spaceRequiredBeforeParens(Right);
      }

      if (Left.is(tok::r_square) && Left.MatchingParen &&
          Left.MatchingParen->Previous &&
          Left.MatchingParen->Previous->is(tok::kw_delete)) {
        return (Style.SpaceBeforeParens != FormatStyle::SBPO_Never) ||
               spaceRequiredBeforeParens(Right);
      }
    }
    // Handle builtins like identifiers.
    if (Line.Type != LT_PreprocessorDirective &&
        (Left.Tok.getIdentifierInfo() || Left.is(tok::r_paren))) {
      return spaceRequiredBeforeParens(Right);
    }
    return false;
  }
  if (Left.is(tok::at) && Right.Tok.getObjCKeywordID() != tok::objc_not_keyword)
    return false;
  if (Right.is(TT_UnaryOperator)) {
    return !Left.isOneOf(tok::l_paren, tok::l_square, tok::at) &&
           (Left.isNot(tok::colon) || Left.isNot(TT_ObjCMethodExpr));
  }
  // No space between the variable name and the initializer list.
  // A a1{1};
  // Verilog doesn't have such syntax, but it has word operators that are C++
  // identifiers like `a inside {b, c}`. So the rule is not applicable.
  if (!Style.isVerilog() &&
      (Left.isOneOf(tok::identifier, tok::greater, tok::r_square,
                    tok::r_paren) ||
       Left.isTypeName(LangOpts)) &&
      Right.is(tok::l_brace) && Right.getNextNonComment() &&
      Right.isNot(BK_Block)) {
    return false;
  }
  if (Left.is(tok::period) || Right.is(tok::period))
    return false;
  // u#str, U#str, L#str, u8#str
  // uR#str, UR#str, LR#str, u8R#str
  if (Right.is(tok::hash) && Left.is(tok::identifier) &&
      (Left.TokenText == "L" || Left.TokenText == "u" ||
       Left.TokenText == "U" || Left.TokenText == "u8" ||
       Left.TokenText == "LR" || Left.TokenText == "uR" ||
       Left.TokenText == "UR" || Left.TokenText == "u8R")) {
    return false;
  }
  if (Left.is(TT_TemplateCloser) && Left.MatchingParen &&
      Left.MatchingParen->Previous &&
      (Left.MatchingParen->Previous->is(tok::period) ||
       Left.MatchingParen->Previous->is(tok::coloncolon))) {
    // Java call to generic function with explicit type:
    // A.<B<C<...>>>DoSomething();
    // A::<B<C<...>>>DoSomething();  // With a Java 8 method reference.
    return false;
  }
  if (Left.is(TT_TemplateCloser) && Right.is(tok::l_square))
    return false;
  if (Left.is(tok::l_brace) && Left.endsSequence(TT_DictLiteral, tok::at)) {
    // Objective-C dictionary literal -> no space after opening brace.
    return false;
  }
  if (Right.is(tok::r_brace) && Right.MatchingParen &&
      Right.MatchingParen->endsSequence(TT_DictLiteral, tok::at)) {
    // Objective-C dictionary literal -> no space before closing brace.
    return false;
  }
<<<<<<< HEAD
  if (Right.getType() == TT_TrailingAnnotation &&
      Right.isOneOf(tok::amp, tok::ampamp) &&
      Left.isOneOf(tok::kw_const, tok::kw_volatile, tok::kw__Optional) &&
=======
  if (Right.is(TT_TrailingAnnotation) && Right.isOneOf(tok::amp, tok::ampamp) &&
      Left.isOneOf(tok::kw_const, tok::kw_volatile) &&
>>>>>>> 331eb8a0
      (!Right.Next || Right.Next->is(tok::semi))) {
    // Match const and volatile ref-qualifiers without any additional
    // qualifiers such as
    // void Fn() const &;
    return getTokenReferenceAlignment(Right) != FormatStyle::PAS_Left;
  }

  return true;
}

bool TokenAnnotator::spaceRequiredBefore(const AnnotatedLine &Line,
                                         const FormatToken &Right) const {
  const FormatToken &Left = *Right.Previous;

  // If the token is finalized don't touch it (as it could be in a
  // clang-format-off section).
  if (Left.Finalized)
    return Right.hasWhitespaceBefore();

  const bool IsVerilog = Style.isVerilog();
  assert(!IsVerilog || !IsCpp);

  // Never ever merge two words.
  if (Keywords.isWordLike(Right, IsVerilog) &&
      Keywords.isWordLike(Left, IsVerilog)) {
    return true;
  }

  // Leave a space between * and /* to avoid C4138 `comment end` found outside
  // of comment.
  if (Left.is(tok::star) && Right.is(tok::comment))
    return true;

  if (IsCpp) {
    if (Left.is(TT_OverloadedOperator) &&
        Right.isOneOf(TT_TemplateOpener, TT_TemplateCloser)) {
      return true;
    }
    // Space between UDL and dot: auto b = 4s .count();
    if (Right.is(tok::period) && Left.is(tok::numeric_constant))
      return true;
    // Space between import <iostream>.
    // or import .....;
    if (Left.is(Keywords.kw_import) && Right.isOneOf(tok::less, tok::ellipsis))
      return true;
    // Space between `module :` and `import :`.
    if (Left.isOneOf(Keywords.kw_module, Keywords.kw_import) &&
        Right.is(TT_ModulePartitionColon)) {
      return true;
    }
    // No space between import foo:bar but keep a space between import :bar;
    if (Left.is(tok::identifier) && Right.is(TT_ModulePartitionColon))
      return false;
    // No space between :bar;
    if (Left.is(TT_ModulePartitionColon) &&
        Right.isOneOf(tok::identifier, tok::kw_private)) {
      return false;
    }
    if (Left.is(tok::ellipsis) && Right.is(tok::identifier) &&
        Line.First->is(Keywords.kw_import)) {
      return false;
    }
    // Space in __attribute__((attr)) ::type.
    if (Left.isOneOf(TT_AttributeRParen, TT_AttributeMacro) &&
        Right.is(tok::coloncolon)) {
      return true;
    }

    if (Left.is(tok::kw_operator))
      return Right.is(tok::coloncolon);
    if (Right.is(tok::l_brace) && Right.is(BK_BracedInit) &&
        !Left.opensScope() && Style.SpaceBeforeCpp11BracedList) {
      return true;
    }
    if (Left.is(tok::less) && Left.is(TT_OverloadedOperator) &&
        Right.is(TT_TemplateOpener)) {
      return true;
    }
    if (Left.Tok.getIdentifierInfo() && Right.is(tok::numeric_constant))
      return Right.TokenText[0] != '.';
  } else if (Style.isProto()) {
    if (Right.is(tok::period) &&
        Left.isOneOf(Keywords.kw_optional, Keywords.kw_required,
                     Keywords.kw_repeated, Keywords.kw_extend)) {
      return true;
    }
    if (Right.is(tok::l_paren) &&
        Left.isOneOf(Keywords.kw_returns, Keywords.kw_option)) {
      return true;
    }
    if (Right.isOneOf(tok::l_brace, tok::less) && Left.is(TT_SelectorName))
      return true;
    // Slashes occur in text protocol extension syntax: [type/type] { ... }.
    if (Left.is(tok::slash) || Right.is(tok::slash))
      return false;
    if (Left.MatchingParen &&
        Left.MatchingParen->is(TT_ProtoExtensionLSquare) &&
        Right.isOneOf(tok::l_brace, tok::less)) {
      return !Style.Cpp11BracedListStyle;
    }
    // A percent is probably part of a formatting specification, such as %lld.
    if (Left.is(tok::percent))
      return false;
    // Preserve the existence of a space before a percent for cases like 0x%04x
    // and "%d %d"
    if (Left.is(tok::numeric_constant) && Right.is(tok::percent))
      return Right.hasWhitespaceBefore();
  } else if (Style.isJson()) {
    if (Right.is(tok::colon) && Left.is(tok::string_literal))
      return Style.SpaceBeforeJsonColon;
  } else if (Style.isCSharp()) {
    // Require spaces around '{' and  before '}' unless they appear in
    // interpolated strings. Interpolated strings are merged into a single token
    // so cannot have spaces inserted by this function.

    // No space between 'this' and '['
    if (Left.is(tok::kw_this) && Right.is(tok::l_square))
      return false;

    // No space between 'new' and '('
    if (Left.is(tok::kw_new) && Right.is(tok::l_paren))
      return false;

    // Space before { (including space within '{ {').
    if (Right.is(tok::l_brace))
      return true;

    // Spaces inside braces.
    if (Left.is(tok::l_brace) && Right.isNot(tok::r_brace))
      return true;

    if (Left.isNot(tok::l_brace) && Right.is(tok::r_brace))
      return true;

    // Spaces around '=>'.
    if (Left.is(TT_FatArrow) || Right.is(TT_FatArrow))
      return true;

    // No spaces around attribute target colons
    if (Left.is(TT_AttributeColon) || Right.is(TT_AttributeColon))
      return false;

    // space between type and variable e.g. Dictionary<string,string> foo;
    if (Left.is(TT_TemplateCloser) && Right.is(TT_StartOfName))
      return true;

    // spaces inside square brackets.
    if (Left.is(tok::l_square) || Right.is(tok::r_square))
      return Style.SpacesInSquareBrackets;

    // No space before ? in nullable types.
    if (Right.is(TT_CSharpNullable))
      return false;

    // No space before null forgiving '!'.
    if (Right.is(TT_NonNullAssertion))
      return false;

    // No space between consecutive commas '[,,]'.
    if (Left.is(tok::comma) && Right.is(tok::comma))
      return false;

    // space after var in `var (key, value)`
    if (Left.is(Keywords.kw_var) && Right.is(tok::l_paren))
      return true;

    // space between keywords and paren e.g. "using ("
    if (Right.is(tok::l_paren)) {
      if (Left.isOneOf(tok::kw_using, Keywords.kw_async, Keywords.kw_when,
                       Keywords.kw_lock)) {
        return Style.SpaceBeforeParensOptions.AfterControlStatements ||
               spaceRequiredBeforeParens(Right);
      }
    }

    // space between method modifier and opening parenthesis of a tuple return
    // type
    if (Left.isOneOf(tok::kw_public, tok::kw_private, tok::kw_protected,
                     tok::kw_virtual, tok::kw_extern, tok::kw_static,
                     Keywords.kw_internal, Keywords.kw_abstract,
                     Keywords.kw_sealed, Keywords.kw_override,
                     Keywords.kw_async, Keywords.kw_unsafe) &&
        Right.is(tok::l_paren)) {
      return true;
    }
  } else if (Style.isJavaScript()) {
    if (Left.is(TT_FatArrow))
      return true;
    // for await ( ...
    if (Right.is(tok::l_paren) && Left.is(Keywords.kw_await) && Left.Previous &&
        Left.Previous->is(tok::kw_for)) {
      return true;
    }
    if (Left.is(Keywords.kw_async) && Right.is(tok::l_paren) &&
        Right.MatchingParen) {
      const FormatToken *Next = Right.MatchingParen->getNextNonComment();
      // An async arrow function, for example: `x = async () => foo();`,
      // as opposed to calling a function called async: `x = async();`
      if (Next && Next->is(TT_FatArrow))
        return true;
    }
    if ((Left.is(TT_TemplateString) && Left.TokenText.ends_with("${")) ||
        (Right.is(TT_TemplateString) && Right.TokenText.starts_with("}"))) {
      return false;
    }
    // In tagged template literals ("html`bar baz`"), there is no space between
    // the tag identifier and the template string.
    if (Keywords.IsJavaScriptIdentifier(Left,
                                        /* AcceptIdentifierName= */ false) &&
        Right.is(TT_TemplateString)) {
      return false;
    }
    if (Right.is(tok::star) &&
        Left.isOneOf(Keywords.kw_function, Keywords.kw_yield)) {
      return false;
    }
    if (Right.isOneOf(tok::l_brace, tok::l_square) &&
        Left.isOneOf(Keywords.kw_function, Keywords.kw_yield,
                     Keywords.kw_extends, Keywords.kw_implements)) {
      return true;
    }
    if (Right.is(tok::l_paren)) {
      // JS methods can use some keywords as names (e.g. `delete()`).
      if (Line.MustBeDeclaration && Left.Tok.getIdentifierInfo())
        return false;
      // Valid JS method names can include keywords, e.g. `foo.delete()` or
      // `bar.instanceof()`. Recognize call positions by preceding period.
      if (Left.Previous && Left.Previous->is(tok::period) &&
          Left.Tok.getIdentifierInfo()) {
        return false;
      }
      // Additional unary JavaScript operators that need a space after.
      if (Left.isOneOf(tok::kw_throw, Keywords.kw_await, Keywords.kw_typeof,
                       tok::kw_void)) {
        return true;
      }
    }
    // `foo as const;` casts into a const type.
    if (Left.endsSequence(tok::kw_const, Keywords.kw_as))
      return false;
    if ((Left.isOneOf(Keywords.kw_let, Keywords.kw_var, Keywords.kw_in,
                      tok::kw_const) ||
         // "of" is only a keyword if it appears after another identifier
         // (e.g. as "const x of y" in a for loop), or after a destructuring
         // operation (const [x, y] of z, const {a, b} of c).
         (Left.is(Keywords.kw_of) && Left.Previous &&
          (Left.Previous->is(tok::identifier) ||
           Left.Previous->isOneOf(tok::r_square, tok::r_brace)))) &&
        (!Left.Previous || Left.Previous->isNot(tok::period))) {
      return true;
    }
    if (Left.isOneOf(tok::kw_for, Keywords.kw_as) && Left.Previous &&
        Left.Previous->is(tok::period) && Right.is(tok::l_paren)) {
      return false;
    }
    if (Left.is(Keywords.kw_as) &&
        Right.isOneOf(tok::l_square, tok::l_brace, tok::l_paren)) {
      return true;
    }
    if (Left.is(tok::kw_default) && Left.Previous &&
        Left.Previous->is(tok::kw_export)) {
      return true;
    }
    if (Left.is(Keywords.kw_is) && Right.is(tok::l_brace))
      return true;
    if (Right.isOneOf(TT_JsTypeColon, TT_JsTypeOptionalQuestion))
      return false;
    if (Left.is(TT_JsTypeOperator) || Right.is(TT_JsTypeOperator))
      return false;
    if ((Left.is(tok::l_brace) || Right.is(tok::r_brace)) &&
        Line.First->isOneOf(Keywords.kw_import, tok::kw_export)) {
      return false;
    }
    if (Left.is(tok::ellipsis))
      return false;
    if (Left.is(TT_TemplateCloser) &&
        !Right.isOneOf(tok::equal, tok::l_brace, tok::comma, tok::l_square,
                       Keywords.kw_implements, Keywords.kw_extends)) {
      // Type assertions ('<type>expr') are not followed by whitespace. Other
      // locations that should have whitespace following are identified by the
      // above set of follower tokens.
      return false;
    }
    if (Right.is(TT_NonNullAssertion))
      return false;
    if (Left.is(TT_NonNullAssertion) &&
        Right.isOneOf(Keywords.kw_as, Keywords.kw_in)) {
      return true; // "x! as string", "x! in y"
    }
  } else if (Style.Language == FormatStyle::LK_Java) {
    if (Left.is(TT_CaseLabelArrow) || Right.is(TT_CaseLabelArrow))
      return true;
    if (Left.is(tok::r_square) && Right.is(tok::l_brace))
      return true;
    // spaces inside square brackets.
    if (Left.is(tok::l_square) || Right.is(tok::r_square))
      return Style.SpacesInSquareBrackets;

    if (Left.is(Keywords.kw_synchronized) && Right.is(tok::l_paren)) {
      return Style.SpaceBeforeParensOptions.AfterControlStatements ||
             spaceRequiredBeforeParens(Right);
    }
    if ((Left.isOneOf(tok::kw_static, tok::kw_public, tok::kw_private,
                      tok::kw_protected) ||
         Left.isOneOf(Keywords.kw_final, Keywords.kw_abstract,
                      Keywords.kw_native)) &&
        Right.is(TT_TemplateOpener)) {
      return true;
    }
  } else if (IsVerilog) {
    // An escaped identifier ends with whitespace.
    if (Left.is(tok::identifier) && Left.TokenText[0] == '\\')
      return true;
    // Add space between things in a primitive's state table unless in a
    // transition like `(0?)`.
    if ((Left.is(TT_VerilogTableItem) &&
         !Right.isOneOf(tok::r_paren, tok::semi)) ||
        (Right.is(TT_VerilogTableItem) && Left.isNot(tok::l_paren))) {
      const FormatToken *Next = Right.getNextNonComment();
      return !(Next && Next->is(tok::r_paren));
    }
    // Don't add space within a delay like `#0`.
    if (Left.isNot(TT_BinaryOperator) &&
        Left.isOneOf(Keywords.kw_verilogHash, Keywords.kw_verilogHashHash)) {
      return false;
    }
    // Add space after a delay.
    if (Right.isNot(tok::semi) &&
        (Left.endsSequence(tok::numeric_constant, Keywords.kw_verilogHash) ||
         Left.endsSequence(tok::numeric_constant,
                           Keywords.kw_verilogHashHash) ||
         (Left.is(tok::r_paren) && Left.MatchingParen &&
          Left.MatchingParen->endsSequence(tok::l_paren, tok::at)))) {
      return true;
    }
    // Don't add embedded spaces in a number literal like `16'h1?ax` or an array
    // literal like `'{}`.
    if (Left.is(Keywords.kw_apostrophe) ||
        (Left.is(TT_VerilogNumberBase) && Right.is(tok::numeric_constant))) {
      return false;
    }
    // Add spaces around the implication operator `->`.
    if (Left.is(tok::arrow) || Right.is(tok::arrow))
      return true;
    // Don't add spaces between two at signs. Like in a coverage event.
    // Don't add spaces between at and a sensitivity list like
    // `@(posedge clk)`.
    if (Left.is(tok::at) && Right.isOneOf(tok::l_paren, tok::star, tok::at))
      return false;
    // Add space between the type name and dimension like `logic [1:0]`.
    if (Right.is(tok::l_square) &&
        Left.isOneOf(TT_VerilogDimensionedTypeName, Keywords.kw_function)) {
      return true;
    }
    // In a tagged union expression, there should be a space after the tag.
    if (Right.isOneOf(tok::period, Keywords.kw_apostrophe) &&
        Keywords.isVerilogIdentifier(Left) && Left.getPreviousNonComment() &&
        Left.getPreviousNonComment()->is(Keywords.kw_tagged)) {
      return true;
    }
    // Don't add spaces between a casting type and the quote or repetition count
    // and the brace. The case of tagged union expressions is handled by the
    // previous rule.
    if ((Right.is(Keywords.kw_apostrophe) ||
         (Right.is(BK_BracedInit) && Right.is(tok::l_brace))) &&
        !(Left.isOneOf(Keywords.kw_assign, Keywords.kw_unique) ||
          Keywords.isVerilogWordOperator(Left)) &&
        (Left.isOneOf(tok::r_square, tok::r_paren, tok::r_brace,
                      tok::numeric_constant) ||
         Keywords.isWordLike(Left))) {
      return false;
    }
    // Don't add spaces in imports like `import foo::*;`.
    if ((Right.is(tok::star) && Left.is(tok::coloncolon)) ||
        (Left.is(tok::star) && Right.is(tok::semi))) {
      return false;
    }
    // Add space in attribute like `(* ASYNC_REG = "TRUE" *)`.
    if (Left.endsSequence(tok::star, tok::l_paren) && Right.is(tok::identifier))
      return true;
    // Add space before drive strength like in `wire (strong1, pull0)`.
    if (Right.is(tok::l_paren) && Right.is(TT_VerilogStrength))
      return true;
    // Don't add space in a streaming concatenation like `{>>{j}}`.
    if ((Left.is(tok::l_brace) &&
         Right.isOneOf(tok::lessless, tok::greatergreater)) ||
        (Left.endsSequence(tok::lessless, tok::l_brace) ||
         Left.endsSequence(tok::greatergreater, tok::l_brace))) {
      return false;
    }
  } else if (Style.isTableGen()) {
    // Avoid to connect [ and {. [{ is start token of multiline string.
    if (Left.is(tok::l_square) && Right.is(tok::l_brace))
      return true;
    if (Left.is(tok::r_brace) && Right.is(tok::r_square))
      return true;
    // Do not insert around colon in DAGArg and cond operator.
    if (Right.isOneOf(TT_TableGenDAGArgListColon,
                      TT_TableGenDAGArgListColonToAlign) ||
        Left.isOneOf(TT_TableGenDAGArgListColon,
                     TT_TableGenDAGArgListColonToAlign)) {
      return false;
    }
    if (Right.is(TT_TableGenCondOperatorColon))
      return false;
    if (Left.isOneOf(TT_TableGenDAGArgOperatorID,
                     TT_TableGenDAGArgOperatorToBreak) &&
        Right.isNot(TT_TableGenDAGArgCloser)) {
      return true;
    }
    // Do not insert bang operators and consequent openers.
    if (Right.isOneOf(tok::l_paren, tok::less) &&
        Left.isOneOf(TT_TableGenBangOperator, TT_TableGenCondOperator)) {
      return false;
    }
    // Trailing paste requires space before '{' or ':', the case in name values.
    // Not before ';', the case in normal values.
    if (Left.is(TT_TableGenTrailingPasteOperator) &&
        Right.isOneOf(tok::l_brace, tok::colon)) {
      return true;
    }
    // Otherwise paste operator does not prefer space around.
    if (Left.is(tok::hash) || Right.is(tok::hash))
      return false;
    // Sure not to connect after defining keywords.
    if (Keywords.isTableGenDefinition(Left))
      return true;
  }

  if (Left.is(TT_ImplicitStringLiteral))
    return Right.hasWhitespaceBefore();
  if (Line.Type == LT_ObjCMethodDecl) {
    if (Left.is(TT_ObjCMethodSpecifier))
      return true;
    if (Left.is(tok::r_paren) && Left.isNot(TT_AttributeRParen) &&
        canBeObjCSelectorComponent(Right)) {
      // Don't space between ')' and <id> or ')' and 'new'. 'new' is not a
      // keyword in Objective-C, and '+ (instancetype)new;' is a standard class
      // method declaration.
      return false;
    }
  }
  if (Line.Type == LT_ObjCProperty &&
      (Right.is(tok::equal) || Left.is(tok::equal))) {
    return false;
  }

  if (Right.is(TT_TrailingReturnArrow) || Left.is(TT_TrailingReturnArrow))
    return true;

  if (Left.is(tok::comma) && Right.isNot(TT_OverloadedOperatorLParen) &&
      // In an unexpanded macro call we only find the parentheses and commas
      // in a line; the commas and closing parenthesis do not require a space.
      (Left.Children.empty() || !Left.MacroParent)) {
    return true;
  }
  if (Right.is(tok::comma))
    return false;
  if (Right.is(TT_ObjCBlockLParen))
    return true;
  if (Right.is(TT_CtorInitializerColon))
    return Style.SpaceBeforeCtorInitializerColon;
  if (Right.is(TT_InheritanceColon) && !Style.SpaceBeforeInheritanceColon)
    return false;
  if (Right.is(TT_RangeBasedForLoopColon) &&
      !Style.SpaceBeforeRangeBasedForLoopColon) {
    return false;
  }
  if (Left.is(TT_BitFieldColon)) {
    return Style.BitFieldColonSpacing == FormatStyle::BFCS_Both ||
           Style.BitFieldColonSpacing == FormatStyle::BFCS_After;
  }
  if (Right.is(tok::colon)) {
    if (Right.is(TT_CaseLabelColon))
      return Style.SpaceBeforeCaseColon;
    if (Right.is(TT_GotoLabelColon))
      return false;
    // `private:` and `public:`.
    if (!Right.getNextNonComment())
      return false;
    if (Right.is(TT_ObjCMethodExpr))
      return false;
    if (Left.is(tok::question))
      return false;
    if (Right.is(TT_InlineASMColon) && Left.is(tok::coloncolon))
      return false;
    if (Right.is(TT_DictLiteral))
      return Style.SpacesInContainerLiterals;
    if (Right.is(TT_AttributeColon))
      return false;
    if (Right.is(TT_CSharpNamedArgumentColon))
      return false;
    if (Right.is(TT_GenericSelectionColon))
      return false;
    if (Right.is(TT_BitFieldColon)) {
      return Style.BitFieldColonSpacing == FormatStyle::BFCS_Both ||
             Style.BitFieldColonSpacing == FormatStyle::BFCS_Before;
    }
    return true;
  }
  // Do not merge "- -" into "--".
  if ((Left.isOneOf(tok::minus, tok::minusminus) &&
       Right.isOneOf(tok::minus, tok::minusminus)) ||
      (Left.isOneOf(tok::plus, tok::plusplus) &&
       Right.isOneOf(tok::plus, tok::plusplus))) {
    return true;
  }
  if (Left.is(TT_UnaryOperator)) {
    // Lambda captures allow for a lone &, so "&]" needs to be properly
    // handled.
    if (Left.is(tok::amp) && Right.is(tok::r_square))
      return Style.SpacesInSquareBrackets;
    return Style.SpaceAfterLogicalNot && Left.is(tok::exclaim);
  }

  // If the next token is a binary operator or a selector name, we have
  // incorrectly classified the parenthesis as a cast. FIXME: Detect correctly.
  if (Left.is(TT_CastRParen)) {
    return Style.SpaceAfterCStyleCast ||
           Right.isOneOf(TT_BinaryOperator, TT_SelectorName);
  }

  auto ShouldAddSpacesInAngles = [this, &Right]() {
    if (this->Style.SpacesInAngles == FormatStyle::SIAS_Always)
      return true;
    if (this->Style.SpacesInAngles == FormatStyle::SIAS_Leave)
      return Right.hasWhitespaceBefore();
    return false;
  };

  if (Left.is(tok::greater) && Right.is(tok::greater)) {
    if (Style.Language == FormatStyle::LK_TextProto ||
        (Style.Language == FormatStyle::LK_Proto && Left.is(TT_DictLiteral))) {
      return !Style.Cpp11BracedListStyle;
    }
    return Right.is(TT_TemplateCloser) && Left.is(TT_TemplateCloser) &&
           ((Style.Standard < FormatStyle::LS_Cpp11) ||
            ShouldAddSpacesInAngles());
  }
  if (Right.isOneOf(tok::arrow, tok::arrowstar, tok::periodstar) ||
      Left.isOneOf(tok::arrow, tok::period, tok::arrowstar, tok::periodstar) ||
      (Right.is(tok::period) && Right.isNot(TT_DesignatedInitializerPeriod))) {
    return false;
  }
  if (!Style.SpaceBeforeAssignmentOperators && Left.isNot(TT_TemplateCloser) &&
      Right.getPrecedence() == prec::Assignment) {
    return false;
  }
  if (Style.Language == FormatStyle::LK_Java && Right.is(tok::coloncolon) &&
      (Left.is(tok::identifier) || Left.is(tok::kw_this))) {
    return false;
  }
  if (Right.is(tok::coloncolon) && Left.is(tok::identifier)) {
    // Generally don't remove existing spaces between an identifier and "::".
    // The identifier might actually be a macro name such as ALWAYS_INLINE. If
    // this turns out to be too lenient, add analysis of the identifier itself.
    return Right.hasWhitespaceBefore();
  }
  if (Right.is(tok::coloncolon) &&
      !Left.isOneOf(tok::l_brace, tok::comment, tok::l_paren)) {
    // Put a space between < and :: in vector< ::std::string >
    return (Left.is(TT_TemplateOpener) &&
            ((Style.Standard < FormatStyle::LS_Cpp11) ||
             ShouldAddSpacesInAngles())) ||
           !(Left.isOneOf(tok::l_paren, tok::r_paren, tok::l_square,
                          tok::kw___super, TT_TemplateOpener,
                          TT_TemplateCloser)) ||
           (Left.is(tok::l_paren) && Style.SpacesInParensOptions.Other);
  }
  if ((Left.is(TT_TemplateOpener)) != (Right.is(TT_TemplateCloser)))
    return ShouldAddSpacesInAngles();
  // Space before TT_StructuredBindingLSquare.
  if (Right.is(TT_StructuredBindingLSquare)) {
    return !Left.isOneOf(tok::amp, tok::ampamp) ||
           getTokenReferenceAlignment(Left) != FormatStyle::PAS_Right;
  }
  // Space before & or && following a TT_StructuredBindingLSquare.
  if (Right.Next && Right.Next->is(TT_StructuredBindingLSquare) &&
      Right.isOneOf(tok::amp, tok::ampamp)) {
    return getTokenReferenceAlignment(Right) != FormatStyle::PAS_Left;
  }
  if ((Right.is(TT_BinaryOperator) && Left.isNot(tok::l_paren)) ||
      (Left.isOneOf(TT_BinaryOperator, TT_ConditionalExpr) &&
       Right.isNot(tok::r_paren))) {
    return true;
  }
  if (Right.is(TT_TemplateOpener) && Left.is(tok::r_paren) &&
      Left.MatchingParen &&
      Left.MatchingParen->is(TT_OverloadedOperatorLParen)) {
    return false;
  }
  if (Right.is(tok::less) && Left.isNot(tok::l_paren) &&
      Line.Type == LT_ImportStatement) {
    return true;
  }
  if (Right.is(TT_TrailingUnaryOperator))
    return false;
  if (Left.is(TT_RegexLiteral))
    return false;
  return spaceRequiredBetween(Line, Left, Right);
}

// Returns 'true' if 'Tok' is a brace we'd want to break before in Allman style.
static bool isAllmanBrace(const FormatToken &Tok) {
  return Tok.is(tok::l_brace) && Tok.is(BK_Block) &&
         !Tok.isOneOf(TT_ObjCBlockLBrace, TT_LambdaLBrace, TT_DictLiteral);
}

// Returns 'true' if 'Tok' is a function argument.
static bool IsFunctionArgument(const FormatToken &Tok) {
  return Tok.MatchingParen && Tok.MatchingParen->Next &&
         Tok.MatchingParen->Next->isOneOf(tok::comma, tok::r_paren);
}

static bool
isItAnEmptyLambdaAllowed(const FormatToken &Tok,
                         FormatStyle::ShortLambdaStyle ShortLambdaOption) {
  return Tok.Children.empty() && ShortLambdaOption != FormatStyle::SLS_None;
}

static bool isAllmanLambdaBrace(const FormatToken &Tok) {
  return Tok.is(tok::l_brace) && Tok.is(BK_Block) &&
         !Tok.isOneOf(TT_ObjCBlockLBrace, TT_DictLiteral);
}

bool TokenAnnotator::mustBreakBefore(const AnnotatedLine &Line,
                                     const FormatToken &Right) const {
  const FormatToken &Left = *Right.Previous;
  if (Right.NewlinesBefore > 1 && Style.MaxEmptyLinesToKeep > 0)
    return true;

  if (Style.BreakFunctionDefinitionParameters && Line.MightBeFunctionDecl &&
      Line.mightBeFunctionDefinition() && Left.MightBeFunctionDeclParen &&
      Left.ParameterCount > 0) {
    return true;
  }

  const auto *BeforeLeft = Left.Previous;
  const auto *AfterRight = Right.Next;

  if (Style.isCSharp()) {
    if (Left.is(TT_FatArrow) && Right.is(tok::l_brace) &&
        Style.BraceWrapping.AfterFunction) {
      return true;
    }
    if (Right.is(TT_CSharpNamedArgumentColon) ||
        Left.is(TT_CSharpNamedArgumentColon)) {
      return false;
    }
    if (Right.is(TT_CSharpGenericTypeConstraint))
      return true;
    if (AfterRight && AfterRight->is(TT_FatArrow) &&
        (Right.is(tok::numeric_constant) ||
         (Right.is(tok::identifier) && Right.TokenText == "_"))) {
      return true;
    }

    // Break after C# [...] and before public/protected/private/internal.
    if (Left.is(TT_AttributeSquare) && Left.is(tok::r_square) &&
        (Right.isAccessSpecifier(/*ColonRequired=*/false) ||
         Right.is(Keywords.kw_internal))) {
      return true;
    }
    // Break between ] and [ but only when there are really 2 attributes.
    if (Left.is(TT_AttributeSquare) && Right.is(TT_AttributeSquare) &&
        Left.is(tok::r_square) && Right.is(tok::l_square)) {
      return true;
    }
  } else if (Style.isJavaScript()) {
    // FIXME: This might apply to other languages and token kinds.
    if (Right.is(tok::string_literal) && Left.is(tok::plus) && BeforeLeft &&
        BeforeLeft->is(tok::string_literal)) {
      return true;
    }
    if (Left.is(TT_DictLiteral) && Left.is(tok::l_brace) && Line.Level == 0 &&
        BeforeLeft && BeforeLeft->is(tok::equal) &&
        Line.First->isOneOf(tok::identifier, Keywords.kw_import, tok::kw_export,
                            tok::kw_const) &&
        // kw_var/kw_let are pseudo-tokens that are tok::identifier, so match
        // above.
        !Line.First->isOneOf(Keywords.kw_var, Keywords.kw_let)) {
      // Object literals on the top level of a file are treated as "enum-style".
      // Each key/value pair is put on a separate line, instead of bin-packing.
      return true;
    }
    if (Left.is(tok::l_brace) && Line.Level == 0 &&
        (Line.startsWith(tok::kw_enum) ||
         Line.startsWith(tok::kw_const, tok::kw_enum) ||
         Line.startsWith(tok::kw_export, tok::kw_enum) ||
         Line.startsWith(tok::kw_export, tok::kw_const, tok::kw_enum))) {
      // JavaScript top-level enum key/value pairs are put on separate lines
      // instead of bin-packing.
      return true;
    }
    if (Right.is(tok::r_brace) && Left.is(tok::l_brace) && BeforeLeft &&
        BeforeLeft->is(TT_FatArrow)) {
      // JS arrow function (=> {...}).
      switch (Style.AllowShortLambdasOnASingleLine) {
      case FormatStyle::SLS_All:
        return false;
      case FormatStyle::SLS_None:
        return true;
      case FormatStyle::SLS_Empty:
        return !Left.Children.empty();
      case FormatStyle::SLS_Inline:
        // allow one-lining inline (e.g. in function call args) and empty arrow
        // functions.
        return (Left.NestingLevel == 0 && Line.Level == 0) &&
               !Left.Children.empty();
      }
      llvm_unreachable("Unknown FormatStyle::ShortLambdaStyle enum");
    }

    if (Right.is(tok::r_brace) && Left.is(tok::l_brace) &&
        !Left.Children.empty()) {
      // Support AllowShortFunctionsOnASingleLine for JavaScript.
      return Style.AllowShortFunctionsOnASingleLine == FormatStyle::SFS_None ||
             Style.AllowShortFunctionsOnASingleLine == FormatStyle::SFS_Empty ||
             (Left.NestingLevel == 0 && Line.Level == 0 &&
              Style.AllowShortFunctionsOnASingleLine &
                  FormatStyle::SFS_InlineOnly);
    }
  } else if (Style.Language == FormatStyle::LK_Java) {
    if (Right.is(tok::plus) && Left.is(tok::string_literal) && AfterRight &&
        AfterRight->is(tok::string_literal)) {
      return true;
    }
  } else if (Style.isVerilog()) {
    // Break between assignments.
    if (Left.is(TT_VerilogAssignComma))
      return true;
    // Break between ports of different types.
    if (Left.is(TT_VerilogTypeComma))
      return true;
    // Break between ports in a module instantiation and after the parameter
    // list.
    if (Style.VerilogBreakBetweenInstancePorts &&
        (Left.is(TT_VerilogInstancePortComma) ||
         (Left.is(tok::r_paren) && Keywords.isVerilogIdentifier(Right) &&
          Left.MatchingParen &&
          Left.MatchingParen->is(TT_VerilogInstancePortLParen)))) {
      return true;
    }
    // Break after labels. In Verilog labels don't have the 'case' keyword, so
    // it is hard to identify them in UnwrappedLineParser.
    if (!Keywords.isVerilogBegin(Right) && Keywords.isVerilogEndOfLabel(Left))
      return true;
  } else if (Style.BreakAdjacentStringLiterals &&
             (IsCpp || Style.isProto() ||
              Style.Language == FormatStyle::LK_TableGen)) {
    if (Left.isStringLiteral() && Right.isStringLiteral())
      return true;
  }

  // Basic JSON newline processing.
  if (Style.isJson()) {
    // Always break after a JSON record opener.
    // {
    // }
    if (Left.is(TT_DictLiteral) && Left.is(tok::l_brace))
      return true;
    // Always break after a JSON array opener based on BreakArrays.
    if ((Left.is(TT_ArrayInitializerLSquare) && Left.is(tok::l_square) &&
         Right.isNot(tok::r_square)) ||
        Left.is(tok::comma)) {
      if (Right.is(tok::l_brace))
        return true;
      // scan to the right if an we see an object or an array inside
      // then break.
      for (const auto *Tok = &Right; Tok; Tok = Tok->Next) {
        if (Tok->isOneOf(tok::l_brace, tok::l_square))
          return true;
        if (Tok->isOneOf(tok::r_brace, tok::r_square))
          break;
      }
      return Style.BreakArrays;
    }
  } else if (Style.isTableGen()) {
    // Break the comma in side cond operators.
    // !cond(case1:1,
    //       case2:0);
    if (Left.is(TT_TableGenCondOperatorComma))
      return true;
    if (Left.is(TT_TableGenDAGArgOperatorToBreak) &&
        Right.isNot(TT_TableGenDAGArgCloser)) {
      return true;
    }
    if (Left.is(TT_TableGenDAGArgListCommaToBreak))
      return true;
    if (Right.is(TT_TableGenDAGArgCloser) && Right.MatchingParen &&
        Right.MatchingParen->is(TT_TableGenDAGArgOpenerToBreak) &&
        &Left != Right.MatchingParen->Next) {
      // Check to avoid empty DAGArg such as (ins).
      return Style.TableGenBreakInsideDAGArg == FormatStyle::DAS_BreakAll;
    }
  }

  if (Line.startsWith(tok::kw_asm) && Right.is(TT_InlineASMColon) &&
      Style.BreakBeforeInlineASMColon == FormatStyle::BBIAS_Always) {
    return true;
  }

  // If the last token before a '}', ']', or ')' is a comma or a trailing
  // comment, the intention is to insert a line break after it in order to make
  // shuffling around entries easier. Import statements, especially in
  // JavaScript, can be an exception to this rule.
  if (Style.JavaScriptWrapImports || Line.Type != LT_ImportStatement) {
    const FormatToken *BeforeClosingBrace = nullptr;
    if ((Left.isOneOf(tok::l_brace, TT_ArrayInitializerLSquare) ||
         (Style.isJavaScript() && Left.is(tok::l_paren))) &&
        Left.isNot(BK_Block) && Left.MatchingParen) {
      BeforeClosingBrace = Left.MatchingParen->Previous;
    } else if (Right.MatchingParen &&
               (Right.MatchingParen->isOneOf(tok::l_brace,
                                             TT_ArrayInitializerLSquare) ||
                (Style.isJavaScript() &&
                 Right.MatchingParen->is(tok::l_paren)))) {
      BeforeClosingBrace = &Left;
    }
    if (BeforeClosingBrace && (BeforeClosingBrace->is(tok::comma) ||
                               BeforeClosingBrace->isTrailingComment())) {
      return true;
    }
  }

  if (Right.is(tok::comment)) {
    return Left.isNot(BK_BracedInit) && Left.isNot(TT_CtorInitializerColon) &&
           (Right.NewlinesBefore > 0 && Right.HasUnescapedNewline);
  }
  if (Left.isTrailingComment())
    return true;
  if (Left.IsUnterminatedLiteral)
    return true;

  if (BeforeLeft && BeforeLeft->is(tok::lessless) &&
      Left.is(tok::string_literal) && Right.is(tok::lessless) && AfterRight &&
      AfterRight->is(tok::string_literal)) {
    return Right.NewlinesBefore > 0;
  }

  if (Right.is(TT_RequiresClause)) {
    switch (Style.RequiresClausePosition) {
    case FormatStyle::RCPS_OwnLine:
    case FormatStyle::RCPS_WithFollowing:
      return true;
    default:
      break;
    }
  }
  // Can break after template<> declaration
  if (Left.ClosesTemplateDeclaration && Left.MatchingParen &&
      Left.MatchingParen->NestingLevel == 0) {
    // Put concepts on the next line e.g.
    // template<typename T>
    // concept ...
    if (Right.is(tok::kw_concept))
      return Style.BreakBeforeConceptDeclarations == FormatStyle::BBCDS_Always;
    return Style.BreakTemplateDeclarations == FormatStyle::BTDS_Yes ||
           (Style.BreakTemplateDeclarations == FormatStyle::BTDS_Leave &&
            Right.NewlinesBefore > 0);
  }
  if (Left.ClosesRequiresClause && Right.isNot(tok::semi)) {
    switch (Style.RequiresClausePosition) {
    case FormatStyle::RCPS_OwnLine:
    case FormatStyle::RCPS_WithPreceding:
      return true;
    default:
      break;
    }
  }
  if (Style.PackConstructorInitializers == FormatStyle::PCIS_Never) {
    if (Style.BreakConstructorInitializers == FormatStyle::BCIS_BeforeColon &&
        (Left.is(TT_CtorInitializerComma) ||
         Right.is(TT_CtorInitializerColon))) {
      return true;
    }

    if (Style.BreakConstructorInitializers == FormatStyle::BCIS_AfterColon &&
        Left.isOneOf(TT_CtorInitializerColon, TT_CtorInitializerComma)) {
      return true;
    }
  }
  if (Style.PackConstructorInitializers < FormatStyle::PCIS_CurrentLine &&
      Style.BreakConstructorInitializers == FormatStyle::BCIS_BeforeComma &&
      Right.isOneOf(TT_CtorInitializerComma, TT_CtorInitializerColon)) {
    return true;
  }
  if (Style.PackConstructorInitializers == FormatStyle::PCIS_NextLineOnly) {
    if ((Style.BreakConstructorInitializers == FormatStyle::BCIS_BeforeColon ||
         Style.BreakConstructorInitializers == FormatStyle::BCIS_BeforeComma) &&
        Right.is(TT_CtorInitializerColon)) {
      return true;
    }

    if (Style.BreakConstructorInitializers == FormatStyle::BCIS_AfterColon &&
        Left.is(TT_CtorInitializerColon)) {
      return true;
    }
  }
  // Break only if we have multiple inheritance.
  if (Style.BreakInheritanceList == FormatStyle::BILS_BeforeComma &&
      Right.is(TT_InheritanceComma)) {
    return true;
  }
  if (Style.BreakInheritanceList == FormatStyle::BILS_AfterComma &&
      Left.is(TT_InheritanceComma)) {
    return true;
  }
  if (Right.is(tok::string_literal) && Right.TokenText.starts_with("R\"")) {
    // Multiline raw string literals are special wrt. line breaks. The author
    // has made a deliberate choice and might have aligned the contents of the
    // string literal accordingly. Thus, we try keep existing line breaks.
    return Right.IsMultiline && Right.NewlinesBefore > 0;
  }
  if ((Left.is(tok::l_brace) ||
       (Left.is(tok::less) && BeforeLeft && BeforeLeft->is(tok::equal))) &&
      Right.NestingLevel == 1 && Style.Language == FormatStyle::LK_Proto) {
    // Don't put enums or option definitions onto single lines in protocol
    // buffers.
    return true;
  }
  if (Right.is(TT_InlineASMBrace))
    return Right.HasUnescapedNewline;

  if (isAllmanBrace(Left) || isAllmanBrace(Right)) {
    auto *FirstNonComment = Line.getFirstNonComment();
    bool AccessSpecifier =
        FirstNonComment &&
        FirstNonComment->isOneOf(Keywords.kw_internal, tok::kw_public,
                                 tok::kw_private, tok::kw_protected);

    if (Style.BraceWrapping.AfterEnum) {
      if (Line.startsWith(tok::kw_enum) ||
          Line.startsWith(tok::kw_typedef, tok::kw_enum)) {
        return true;
      }
      // Ensure BraceWrapping for `public enum A {`.
      if (AccessSpecifier && FirstNonComment->Next &&
          FirstNonComment->Next->is(tok::kw_enum)) {
        return true;
      }
    }

    // Ensure BraceWrapping for `public interface A {`.
    if (Style.BraceWrapping.AfterClass &&
        ((AccessSpecifier && FirstNonComment->Next &&
          FirstNonComment->Next->is(Keywords.kw_interface)) ||
         Line.startsWith(Keywords.kw_interface))) {
      return true;
    }

    // Don't attempt to interpret struct return types as structs.
    if (Right.isNot(TT_FunctionLBrace)) {
      return (Line.startsWith(tok::kw_class) &&
              Style.BraceWrapping.AfterClass) ||
             (Line.startsWith(tok::kw_struct) &&
              Style.BraceWrapping.AfterStruct);
    }
  }

  if (Left.is(TT_ObjCBlockLBrace) &&
      Style.AllowShortBlocksOnASingleLine == FormatStyle::SBS_Never) {
    return true;
  }

  // Ensure wrapping after __attribute__((XX)) and @interface etc.
  if (Left.isOneOf(TT_AttributeRParen, TT_AttributeMacro) &&
      Right.is(TT_ObjCDecl)) {
    return true;
  }

  if (Left.is(TT_LambdaLBrace)) {
    if (IsFunctionArgument(Left) &&
        Style.AllowShortLambdasOnASingleLine == FormatStyle::SLS_Inline) {
      return false;
    }

    if (Style.AllowShortLambdasOnASingleLine == FormatStyle::SLS_None ||
        Style.AllowShortLambdasOnASingleLine == FormatStyle::SLS_Inline ||
        (!Left.Children.empty() &&
         Style.AllowShortLambdasOnASingleLine == FormatStyle::SLS_Empty)) {
      return true;
    }
  }

  if (Style.BraceWrapping.BeforeLambdaBody && Right.is(TT_LambdaLBrace) &&
      (Left.isPointerOrReference() || Left.is(TT_TemplateCloser))) {
    return true;
  }

  // Put multiple Java annotation on a new line.
  if ((Style.Language == FormatStyle::LK_Java || Style.isJavaScript()) &&
      Left.is(TT_LeadingJavaAnnotation) &&
      Right.isNot(TT_LeadingJavaAnnotation) && Right.isNot(tok::l_paren) &&
      (Line.Last->is(tok::l_brace) || Style.BreakAfterJavaFieldAnnotations)) {
    return true;
  }

  if (Right.is(TT_ProtoExtensionLSquare))
    return true;

  // In text proto instances if a submessage contains at least 2 entries and at
  // least one of them is a submessage, like A { ... B { ... } ... },
  // put all of the entries of A on separate lines by forcing the selector of
  // the submessage B to be put on a newline.
  //
  // Example: these can stay on one line:
  // a { scalar_1: 1 scalar_2: 2 }
  // a { b { key: value } }
  //
  // and these entries need to be on a new line even if putting them all in one
  // line is under the column limit:
  // a {
  //   scalar: 1
  //   b { key: value }
  // }
  //
  // We enforce this by breaking before a submessage field that has previous
  // siblings, *and* breaking before a field that follows a submessage field.
  //
  // Be careful to exclude the case  [proto.ext] { ... } since the `]` is
  // the TT_SelectorName there, but we don't want to break inside the brackets.
  //
  // Another edge case is @submessage { key: value }, which is a common
  // substitution placeholder. In this case we want to keep `@` and `submessage`
  // together.
  //
  // We ensure elsewhere that extensions are always on their own line.
  if (Style.isProto() && Right.is(TT_SelectorName) &&
      Right.isNot(tok::r_square) && AfterRight) {
    // Keep `@submessage` together in:
    // @submessage { key: value }
    if (Left.is(tok::at))
      return false;
    // Look for the scope opener after selector in cases like:
    // selector { ...
    // selector: { ...
    // selector: @base { ...
    const auto *LBrace = AfterRight;
    if (LBrace && LBrace->is(tok::colon)) {
      LBrace = LBrace->Next;
      if (LBrace && LBrace->is(tok::at)) {
        LBrace = LBrace->Next;
        if (LBrace)
          LBrace = LBrace->Next;
      }
    }
    if (LBrace &&
        // The scope opener is one of {, [, <:
        // selector { ... }
        // selector [ ... ]
        // selector < ... >
        //
        // In case of selector { ... }, the l_brace is TT_DictLiteral.
        // In case of an empty selector {}, the l_brace is not TT_DictLiteral,
        // so we check for immediately following r_brace.
        ((LBrace->is(tok::l_brace) &&
          (LBrace->is(TT_DictLiteral) ||
           (LBrace->Next && LBrace->Next->is(tok::r_brace)))) ||
         LBrace->is(TT_ArrayInitializerLSquare) || LBrace->is(tok::less))) {
      // If Left.ParameterCount is 0, then this submessage entry is not the
      // first in its parent submessage, and we want to break before this entry.
      // If Left.ParameterCount is greater than 0, then its parent submessage
      // might contain 1 or more entries and we want to break before this entry
      // if it contains at least 2 entries. We deal with this case later by
      // detecting and breaking before the next entry in the parent submessage.
      if (Left.ParameterCount == 0)
        return true;
      // However, if this submessage is the first entry in its parent
      // submessage, Left.ParameterCount might be 1 in some cases.
      // We deal with this case later by detecting an entry
      // following a closing paren of this submessage.
    }

    // If this is an entry immediately following a submessage, it will be
    // preceded by a closing paren of that submessage, like in:
    //     left---.  .---right
    //            v  v
    // sub: { ... } key: value
    // If there was a comment between `}` an `key` above, then `key` would be
    // put on a new line anyways.
    if (Left.isOneOf(tok::r_brace, tok::greater, tok::r_square))
      return true;
  }

  return false;
}

bool TokenAnnotator::canBreakBefore(const AnnotatedLine &Line,
                                    const FormatToken &Right) const {
  const FormatToken &Left = *Right.Previous;
  // Language-specific stuff.
  if (Style.isCSharp()) {
    if (Left.isOneOf(TT_CSharpNamedArgumentColon, TT_AttributeColon) ||
        Right.isOneOf(TT_CSharpNamedArgumentColon, TT_AttributeColon)) {
      return false;
    }
    // Only break after commas for generic type constraints.
    if (Line.First->is(TT_CSharpGenericTypeConstraint))
      return Left.is(TT_CSharpGenericTypeConstraintComma);
    // Keep nullable operators attached to their identifiers.
    if (Right.is(TT_CSharpNullable))
      return false;
  } else if (Style.Language == FormatStyle::LK_Java) {
    if (Left.isOneOf(Keywords.kw_throws, Keywords.kw_extends,
                     Keywords.kw_implements)) {
      return false;
    }
    if (Right.isOneOf(Keywords.kw_throws, Keywords.kw_extends,
                      Keywords.kw_implements)) {
      return true;
    }
  } else if (Style.isJavaScript()) {
    const FormatToken *NonComment = Right.getPreviousNonComment();
    if (NonComment &&
        NonComment->isOneOf(
            tok::kw_return, Keywords.kw_yield, tok::kw_continue, tok::kw_break,
            tok::kw_throw, Keywords.kw_interface, Keywords.kw_type,
            tok::kw_static, tok::kw_public, tok::kw_private, tok::kw_protected,
            Keywords.kw_readonly, Keywords.kw_override, Keywords.kw_abstract,
            Keywords.kw_get, Keywords.kw_set, Keywords.kw_async,
            Keywords.kw_await)) {
      return false; // Otherwise automatic semicolon insertion would trigger.
    }
    if (Right.NestingLevel == 0 &&
        (Left.Tok.getIdentifierInfo() ||
         Left.isOneOf(tok::r_square, tok::r_paren)) &&
        Right.isOneOf(tok::l_square, tok::l_paren)) {
      return false; // Otherwise automatic semicolon insertion would trigger.
    }
    if (NonComment && NonComment->is(tok::identifier) &&
        NonComment->TokenText == "asserts") {
      return false;
    }
    if (Left.is(TT_FatArrow) && Right.is(tok::l_brace))
      return false;
    if (Left.is(TT_JsTypeColon))
      return true;
    // Don't wrap between ":" and "!" of a strict prop init ("field!: type;").
    if (Left.is(tok::exclaim) && Right.is(tok::colon))
      return false;
    // Look for is type annotations like:
    // function f(): a is B { ... }
    // Do not break before is in these cases.
    if (Right.is(Keywords.kw_is)) {
      const FormatToken *Next = Right.getNextNonComment();
      // If `is` is followed by a colon, it's likely that it's a dict key, so
      // ignore it for this check.
      // For example this is common in Polymer:
      // Polymer({
      //   is: 'name',
      //   ...
      // });
      if (!Next || Next->isNot(tok::colon))
        return false;
    }
    if (Left.is(Keywords.kw_in))
      return Style.BreakBeforeBinaryOperators == FormatStyle::BOS_None;
    if (Right.is(Keywords.kw_in))
      return Style.BreakBeforeBinaryOperators != FormatStyle::BOS_None;
    if (Right.is(Keywords.kw_as))
      return false; // must not break before as in 'x as type' casts
    if (Right.isOneOf(Keywords.kw_extends, Keywords.kw_infer)) {
      // extends and infer can appear as keywords in conditional types:
      //   https://www.typescriptlang.org/docs/handbook/release-notes/typescript-2-8.html#conditional-types
      // do not break before them, as the expressions are subject to ASI.
      return false;
    }
    if (Left.is(Keywords.kw_as))
      return true;
    if (Left.is(TT_NonNullAssertion))
      return true;
    if (Left.is(Keywords.kw_declare) &&
        Right.isOneOf(Keywords.kw_module, tok::kw_namespace,
                      Keywords.kw_function, tok::kw_class, tok::kw_enum,
                      Keywords.kw_interface, Keywords.kw_type, Keywords.kw_var,
                      Keywords.kw_let, tok::kw_const)) {
      // See grammar for 'declare' statements at:
      // https://github.com/Microsoft/TypeScript/blob/main/doc/spec-ARCHIVED.md#A.10
      return false;
    }
    if (Left.isOneOf(Keywords.kw_module, tok::kw_namespace) &&
        Right.isOneOf(tok::identifier, tok::string_literal)) {
      return false; // must not break in "module foo { ...}"
    }
    if (Right.is(TT_TemplateString) && Right.closesScope())
      return false;
    // Don't split tagged template literal so there is a break between the tag
    // identifier and template string.
    if (Left.is(tok::identifier) && Right.is(TT_TemplateString))
      return false;
    if (Left.is(TT_TemplateString) && Left.opensScope())
      return true;
  } else if (Style.isTableGen()) {
    // Avoid to break after "def", "class", "let" and so on.
    if (Keywords.isTableGenDefinition(Left))
      return false;
    // Avoid to break after '(' in the cases that is in bang operators.
    if (Right.is(tok::l_paren)) {
      return !Left.isOneOf(TT_TableGenBangOperator, TT_TableGenCondOperator,
                           TT_TemplateCloser);
    }
    // Avoid to break between the value and its suffix part.
    if (Left.is(TT_TableGenValueSuffix))
      return false;
    // Avoid to break around paste operator.
    if (Left.is(tok::hash) || Right.is(tok::hash))
      return false;
    if (Left.isOneOf(TT_TableGenBangOperator, TT_TableGenCondOperator))
      return false;
  }

  if (Left.is(tok::at))
    return false;
  if (Left.Tok.getObjCKeywordID() == tok::objc_interface)
    return false;
  if (Left.isOneOf(TT_JavaAnnotation, TT_LeadingJavaAnnotation))
    return Right.isNot(tok::l_paren);
  if (Right.is(TT_PointerOrReference)) {
    return Line.IsMultiVariableDeclStmt ||
           (getTokenPointerOrReferenceAlignment(Right) ==
                FormatStyle::PAS_Right &&
            (!Right.Next || Right.Next->isNot(TT_FunctionDeclarationName)));
  }
  if (Right.isOneOf(TT_StartOfName, TT_FunctionDeclarationName) ||
      Right.is(tok::kw_operator)) {
    return true;
  }
  if (Left.is(TT_PointerOrReference))
    return false;
  if (Right.isTrailingComment()) {
    // We rely on MustBreakBefore being set correctly here as we should not
    // change the "binding" behavior of a comment.
    // The first comment in a braced lists is always interpreted as belonging to
    // the first list element. Otherwise, it should be placed outside of the
    // list.
    return Left.is(BK_BracedInit) ||
           (Left.is(TT_CtorInitializerColon) && Right.NewlinesBefore > 0 &&
            Style.BreakConstructorInitializers == FormatStyle::BCIS_AfterColon);
  }
  if (Left.is(tok::question) && Right.is(tok::colon))
    return false;
  if (Right.is(TT_ConditionalExpr) || Right.is(tok::question))
    return Style.BreakBeforeTernaryOperators;
  if (Left.is(TT_ConditionalExpr) || Left.is(tok::question))
    return !Style.BreakBeforeTernaryOperators;
  if (Left.is(TT_InheritanceColon))
    return Style.BreakInheritanceList == FormatStyle::BILS_AfterColon;
  if (Right.is(TT_InheritanceColon))
    return Style.BreakInheritanceList != FormatStyle::BILS_AfterColon;
  if (Right.is(TT_ObjCMethodExpr) && Right.isNot(tok::r_square) &&
      Left.isNot(TT_SelectorName)) {
    return true;
  }

  if (Right.is(tok::colon) &&
      !Right.isOneOf(TT_CtorInitializerColon, TT_InlineASMColon)) {
    return false;
  }
  if (Left.is(tok::colon) && Left.isOneOf(TT_DictLiteral, TT_ObjCMethodExpr)) {
    if (Style.isProto()) {
      if (!Style.AlwaysBreakBeforeMultilineStrings && Right.isStringLiteral())
        return false;
      // Prevent cases like:
      //
      // submessage:
      //     { key: valueeeeeeeeeeee }
      //
      // when the snippet does not fit into one line.
      // Prefer:
      //
      // submessage: {
      //   key: valueeeeeeeeeeee
      // }
      //
      // instead, even if it is longer by one line.
      //
      // Note that this allows the "{" to go over the column limit
      // when the column limit is just between ":" and "{", but that does
      // not happen too often and alternative formattings in this case are
      // not much better.
      //
      // The code covers the cases:
      //
      // submessage: { ... }
      // submessage: < ... >
      // repeated: [ ... ]
      if (((Right.is(tok::l_brace) || Right.is(tok::less)) &&
           Right.is(TT_DictLiteral)) ||
          Right.is(TT_ArrayInitializerLSquare)) {
        return false;
      }
    }
    return true;
  }
  if (Right.is(tok::r_square) && Right.MatchingParen &&
      Right.MatchingParen->is(TT_ProtoExtensionLSquare)) {
    return false;
  }
  if (Right.is(TT_SelectorName) || (Right.is(tok::identifier) && Right.Next &&
                                    Right.Next->is(TT_ObjCMethodExpr))) {
    return Left.isNot(tok::period); // FIXME: Properly parse ObjC calls.
  }
  if (Left.is(tok::r_paren) && Line.Type == LT_ObjCProperty)
    return true;
  if (Right.is(tok::kw_concept))
    return Style.BreakBeforeConceptDeclarations != FormatStyle::BBCDS_Never;
  if (Right.is(TT_RequiresClause))
    return true;
  if (Left.ClosesTemplateDeclaration) {
    return Style.BreakTemplateDeclarations != FormatStyle::BTDS_Leave ||
           Right.NewlinesBefore > 0;
  }
  if (Left.is(TT_FunctionAnnotationRParen))
    return true;
  if (Left.ClosesRequiresClause)
    return true;
  if (Right.isOneOf(TT_RangeBasedForLoopColon, TT_OverloadedOperatorLParen,
                    TT_OverloadedOperator)) {
    return false;
  }
  if (Left.is(TT_RangeBasedForLoopColon))
    return true;
  if (Right.is(TT_RangeBasedForLoopColon))
    return false;
  if (Left.is(TT_TemplateCloser) && Right.is(TT_TemplateOpener))
    return true;
  if ((Left.is(tok::greater) && Right.is(tok::greater)) ||
      (Left.is(tok::less) && Right.is(tok::less))) {
    return false;
  }
  if (Right.is(TT_BinaryOperator) &&
      Style.BreakBeforeBinaryOperators != FormatStyle::BOS_None &&
      (Style.BreakBeforeBinaryOperators == FormatStyle::BOS_All ||
       Right.getPrecedence() != prec::Assignment)) {
    return true;
  }
  if (Left.isOneOf(TT_TemplateCloser, TT_UnaryOperator) ||
      Left.is(tok::kw_operator)) {
    return false;
  }
  if (Left.is(tok::equal) && !Right.isOneOf(tok::kw_default, tok::kw_delete) &&
      Line.Type == LT_VirtualFunctionDecl && Left.NestingLevel == 0) {
    return false;
  }
  if (Left.is(tok::equal) && Right.is(tok::l_brace) &&
      !Style.Cpp11BracedListStyle) {
    return false;
  }
  if (Left.is(TT_AttributeLParen) ||
      (Left.is(tok::l_paren) && Left.is(TT_TypeDeclarationParen))) {
    return false;
  }
  if (Left.is(tok::l_paren) && Left.Previous &&
      (Left.Previous->isOneOf(TT_BinaryOperator, TT_CastRParen))) {
    return false;
  }
  if (Right.is(TT_ImplicitStringLiteral))
    return false;

  if (Right.is(TT_TemplateCloser))
    return false;
  if (Right.is(tok::r_square) && Right.MatchingParen &&
      Right.MatchingParen->is(TT_LambdaLSquare)) {
    return false;
  }

  // We only break before r_brace if there was a corresponding break before
  // the l_brace, which is tracked by BreakBeforeClosingBrace.
  if (Right.is(tok::r_brace)) {
    return Right.MatchingParen && (Right.MatchingParen->is(BK_Block) ||
                                   (Right.isBlockIndentedInitRBrace(Style)));
  }

  // We only break before r_paren if we're in a block indented context.
  if (Right.is(tok::r_paren)) {
    if (Style.AlignAfterOpenBracket != FormatStyle::BAS_BlockIndent ||
        !Right.MatchingParen) {
      return false;
    }
    auto Next = Right.Next;
    if (Next && Next->is(tok::r_paren))
      Next = Next->Next;
    if (Next && Next->is(tok::l_paren))
      return false;
    const FormatToken *Previous = Right.MatchingParen->Previous;
    return !(Previous && (Previous->is(tok::kw_for) || Previous->isIf()));
  }

  // Allow breaking after a trailing annotation, e.g. after a method
  // declaration.
  if (Left.is(TT_TrailingAnnotation)) {
    return !Right.isOneOf(tok::l_brace, tok::semi, tok::equal, tok::l_paren,
                          tok::less, tok::coloncolon);
  }

  if (Right.isAttribute())
    return true;

  if (Right.is(tok::l_square) && Right.is(TT_AttributeSquare))
    return Left.isNot(TT_AttributeSquare);

  if (Left.is(tok::identifier) && Right.is(tok::string_literal))
    return true;

  if (Right.is(tok::identifier) && Right.Next && Right.Next->is(TT_DictLiteral))
    return true;

  if (Left.is(TT_CtorInitializerColon)) {
    return Style.BreakConstructorInitializers == FormatStyle::BCIS_AfterColon &&
           (!Right.isTrailingComment() || Right.NewlinesBefore > 0);
  }
  if (Right.is(TT_CtorInitializerColon))
    return Style.BreakConstructorInitializers != FormatStyle::BCIS_AfterColon;
  if (Left.is(TT_CtorInitializerComma) &&
      Style.BreakConstructorInitializers == FormatStyle::BCIS_BeforeComma) {
    return false;
  }
  if (Right.is(TT_CtorInitializerComma) &&
      Style.BreakConstructorInitializers == FormatStyle::BCIS_BeforeComma) {
    return true;
  }
  if (Left.is(TT_InheritanceComma) &&
      Style.BreakInheritanceList == FormatStyle::BILS_BeforeComma) {
    return false;
  }
  if (Right.is(TT_InheritanceComma) &&
      Style.BreakInheritanceList == FormatStyle::BILS_BeforeComma) {
    return true;
  }
  if (Left.is(TT_ArrayInitializerLSquare))
    return true;
  if (Right.is(tok::kw_typename) && Left.isNot(tok::kw_const))
    return true;
  if ((Left.isBinaryOperator() || Left.is(TT_BinaryOperator)) &&
      !Left.isOneOf(tok::arrowstar, tok::lessless) &&
      Style.BreakBeforeBinaryOperators != FormatStyle::BOS_All &&
      (Style.BreakBeforeBinaryOperators == FormatStyle::BOS_None ||
       Left.getPrecedence() == prec::Assignment)) {
    return true;
  }
  if ((Left.is(TT_AttributeSquare) && Right.is(tok::l_square)) ||
      (Left.is(tok::r_square) && Right.is(TT_AttributeSquare))) {
    return false;
  }

  auto ShortLambdaOption = Style.AllowShortLambdasOnASingleLine;
  if (Style.BraceWrapping.BeforeLambdaBody && Right.is(TT_LambdaLBrace)) {
    if (isAllmanLambdaBrace(Left))
      return !isItAnEmptyLambdaAllowed(Left, ShortLambdaOption);
    if (isAllmanLambdaBrace(Right))
      return !isItAnEmptyLambdaAllowed(Right, ShortLambdaOption);
  }

  if (Right.is(tok::kw_noexcept) && Right.is(TT_TrailingAnnotation)) {
    switch (Style.AllowBreakBeforeNoexceptSpecifier) {
    case FormatStyle::BBNSS_Never:
      return false;
    case FormatStyle::BBNSS_Always:
      return true;
    case FormatStyle::BBNSS_OnlyWithParen:
      return Right.Next && Right.Next->is(tok::l_paren);
    }
  }

  return Left.isOneOf(tok::comma, tok::coloncolon, tok::semi, tok::l_brace,
                      tok::kw_class, tok::kw_struct, tok::comment) ||
         Right.isMemberAccess() ||
         Right.isOneOf(TT_TrailingReturnArrow, tok::lessless, tok::colon,
                       tok::l_square, tok::at) ||
         (Left.is(tok::r_paren) &&
          Right.isOneOf(tok::identifier, tok::kw_const)) ||
         (Left.is(tok::l_paren) && Right.isNot(tok::r_paren)) ||
         (Left.is(TT_TemplateOpener) && Right.isNot(TT_TemplateCloser));
}

void TokenAnnotator::printDebugInfo(const AnnotatedLine &Line) const {
  llvm::errs() << "AnnotatedTokens(L=" << Line.Level << ", P=" << Line.PPLevel
               << ", T=" << Line.Type << ", C=" << Line.IsContinuation
               << "):\n";
  const FormatToken *Tok = Line.First;
  while (Tok) {
    llvm::errs() << " M=" << Tok->MustBreakBefore
                 << " C=" << Tok->CanBreakBefore
                 << " T=" << getTokenTypeName(Tok->getType())
                 << " S=" << Tok->SpacesRequiredBefore
                 << " F=" << Tok->Finalized << " B=" << Tok->BlockParameterCount
                 << " BK=" << Tok->getBlockKind() << " P=" << Tok->SplitPenalty
                 << " Name=" << Tok->Tok.getName() << " L=" << Tok->TotalLength
                 << " PPK=" << Tok->getPackingKind() << " FakeLParens=";
    for (prec::Level LParen : Tok->FakeLParens)
      llvm::errs() << LParen << "/";
    llvm::errs() << " FakeRParens=" << Tok->FakeRParens;
    llvm::errs() << " II=" << Tok->Tok.getIdentifierInfo();
    llvm::errs() << " Text='" << Tok->TokenText << "'\n";
    if (!Tok->Next)
      assert(Tok == Line.Last);
    Tok = Tok->Next;
  }
  llvm::errs() << "----\n";
}

FormatStyle::PointerAlignmentStyle
TokenAnnotator::getTokenReferenceAlignment(const FormatToken &Reference) const {
  assert(Reference.isOneOf(tok::amp, tok::ampamp));
  switch (Style.ReferenceAlignment) {
  case FormatStyle::RAS_Pointer:
    return Style.PointerAlignment;
  case FormatStyle::RAS_Left:
    return FormatStyle::PAS_Left;
  case FormatStyle::RAS_Right:
    return FormatStyle::PAS_Right;
  case FormatStyle::RAS_Middle:
    return FormatStyle::PAS_Middle;
  }
  assert(0); //"Unhandled value of ReferenceAlignment"
  return Style.PointerAlignment;
}

FormatStyle::PointerAlignmentStyle
TokenAnnotator::getTokenPointerOrReferenceAlignment(
    const FormatToken &PointerOrReference) const {
  if (PointerOrReference.isOneOf(tok::amp, tok::ampamp)) {
    switch (Style.ReferenceAlignment) {
    case FormatStyle::RAS_Pointer:
      return Style.PointerAlignment;
    case FormatStyle::RAS_Left:
      return FormatStyle::PAS_Left;
    case FormatStyle::RAS_Right:
      return FormatStyle::PAS_Right;
    case FormatStyle::RAS_Middle:
      return FormatStyle::PAS_Middle;
    }
  }
  assert(PointerOrReference.is(tok::star));
  return Style.PointerAlignment;
}

} // namespace format
} // namespace clang<|MERGE_RESOLUTION|>--- conflicted
+++ resolved
@@ -4766,14 +4766,8 @@
     // Objective-C dictionary literal -> no space before closing brace.
     return false;
   }
-<<<<<<< HEAD
-  if (Right.getType() == TT_TrailingAnnotation &&
-      Right.isOneOf(tok::amp, tok::ampamp) &&
+  if (Right.is(TT_TrailingAnnotation) && Right.isOneOf(tok::amp, tok::ampamp) &&
       Left.isOneOf(tok::kw_const, tok::kw_volatile, tok::kw__Optional) &&
-=======
-  if (Right.is(TT_TrailingAnnotation) && Right.isOneOf(tok::amp, tok::ampamp) &&
-      Left.isOneOf(tok::kw_const, tok::kw_volatile) &&
->>>>>>> 331eb8a0
       (!Right.Next || Right.Next->is(tok::semi))) {
     // Match const and volatile ref-qualifiers without any additional
     // qualifiers such as
