--- conflicted
+++ resolved
@@ -677,13 +677,8 @@
   }
 
   bool canBePointerOrReferenceQualifier() const {
-<<<<<<< HEAD
     return isOneOf(tok::kw_const, tok::kw_restrict, tok::kw_volatile, tok::kw__Optional,
-                   tok::kw___attribute, tok::kw__Nonnull, tok::kw__Nullable,
-=======
-    return isOneOf(tok::kw_const, tok::kw_restrict, tok::kw_volatile,
                    tok::kw__Nonnull, tok::kw__Nullable,
->>>>>>> 331eb8a0
                    tok::kw__Null_unspecified, tok::kw___ptr32, tok::kw___ptr64,
                    tok::kw___funcref) ||
            isAttribute();
