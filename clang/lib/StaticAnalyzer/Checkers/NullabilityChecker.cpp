//===-- NullabilityChecker.cpp - Nullability checker ----------------------===//
//
// Part of the LLVM Project, under the Apache License v2.0 with LLVM Exceptions.
// See https://llvm.org/LICENSE.txt for license information.
// SPDX-License-Identifier: Apache-2.0 WITH LLVM-exception
//
//===----------------------------------------------------------------------===//
//
// This checker tries to find nullability violations. There are several kinds of
// possible violations:
// * Null pointer is passed to a pointer which has a _Nonnull type.
// * Null pointer is returned from a function which has a _Nonnull return type.
// * Nullable pointer is passed to a pointer which has a _Nonnull type.
// * Nullable pointer is returned from a function which has a _Nonnull return
//   type.
// * Nullable pointer is dereferenced.
//
// This checker propagates the nullability information of the pointers and looks
// for the patterns that are described above. Explicit casts are trusted and are
// considered a way to suppress false positives for this checker. The other way
// to suppress warnings would be to add asserts or guarding if statements to the
// code. In addition to the nullability propagation this checker also uses some
// heuristics to suppress potential false positives.
//
//===----------------------------------------------------------------------===//

#include "clang/StaticAnalyzer/Checkers/BuiltinCheckerRegistration.h"

#include "clang/Analysis/AnyCall.h"
#include "clang/StaticAnalyzer/Core/BugReporter/BugType.h"
#include "clang/StaticAnalyzer/Core/Checker.h"
#include "clang/StaticAnalyzer/Core/CheckerManager.h"
#include "clang/StaticAnalyzer/Core/PathSensitive/CallEvent.h"
#include "clang/StaticAnalyzer/Core/PathSensitive/CheckerContext.h"
#include "clang/StaticAnalyzer/Core/PathSensitive/CheckerHelpers.h"

#include "llvm/ADT/STLExtras.h"
#include "llvm/ADT/StringExtras.h"
#include "llvm/Support/Path.h"

using namespace clang;
using namespace ento;

namespace {

/// Returns the most nullable nullability. This is used for message expressions
/// like [receiver method], where the nullability of this expression is either
/// the nullability of the receiver or the nullability of the return type of the
/// method, depending on which is more nullable. Contradicted is considered to
/// be the most nullable, to avoid false positive results.
Nullability getMostNullable(Nullability Lhs, Nullability Rhs) {
  return static_cast<Nullability>(
      std::min(static_cast<char>(Lhs), static_cast<char>(Rhs)));
}

const char *getNullabilityString(Nullability Nullab) {
  switch (Nullab) {
  case Nullability::Contradicted:
    return "contradicted";
  case Nullability::Nullable:
    return "nullable";
  case Nullability::Unspecified:
    return "unspecified";
  case Nullability::Nonnull:
    return "nonnull";
  }
  llvm_unreachable("Unexpected enumeration.");
  return "";
}

// These enums are used as an index to ErrorMessages array.
enum class ErrorKind : int {
  NilAssignedToNonnull,
  NilPassedToNonnull,
  NilReturnedToNonnull,
  NullableAssignedToNonnull,
  NullableReturnedToNonnull,
  NullableDereferenced,
  NullablePassedToNonnull
};

class NullabilityChecker
<<<<<<< HEAD
    : public Checker<check::Bind, check::BeginFunction, check::PreCall,
                     check::PreStmt<ReturnStmt>, check::PostCall,
                     check::PostStmt<ExplicitCastExpr>, check::PostObjCMessage,
                     check::DeadSymbols, eval::Assume, check::Location,
                     check::Event<ImplicitNullDerefEvent>> {
=======
    : public Checker<check::Bind, check::PreCall, check::PreStmt<ReturnStmt>,
                     check::PostCall, check::PostStmt<ExplicitCastExpr>,
                     check::PostObjCMessage, check::DeadSymbols, eval::Assume,
                     check::Location, check::Event<ImplicitNullDerefEvent>,
                     check::BeginFunction> {
>>>>>>> 331eb8a0

public:
  // If true, the checker will not diagnose nullabilility issues for calls
  // to system headers. This option is motivated by the observation that large
  // projects may have many nullability warnings. These projects may
  // find warnings about nullability annotations that they have explicitly
  // added themselves higher priority to fix than warnings on calls to system
  // libraries.
  bool NoDiagnoseCallsToSystemHeaders = false;

  void checkBind(SVal L, SVal V, const Stmt *S, CheckerContext &C) const;
  void checkPostStmt(const ExplicitCastExpr *CE, CheckerContext &C) const;
  void checkPreStmt(const ReturnStmt *S, CheckerContext &C) const;
  void checkPostObjCMessage(const ObjCMethodCall &M, CheckerContext &C) const;
  void checkPostCall(const CallEvent &Call, CheckerContext &C) const;
  void checkPreCall(const CallEvent &Call, CheckerContext &C) const;
  void checkDeadSymbols(SymbolReaper &SR, CheckerContext &C) const;
  void checkEvent(ImplicitNullDerefEvent Event) const;
  void checkLocation(SVal Location, bool IsLoad, const Stmt *S,
                     CheckerContext &C) const;
  void checkBeginFunction(CheckerContext &Ctx) const;
  ProgramStateRef evalAssume(ProgramStateRef State, SVal Cond,
                             bool Assumption) const;
  void checkBeginFunction(CheckerContext &C) const;

  void printState(raw_ostream &Out, ProgramStateRef State, const char *NL,
                  const char *Sep) const override;

  enum CheckKind {
    CK_NullPassedToNonnull,
    CK_NullReturnedFromNonnull,
    CK_NullableDereferenced,
    CK_NullablePassedToNonnull,
    CK_NullableReturnedFromNonnull,
    CK_NumCheckKinds
  };

  bool ChecksEnabled[CK_NumCheckKinds] = {false};
  CheckerNameRef CheckNames[CK_NumCheckKinds];
  mutable std::unique_ptr<BugType> BTs[CK_NumCheckKinds];

  const std::unique_ptr<BugType> &getBugType(CheckKind Kind) const {
    if (!BTs[Kind])
      BTs[Kind].reset(new BugType(CheckNames[Kind], "Nullability",
                                  categories::MemoryError));
    return BTs[Kind];
  }

  // When set to false no nullability information will be tracked in
  // NullabilityMap. It is possible to catch errors like passing a null pointer
  // to a callee that expects nonnull argument without the information that is
  // stored in the NullabilityMap. This is an optimization.
  bool NeedTracking = false;

private:
  class NullabilityBugVisitor : public BugReporterVisitor {
  public:
    NullabilityBugVisitor(const MemRegion *M) : Region(M) {}

    void Profile(llvm::FoldingSetNodeID &ID) const override {
      static int X = 0;
      ID.AddPointer(&X);
      ID.AddPointer(Region);
    }

    PathDiagnosticPieceRef VisitNode(const ExplodedNode *N,
                                     BugReporterContext &BRC,
                                     PathSensitiveBugReport &BR) override;

  private:
    // The tracked region.
    const MemRegion *Region;
  };

  /// When any of the nonnull arguments of the analyzed function is null, do not
  /// report anything and turn off the check.
  ///
  /// When \p SuppressPath is set to true, no more bugs will be reported on this
  /// path by this checker.
  void reportBugIfInvariantHolds(StringRef Msg, ErrorKind Error, CheckKind CK,
                                 ExplodedNode *N, const MemRegion *Region,
                                 CheckerContext &C,
                                 const Stmt *ValueExpr = nullptr,
                                 bool SuppressPath = false) const;

  void reportBug(StringRef Msg, ErrorKind Error, CheckKind CK, ExplodedNode *N,
                 const MemRegion *Region, BugReporter &BR,
                 const Stmt *ValueExpr = nullptr) const {
    const std::unique_ptr<BugType> &BT = getBugType(CK);
    auto R = std::make_unique<PathSensitiveBugReport>(*BT, Msg, N);
    if (Region) {
      R->markInteresting(Region);
      R->addVisitor<NullabilityBugVisitor>(Region);
    }
    if (ValueExpr) {
      R->addRange(ValueExpr->getSourceRange());
      if (Error == ErrorKind::NilAssignedToNonnull ||
          Error == ErrorKind::NilPassedToNonnull ||
          Error == ErrorKind::NilReturnedToNonnull)
        if (const auto *Ex = dyn_cast<Expr>(ValueExpr))
          bugreporter::trackExpressionValue(N, Ex, *R);
    }
    BR.emitReport(std::move(R));
  }

  /// If an SVal wraps a region that should be tracked, it will return a pointer
  /// to the wrapped region. Otherwise it will return a nullptr.
  const SymbolicRegion *getTrackRegion(SVal Val,
                                       bool CheckSuperRegion = false) const;

  /// Returns true if the call is diagnosable in the current analyzer
  /// configuration.
  bool isDiagnosableCall(const CallEvent &Call) const {
    if (NoDiagnoseCallsToSystemHeaders && Call.isInSystemHeader())
      return false;

    return true;
  }
};

class NullabilityState {
public:
  NullabilityState(Nullability Nullab, const Stmt *Source = nullptr)
      : Nullab(Nullab), Source(Source) {}

  const Stmt *getNullabilitySource() const { return Source; }

  Nullability getValue() const { return Nullab; }

  void Profile(llvm::FoldingSetNodeID &ID) const {
    ID.AddInteger(static_cast<char>(Nullab));
    ID.AddPointer(Source);
  }

  void print(raw_ostream &Out) const {
    Out << getNullabilityString(Nullab) << "\n";
  }

private:
  Nullability Nullab;
  // Source is the expression which determined the nullability. For example in a
  // message like [nullable nonnull_returning] has nullable nullability, because
  // the receiver is nullable. Here the receiver will be the source of the
  // nullability. This is useful information when the diagnostics are generated.
  const Stmt *Source;
};

bool operator==(NullabilityState Lhs, NullabilityState Rhs) {
  return Lhs.getValue() == Rhs.getValue() &&
         Lhs.getNullabilitySource() == Rhs.getNullabilitySource();
}

// For the purpose of tracking historical property accesses, the key for lookup
// is an object pointer (could be an instance or a class) paired with the unique
// identifier for the property being invoked on that object.
using ObjectPropPair = std::pair<const MemRegion *, const IdentifierInfo *>;

// Metadata associated with the return value from a recorded property access.
struct ConstrainedPropertyVal {
  // This will reference the conjured return SVal for some call
  // of the form [object property]
  DefinedOrUnknownSVal Value;

  // If the SVal has been determined to be nonnull, that is recorded here
  bool isConstrainedNonnull;

  ConstrainedPropertyVal(DefinedOrUnknownSVal SV)
      : Value(SV), isConstrainedNonnull(false) {}

  void Profile(llvm::FoldingSetNodeID &ID) const {
    Value.Profile(ID);
    ID.AddInteger(isConstrainedNonnull ? 1 : 0);
  }
};

bool operator==(const ConstrainedPropertyVal &Lhs,
                const ConstrainedPropertyVal &Rhs) {
  return Lhs.Value == Rhs.Value &&
         Lhs.isConstrainedNonnull == Rhs.isConstrainedNonnull;
}

} // end anonymous namespace

REGISTER_MAP_WITH_PROGRAMSTATE(NullabilityMap, const MemRegion *,
                               NullabilityState)
REGISTER_MAP_WITH_PROGRAMSTATE(PropertyAccessesMap, ObjectPropPair,
                               ConstrainedPropertyVal)

// We say "the nullability type invariant is violated" when a location with a
// non-null type contains NULL or a function with a non-null return type returns
// NULL. Violations of the nullability type invariant can be detected either
// directly (for example, when NULL is passed as an argument to a nonnull
// parameter) or indirectly (for example, when, inside a function, the
// programmer defensively checks whether a nonnull parameter contains NULL and
// finds that it does).
//
// As a matter of policy, the nullability checker typically warns on direct
// violations of the nullability invariant (although it uses various
// heuristics to suppress warnings in some cases) but will not warn if the
// invariant has already been violated along the path (either directly or
// indirectly). As a practical matter, this prevents the analyzer from
// (1) warning on defensive code paths where a nullability precondition is
// determined to have been violated, (2) warning additional times after an
// initial direct violation has been discovered, and (3) warning after a direct
// violation that has been implicitly or explicitly suppressed (for
// example, with a cast of NULL to _Nonnull). In essence, once an invariant
// violation is detected on a path, this checker will be essentially turned off
// for the rest of the analysis
//
// The analyzer takes this approach (rather than generating a sink node) to
// ensure coverage of defensive paths, which may be important for backwards
// compatibility in codebases that were developed without nullability in mind.
REGISTER_TRAIT_WITH_PROGRAMSTATE(InvariantViolated, bool)

enum class NullConstraint { IsNull, IsNotNull, Unknown };

static NullConstraint getNullConstraint(DefinedOrUnknownSVal Val,
                                        ProgramStateRef State) {
  ConditionTruthVal Nullness = State->isNull(Val);
  if (Nullness.isConstrainedFalse())
    return NullConstraint::IsNotNull;
  if (Nullness.isConstrainedTrue())
    return NullConstraint::IsNull;
  return NullConstraint::Unknown;
}

static bool isValidPointerType(QualType T) {
  return T->isAnyPointerType() || T->isBlockPointerType();
}

const SymbolicRegion *
NullabilityChecker::getTrackRegion(SVal Val, bool CheckSuperRegion) const {
  if (!NeedTracking)
    return nullptr;

  auto RegionSVal = Val.getAs<loc::MemRegionVal>();
  if (!RegionSVal)
    return nullptr;

  const MemRegion *Region = RegionSVal->getRegion();

  if (CheckSuperRegion) {
    if (const SubRegion *FieldReg = Region->getAs<FieldRegion>()) {
      if (const auto *ER = dyn_cast<ElementRegion>(FieldReg->getSuperRegion()))
        FieldReg = ER;
      return dyn_cast<SymbolicRegion>(FieldReg->getSuperRegion());
    }
    if (auto ElementReg = Region->getAs<ElementRegion>())
      return dyn_cast<SymbolicRegion>(ElementReg->getSuperRegion());
  }

  return dyn_cast<SymbolicRegion>(Region);
}

PathDiagnosticPieceRef NullabilityChecker::NullabilityBugVisitor::VisitNode(
    const ExplodedNode *N, BugReporterContext &BRC,
    PathSensitiveBugReport &BR) {
  ProgramStateRef State = N->getState();
  ProgramStateRef StatePrev = N->getFirstPred()->getState();

  const NullabilityState *TrackedNullab = State->get<NullabilityMap>(Region);
  const NullabilityState *TrackedNullabPrev =
      StatePrev->get<NullabilityMap>(Region);
  if (!TrackedNullab)
    return nullptr;

  if (TrackedNullabPrev &&
      TrackedNullabPrev->getValue() == TrackedNullab->getValue())
    return nullptr;

  // Retrieve the associated statement.
  const Stmt *S = TrackedNullab->getNullabilitySource();
  if (!S || S->getBeginLoc().isInvalid()) {
    S = N->getStmtForDiagnostics();
  }

  if (!S)
    return nullptr;

  std::string InfoText =
      (llvm::Twine("Nullability '") +
       getNullabilityString(TrackedNullab->getValue()) + "' is inferred")
          .str();

  // Generate the extra diagnostic.
  PathDiagnosticLocation Pos(S, BRC.getSourceManager(),
                             N->getLocationContext());
  return std::make_shared<PathDiagnosticEventPiece>(Pos, InfoText, true);
}

/// Returns true when the value stored at the given location has been
/// constrained to null after being passed through an object of nonnnull type.
static bool checkValueAtLValForInvariantViolation(ProgramStateRef State,
                                                  SVal LV, QualType T) {
  if (getNullabilityAnnotation(T) != Nullability::Nonnull)
    return false;

  auto RegionVal = LV.getAs<loc::MemRegionVal>();
  if (!RegionVal)
    return false;

  // If the value was constrained to null *after* it was passed through that
  // location, it could not have been a concrete pointer *when* it was passed.
  // In that case we would have handled the situation when the value was
  // bound to that location, by emitting (or not emitting) a report.
  // Therefore we are only interested in symbolic regions that can be either
  // null or non-null depending on the value of their respective symbol.
  auto StoredVal = State->getSVal(*RegionVal).getAs<loc::MemRegionVal>();
  if (!StoredVal || !isa<SymbolicRegion>(StoredVal->getRegion()))
    return false;

  if (getNullConstraint(*StoredVal, State) == NullConstraint::IsNull)
    return true;

  return false;
}

static bool
checkParamsForPreconditionViolation(ArrayRef<ParmVarDecl *> Params,
                                    ProgramStateRef State,
                                    const LocationContext *LocCtxt) {
  for (const auto *ParamDecl : Params) {
    if (ParamDecl->isParameterPack())
      break;

    SVal LV = State->getLValue(ParamDecl, LocCtxt);
    if (checkValueAtLValForInvariantViolation(State, LV,
                                              ParamDecl->getType())) {
      return true;
    }
  }
  return false;
}

static bool
checkSelfIvarsForInvariantViolation(ProgramStateRef State,
                                    const LocationContext *LocCtxt) {
  auto *MD = dyn_cast<ObjCMethodDecl>(LocCtxt->getDecl());
  if (!MD || !MD->isInstanceMethod())
    return false;

  const ImplicitParamDecl *SelfDecl = LocCtxt->getSelfDecl();
  if (!SelfDecl)
    return false;

  SVal SelfVal = State->getSVal(State->getRegion(SelfDecl, LocCtxt));

  const ObjCObjectPointerType *SelfType =
      dyn_cast<ObjCObjectPointerType>(SelfDecl->getType());
  if (!SelfType)
    return false;

  const ObjCInterfaceDecl *ID = SelfType->getInterfaceDecl();
  if (!ID)
    return false;

  for (const auto *IvarDecl : ID->ivars()) {
    SVal LV = State->getLValue(IvarDecl, SelfVal);
    if (checkValueAtLValForInvariantViolation(State, LV, IvarDecl->getType())) {
      return true;
    }
  }
  return false;
}

static bool checkInvariantViolation(ProgramStateRef State, ExplodedNode *N,
                                    CheckerContext &C) {
  if (State->get<InvariantViolated>())
    return true;

  const LocationContext *LocCtxt = C.getLocationContext();
  const Decl *D = LocCtxt->getDecl();
  if (!D)
    return false;

  ArrayRef<ParmVarDecl*> Params;
  if (const auto *BD = dyn_cast<BlockDecl>(D))
    Params = BD->parameters();
  else if (const auto *FD = dyn_cast<FunctionDecl>(D))
    Params = FD->parameters();
  else if (const auto *MD = dyn_cast<ObjCMethodDecl>(D))
    Params = MD->parameters();
  else
    return false;

  if (checkParamsForPreconditionViolation(Params, State, LocCtxt) ||
      checkSelfIvarsForInvariantViolation(State, LocCtxt)) {
    if (!N->isSink())
      C.addTransition(State->set<InvariantViolated>(true), N);
    return true;
  }
  return false;
}

void NullabilityChecker::reportBugIfInvariantHolds(
    StringRef Msg, ErrorKind Error, CheckKind CK, ExplodedNode *N,
    const MemRegion *Region, CheckerContext &C, const Stmt *ValueExpr,
    bool SuppressPath) const {
  ProgramStateRef OriginalState = N->getState();

  if (checkInvariantViolation(OriginalState, N, C))
    return;
  if (SuppressPath) {
    OriginalState = OriginalState->set<InvariantViolated>(true);
    N = C.addTransition(OriginalState, N);
  }

  reportBug(Msg, Error, CK, N, Region, C.getBugReporter(), ValueExpr);
}

/// Cleaning up the program state.
void NullabilityChecker::checkDeadSymbols(SymbolReaper &SR,
                                          CheckerContext &C) const {
  ProgramStateRef State = C.getState();
  NullabilityMapTy Nullabilities = State->get<NullabilityMap>();
  for (const MemRegion *Reg : llvm::make_first_range(Nullabilities)) {
    const auto *Region = Reg->getAs<SymbolicRegion>();
    assert(Region && "Non-symbolic region is tracked.");
    if (SR.isDead(Region->getSymbol())) {
      State = State->remove<NullabilityMap>(Reg);
    }
  }

  // When an object goes out of scope, we can free the history associated
  // with any property accesses on that object
  PropertyAccessesMapTy PropertyAccesses = State->get<PropertyAccessesMap>();
  for (ObjectPropPair PropKey : llvm::make_first_range(PropertyAccesses)) {
    const MemRegion *ReceiverRegion = PropKey.first;
    if (!SR.isLiveRegion(ReceiverRegion)) {
      State = State->remove<PropertyAccessesMap>(PropKey);
    }
  }

  // When one of the nonnull arguments are constrained to be null, nullability
  // preconditions are violated. It is not enough to check this only when we
  // actually report an error, because at that time interesting symbols might be
  // reaped.
  if (checkInvariantViolation(State, C.getPredecessor(), C))
    return;
  C.addTransition(State);
}

/// This callback triggers when a pointer is dereferenced and the analyzer does
/// not know anything about the value of that pointer. When that pointer is
/// nullable, this code emits a warning.
void NullabilityChecker::checkEvent(ImplicitNullDerefEvent Event) const {
  if (Event.SinkNode->getState()->get<InvariantViolated>())
    return;

  const MemRegion *Region =
      getTrackRegion(Event.Location, /*CheckSuperRegion=*/true);
  if (!Region)
    return;

  ProgramStateRef State = Event.SinkNode->getState();
  const NullabilityState *TrackedNullability =
      State->get<NullabilityMap>(Region);

  if (!TrackedNullability)
    return;

  if (ChecksEnabled[CK_NullableDereferenced] &&
      TrackedNullability->getValue() == Nullability::Nullable) {
    BugReporter &BR = *Event.BR;
    // Do not suppress errors on defensive code paths, because dereferencing
    // a nullable pointer is always an error.
    if (Event.IsDirectDereference)
      reportBug("Nullable pointer is dereferenced",
                ErrorKind::NullableDereferenced, CK_NullableDereferenced,
                Event.SinkNode, Region, BR);
    else {
      reportBug("Nullable pointer is passed to a callee that requires a "
                "non-null",
                ErrorKind::NullablePassedToNonnull, CK_NullableDereferenced,
                Event.SinkNode, Region, BR);
    }
  }
}

void NullabilityChecker::checkBeginFunction(CheckerContext &C) const {
  if (!C.inTopFrame())
    return;

  const LocationContext *LCtx = C.getLocationContext();
  auto AbstractCall = AnyCall::forDecl(LCtx->getDecl());
  if (!AbstractCall || AbstractCall->parameters().empty())
    return;

  ProgramStateRef State = C.getState();
  for (const ParmVarDecl *Param : AbstractCall->parameters()) {
    if (!isValidPointerType(Param->getType()))
      continue;

    Nullability RequiredNullability =
        getNullabilityAnnotation(Param->getType());
    if (RequiredNullability != Nullability::Nullable)
      continue;

    const VarRegion *ParamRegion = State->getRegion(Param, LCtx);
    const MemRegion *ParamPointeeRegion =
        State->getSVal(ParamRegion).getAsRegion();
    if (!ParamPointeeRegion)
      continue;

    State = State->set<NullabilityMap>(ParamPointeeRegion,
                                       NullabilityState(RequiredNullability));
  }
  C.addTransition(State);
}

// Whenever we see a load from a typed memory region that's been annotated as
// 'nonnull', we want to trust the user on that and assume that it is is indeed
// non-null.
//
// We do so even if the value is known to have been assigned to null.
// The user should be warned on assigning the null value to a non-null pointer
// as opposed to warning on the later dereference of this pointer.
//
// \code
//   int * _Nonnull var = 0; // we want to warn the user here...
//   // . . .
//   *var = 42;              // ...and not here
// \endcode
void NullabilityChecker::checkLocation(SVal Location, bool IsLoad,
                                       const Stmt *S,
                                       CheckerContext &Context) const {
  // We should care only about loads.
  // The main idea is to add a constraint whenever we're loading a value from
  // an annotated pointer type.
  if (!IsLoad)
    return;

  // Annotations that we want to consider make sense only for types.
  const auto *Region =
      dyn_cast_or_null<TypedValueRegion>(Location.getAsRegion());
  if (!Region)
    return;

  ProgramStateRef State = Context.getState();

  auto StoredVal = State->getSVal(Region).getAs<loc::MemRegionVal>();
  if (!StoredVal)
    return;

  Nullability NullabilityOfTheLoadedValue =
      getNullabilityAnnotation(Region->getValueType());

  if (NullabilityOfTheLoadedValue == Nullability::Nonnull) {
    // It doesn't matter what we think about this particular pointer, it should
    // be considered non-null as annotated by the developer.
    if (ProgramStateRef NewState = State->assume(*StoredVal, true)) {
      Context.addTransition(NewState);
    }
  }
}

/// Find the outermost subexpression of E that is not an implicit cast.
/// This looks through the implicit casts to _Nonnull that ARC adds to
/// return expressions of ObjC types when the return type of the function or
/// method is non-null but the express is not.
static const Expr *lookThroughImplicitCasts(const Expr *E) {
  return E->IgnoreImpCasts();
}

/// This method check when nullable pointer or null value is returned from a
/// function that has nonnull return type.
void NullabilityChecker::checkPreStmt(const ReturnStmt *S,
                                      CheckerContext &C) const {
  auto RetExpr = S->getRetValue();
  if (!RetExpr)
    return;

  if (!isValidPointerType(RetExpr->getType()))
    return;

  ProgramStateRef State = C.getState();
  if (State->get<InvariantViolated>())
    return;

  auto RetSVal = C.getSVal(S).getAs<DefinedOrUnknownSVal>();
  if (!RetSVal)
    return;

  bool InSuppressedMethodFamily = false;

  QualType RequiredRetType;
  AnalysisDeclContext *DeclCtxt =
      C.getLocationContext()->getAnalysisDeclContext();
  const Decl *D = DeclCtxt->getDecl();
  if (auto *MD = dyn_cast<ObjCMethodDecl>(D)) {
    // HACK: This is a big hammer to avoid warning when there are defensive
    // nil checks in -init and -copy methods. We should add more sophisticated
    // logic here to suppress on common defensive idioms but still
    // warn when there is a likely problem.
    ObjCMethodFamily Family = MD->getMethodFamily();
    if (OMF_init == Family || OMF_copy == Family || OMF_mutableCopy == Family)
      InSuppressedMethodFamily = true;

    RequiredRetType = MD->getReturnType();
  } else if (auto *FD = dyn_cast<FunctionDecl>(D)) {
    RequiredRetType = FD->getReturnType();
  } else {
    return;
  }

  NullConstraint Nullness = getNullConstraint(*RetSVal, State);

  Nullability RequiredNullability = getNullabilityAnnotation(RequiredRetType);

  // If the returned value is null but the type of the expression
  // generating it is nonnull then we will suppress the diagnostic.
  // This enables explicit suppression when returning a nil literal in a
  // function with a _Nonnull return type:
  //    return (NSString * _Nonnull)0;
  Nullability RetExprTypeLevelNullability =
        getNullabilityAnnotation(lookThroughImplicitCasts(RetExpr)->getType());

  bool NullReturnedFromNonNull = (RequiredNullability == Nullability::Nonnull &&
                                  Nullness == NullConstraint::IsNull);
  if (ChecksEnabled[CK_NullReturnedFromNonnull] && NullReturnedFromNonNull &&
      RetExprTypeLevelNullability != Nullability::Nonnull &&
      !InSuppressedMethodFamily && C.getLocationContext()->inTopFrame()) {
    static CheckerProgramPointTag Tag(this, "NullReturnedFromNonnull");
    ExplodedNode *N = C.generateErrorNode(State, &Tag);
    if (!N)
      return;

    SmallString<256> SBuf;
    llvm::raw_svector_ostream OS(SBuf);
    OS << (RetExpr->getType()->isObjCObjectPointerType() ? "nil" : "Null");
    OS << " returned from a " << C.getDeclDescription(D) <<
          " that is expected to return a non-null value";
    reportBugIfInvariantHolds(OS.str(), ErrorKind::NilReturnedToNonnull,
                              CK_NullReturnedFromNonnull, N, nullptr, C,
                              RetExpr);
    return;
  }

  // If null was returned from a non-null function, mark the nullability
  // invariant as violated even if the diagnostic was suppressed.
  if (NullReturnedFromNonNull) {
    State = State->set<InvariantViolated>(true);
    C.addTransition(State);
    return;
  }

  const MemRegion *Region = getTrackRegion(*RetSVal);
  if (!Region)
    return;

  const NullabilityState *TrackedNullability =
      State->get<NullabilityMap>(Region);
  if (TrackedNullability) {
    Nullability TrackedNullabValue = TrackedNullability->getValue();
    if (ChecksEnabled[CK_NullableReturnedFromNonnull] &&
        Nullness != NullConstraint::IsNotNull &&
        TrackedNullabValue == Nullability::Nullable &&
        RequiredNullability == Nullability::Nonnull) {
      static CheckerProgramPointTag Tag(this, "NullableReturnedFromNonnull");
      ExplodedNode *N = C.addTransition(State, C.getPredecessor(), &Tag);

      SmallString<256> SBuf;
      llvm::raw_svector_ostream OS(SBuf);
      OS << "Nullable pointer is returned from a " << C.getDeclDescription(D) <<
            " that is expected to return a non-null value";

      reportBugIfInvariantHolds(OS.str(), ErrorKind::NullableReturnedToNonnull,
                                CK_NullableReturnedFromNonnull, N, Region, C);
    }
    return;
  }
  if (RequiredNullability == Nullability::Nullable) {
    State = State->set<NullabilityMap>(Region,
                                       NullabilityState(RequiredNullability,
                                                        S));
    C.addTransition(State);
  }
}

/// This callback warns when a nullable pointer or a null value is passed to a
/// function that expects its argument to be nonnull.
void NullabilityChecker::checkPreCall(const CallEvent &Call,
                                      CheckerContext &C) const {
  if (!Call.getDecl())
    return;

  ProgramStateRef State = C.getState();
  if (State->get<InvariantViolated>())
    return;

  ProgramStateRef OrigState = State;

  unsigned Idx = 0;
  for (const ParmVarDecl *Param : Call.parameters()) {
    if (Param->isParameterPack())
      break;

    if (Idx >= Call.getNumArgs())
      break;

    const Expr *ArgExpr = Call.getArgExpr(Idx);
    auto ArgSVal = Call.getArgSVal(Idx++).getAs<DefinedOrUnknownSVal>();
    if (!ArgSVal)
      continue;

    if (!isValidPointerType(Param->getType()) &&
        !Param->getType()->isReferenceType())
      continue;

    NullConstraint Nullness = getNullConstraint(*ArgSVal, State);

    Nullability RequiredNullability =
        getNullabilityAnnotation(Param->getType());
    Nullability ArgExprTypeLevelNullability =
        getNullabilityAnnotation(lookThroughImplicitCasts(ArgExpr)->getType());

    unsigned ParamIdx = Param->getFunctionScopeIndex() + 1;

    if (ChecksEnabled[CK_NullPassedToNonnull] &&
        Nullness == NullConstraint::IsNull &&
        ArgExprTypeLevelNullability != Nullability::Nonnull &&
        RequiredNullability == Nullability::Nonnull &&
        isDiagnosableCall(Call)) {
      ExplodedNode *N = C.generateErrorNode(State);
      if (!N)
        return;

      SmallString<256> SBuf;
      llvm::raw_svector_ostream OS(SBuf);
      OS << (Param->getType()->isObjCObjectPointerType() ? "nil" : "Null");
      OS << " passed to a callee that requires a non-null " << ParamIdx
         << llvm::getOrdinalSuffix(ParamIdx) << " parameter";
      reportBugIfInvariantHolds(OS.str(), ErrorKind::NilPassedToNonnull,
                                CK_NullPassedToNonnull, N, nullptr, C, ArgExpr,
                                /*SuppressPath=*/false);
      return;
    }

    const MemRegion *Region = getTrackRegion(*ArgSVal);
    if (!Region)
      continue;

    const NullabilityState *TrackedNullability =
        State->get<NullabilityMap>(Region);

    if (TrackedNullability) {
      if (Nullness == NullConstraint::IsNotNull ||
          TrackedNullability->getValue() != Nullability::Nullable)
        continue;

      if (ChecksEnabled[CK_NullablePassedToNonnull] &&
          RequiredNullability == Nullability::Nonnull &&
          isDiagnosableCall(Call)) {
        ExplodedNode *N = C.addTransition(State);
        SmallString<256> SBuf;
        llvm::raw_svector_ostream OS(SBuf);
        OS << "Nullable pointer is passed to a callee that requires a non-null "
           << ParamIdx << llvm::getOrdinalSuffix(ParamIdx) << " parameter";
        reportBugIfInvariantHolds(OS.str(), ErrorKind::NullablePassedToNonnull,
                                  CK_NullablePassedToNonnull, N, Region, C,
                                  ArgExpr, /*SuppressPath=*/true);
        return;
      }
      if (ChecksEnabled[CK_NullableDereferenced] &&
          Param->getType()->isReferenceType()) {
        ExplodedNode *N = C.addTransition(State);
        reportBugIfInvariantHolds("Nullable pointer is dereferenced",
                                  ErrorKind::NullableDereferenced,
                                  CK_NullableDereferenced, N, Region, C,
                                  ArgExpr, /*SuppressPath=*/true);
        return;
      }
      continue;
    }
  }
  if (State != OrigState)
    C.addTransition(State);
}

/// Suppress the nullability warnings for some functions.
void NullabilityChecker::checkPostCall(const CallEvent &Call,
                                       CheckerContext &C) const {
  auto Decl = Call.getDecl();
  if (!Decl)
    return;
  // ObjC Messages handles in a different callback.
  if (Call.getKind() == CE_ObjCMessage)
    return;
  const FunctionType *FuncType = Decl->getFunctionType();
  if (!FuncType)
    return;
  QualType ReturnType = FuncType->getReturnType();
  if (!isValidPointerType(ReturnType))
    return;
  ProgramStateRef State = C.getState();
  if (State->get<InvariantViolated>())
    return;

  const MemRegion *Region = getTrackRegion(Call.getReturnValue());
  if (!Region)
    return;

  // CG headers are misannotated. Do not warn for symbols that are the results
  // of CG calls.
  const SourceManager &SM = C.getSourceManager();
  StringRef FilePath = SM.getFilename(SM.getSpellingLoc(Decl->getBeginLoc()));
  if (llvm::sys::path::filename(FilePath).starts_with("CG")) {
    State = State->set<NullabilityMap>(Region, Nullability::Contradicted);
    C.addTransition(State);
    return;
  }

  const NullabilityState *TrackedNullability =
      State->get<NullabilityMap>(Region);

  // ObjCMessageExpr gets the actual type through
  // Sema::getMessageSendResultType, instead of using the return type of
  // MethodDecl directly. The final type is generated by considering the
  // nullability of receiver and MethodDecl together. Thus, The type of
  // ObjCMessageExpr is prefer.
  if (const Expr *E = Call.getOriginExpr())
    ReturnType = E->getType();

  if (!TrackedNullability &&
      getNullabilityAnnotation(ReturnType) == Nullability::Nullable) {
    State = State->set<NullabilityMap>(Region, Nullability::Nullable);
    C.addTransition(State);
  }
}

static Nullability getReceiverNullability(const ObjCMethodCall &M,
                                          ProgramStateRef State) {
  if (M.isReceiverSelfOrSuper()) {
    // For super and super class receivers we assume that the receiver is
    // nonnull.
    return Nullability::Nonnull;
  }
  // Otherwise look up nullability in the state.
  SVal Receiver = M.getReceiverSVal();
  if (auto DefOrUnknown = Receiver.getAs<DefinedOrUnknownSVal>()) {
    // If the receiver is constrained to be nonnull, assume that it is nonnull
    // regardless of its type.
    NullConstraint Nullness = getNullConstraint(*DefOrUnknown, State);
    if (Nullness == NullConstraint::IsNotNull)
      return Nullability::Nonnull;
  }
  auto ValueRegionSVal = Receiver.getAs<loc::MemRegionVal>();
  if (ValueRegionSVal) {
    const MemRegion *SelfRegion = ValueRegionSVal->getRegion();
    assert(SelfRegion);

    const NullabilityState *TrackedSelfNullability =
        State->get<NullabilityMap>(SelfRegion);
    if (TrackedSelfNullability)
      return TrackedSelfNullability->getValue();
  }
  return Nullability::Unspecified;
}

// The return value of a property access is typically a temporary value which
// will not be tracked in a persistent manner by the analyzer.  We use
// evalAssume() in order to immediately record constraints on those temporaries
// at the time they are imposed (e.g. by a nil-check conditional).
ProgramStateRef NullabilityChecker::evalAssume(ProgramStateRef State, SVal Cond,
                                               bool Assumption) const {
  PropertyAccessesMapTy PropertyAccesses = State->get<PropertyAccessesMap>();
  for (auto [PropKey, PropVal] : PropertyAccesses) {
    if (!PropVal.isConstrainedNonnull) {
      ConditionTruthVal IsNonNull = State->isNonNull(PropVal.Value);
      if (IsNonNull.isConstrainedTrue()) {
        ConstrainedPropertyVal Replacement = PropVal;
        Replacement.isConstrainedNonnull = true;
        State = State->set<PropertyAccessesMap>(PropKey, Replacement);
      } else if (IsNonNull.isConstrainedFalse()) {
        // Space optimization: no point in tracking constrained-null cases
        State = State->remove<PropertyAccessesMap>(PropKey);
      }
    }
  }

  return State;
}

/// Calculate the nullability of the result of a message expr based on the
/// nullability of the receiver, the nullability of the return value, and the
/// constraints.
void NullabilityChecker::checkPostObjCMessage(const ObjCMethodCall &M,
                                              CheckerContext &C) const {
  auto Decl = M.getDecl();
  if (!Decl)
    return;
  QualType RetType = Decl->getReturnType();
  if (!isValidPointerType(RetType))
    return;

  ProgramStateRef State = C.getState();
  if (State->get<InvariantViolated>())
    return;

  const MemRegion *ReturnRegion = getTrackRegion(M.getReturnValue());
  if (!ReturnRegion)
    return;

  auto Interface = Decl->getClassInterface();
  auto Name = Interface ? Interface->getName() : "";
  // In order to reduce the noise in the diagnostics generated by this checker,
  // some framework and programming style based heuristics are used. These
  // heuristics are for Cocoa APIs which have NS prefix.
  if (Name.starts_with("NS")) {
    // Developers rely on dynamic invariants such as an item should be available
    // in a collection, or a collection is not empty often. Those invariants can
    // not be inferred by any static analysis tool. To not to bother the users
    // with too many false positives, every item retrieval function should be
    // ignored for collections. The instance methods of dictionaries in Cocoa
    // are either item retrieval related or not interesting nullability wise.
    // Using this fact, to keep the code easier to read just ignore the return
    // value of every instance method of dictionaries.
    if (M.isInstanceMessage() && Name.contains("Dictionary")) {
      State =
          State->set<NullabilityMap>(ReturnRegion, Nullability::Contradicted);
      C.addTransition(State);
      return;
    }
    // For similar reasons ignore some methods of Cocoa arrays.
    StringRef FirstSelectorSlot = M.getSelector().getNameForSlot(0);
    if (Name.contains("Array") &&
        (FirstSelectorSlot == "firstObject" ||
         FirstSelectorSlot == "lastObject")) {
      State =
          State->set<NullabilityMap>(ReturnRegion, Nullability::Contradicted);
      C.addTransition(State);
      return;
    }

    // Encoding related methods of string should not fail when lossless
    // encodings are used. Using lossless encodings is so frequent that ignoring
    // this class of methods reduced the emitted diagnostics by about 30% on
    // some projects (and all of that was false positives).
    if (Name.contains("String")) {
      for (auto *Param : M.parameters()) {
        if (Param->getName() == "encoding") {
          State = State->set<NullabilityMap>(ReturnRegion,
                                             Nullability::Contradicted);
          C.addTransition(State);
          return;
        }
      }
    }
  }

  const ObjCMessageExpr *Message = M.getOriginExpr();
  Nullability SelfNullability = getReceiverNullability(M, State);

  const NullabilityState *NullabilityOfReturn =
      State->get<NullabilityMap>(ReturnRegion);

  if (NullabilityOfReturn) {
    // When we have a nullability tracked for the return value, the nullability
    // of the expression will be the most nullable of the receiver and the
    // return value.
    Nullability RetValTracked = NullabilityOfReturn->getValue();
    Nullability ComputedNullab =
        getMostNullable(RetValTracked, SelfNullability);
    if (ComputedNullab != RetValTracked &&
        ComputedNullab != Nullability::Unspecified) {
      const Stmt *NullabilitySource =
          ComputedNullab == RetValTracked
              ? NullabilityOfReturn->getNullabilitySource()
              : Message->getInstanceReceiver();
      State = State->set<NullabilityMap>(
          ReturnRegion, NullabilityState(ComputedNullab, NullabilitySource));
      C.addTransition(State);
    }
    return;
  }

  // No tracked information. Use static type information for return value.
  Nullability RetNullability = getNullabilityAnnotation(Message->getType());

  // Properties might be computed, which means the property value could
  // theoretically change between calls even in commonly-observed cases like
  // this:
  //
  //     if (foo.prop) {    // ok, it's nonnull here...
  //         [bar doStuffWithNonnullVal:foo.prop];     // ...but what about
  //         here?
  //     }
  //
  // If the property is nullable-annotated, a naive analysis would lead to many
  // false positives despite the presence of probably-correct nil-checks.  To
  // reduce the false positive rate, we maintain a history of the most recently
  // observed property value.  For each property access, if the prior value has
  // been constrained to be not nil then we will conservatively assume that the
  // next access can be inferred as nonnull.
  if (RetNullability != Nullability::Nonnull &&
      M.getMessageKind() == OCM_PropertyAccess && !C.wasInlined) {
    bool LookupResolved = false;
    if (const MemRegion *ReceiverRegion = getTrackRegion(M.getReceiverSVal())) {
      if (const IdentifierInfo *Ident =
              M.getSelector().getIdentifierInfoForSlot(0)) {
        LookupResolved = true;
        ObjectPropPair Key = std::make_pair(ReceiverRegion, Ident);
        const ConstrainedPropertyVal *PrevPropVal =
            State->get<PropertyAccessesMap>(Key);
        if (PrevPropVal && PrevPropVal->isConstrainedNonnull) {
          RetNullability = Nullability::Nonnull;
        } else {
          // If a previous property access was constrained as nonnull, we hold
          // on to that constraint (effectively inferring that all subsequent
          // accesses on that code path can be inferred as nonnull).  If the
          // previous property access was *not* constrained as nonnull, then
          // let's throw it away in favor of keeping the SVal associated with
          // this more recent access.
          if (auto ReturnSVal =
                  M.getReturnValue().getAs<DefinedOrUnknownSVal>()) {
            State = State->set<PropertyAccessesMap>(
                Key, ConstrainedPropertyVal(*ReturnSVal));
          }
        }
      }
    }

    if (!LookupResolved) {
      // Fallback: err on the side of suppressing the false positive.
      RetNullability = Nullability::Nonnull;
    }
  }

  Nullability ComputedNullab = getMostNullable(RetNullability, SelfNullability);
  if (ComputedNullab == Nullability::Nullable) {
    const Stmt *NullabilitySource = ComputedNullab == RetNullability
                                        ? Message
                                        : Message->getInstanceReceiver();
    State = State->set<NullabilityMap>(
        ReturnRegion, NullabilityState(ComputedNullab, NullabilitySource));
    C.addTransition(State);
  }
}

/// Explicit casts are trusted. If there is a disagreement in the nullability
/// annotations in the destination and the source or '0' is casted to nonnull
/// track the value as having contraditory nullability. This will allow users to
/// suppress warnings.
void NullabilityChecker::checkPostStmt(const ExplicitCastExpr *CE,
                                       CheckerContext &C) const {
  QualType OriginType = CE->getSubExpr()->getType();
  QualType DestType = CE->getType();
  if (!isValidPointerType(OriginType))
    return;
  if (!isValidPointerType(DestType))
    return;

  ProgramStateRef State = C.getState();
  if (State->get<InvariantViolated>())
    return;

  Nullability DestNullability = getNullabilityAnnotation(DestType);

  // No explicit nullability in the destination type, so this cast does not
  // change the nullability.
  if (DestNullability == Nullability::Unspecified)
    return;

  auto RegionSVal = C.getSVal(CE).getAs<DefinedOrUnknownSVal>();
  const MemRegion *Region = getTrackRegion(*RegionSVal);
  if (!Region)
    return;

  // When 0 is converted to nonnull mark it as contradicted.
  if (DestNullability == Nullability::Nonnull) {
    NullConstraint Nullness = getNullConstraint(*RegionSVal, State);
    if (Nullness == NullConstraint::IsNull) {
      State = State->set<NullabilityMap>(Region, Nullability::Contradicted);
      C.addTransition(State);
      return;
    }
  }

  const NullabilityState *TrackedNullability =
      State->get<NullabilityMap>(Region);

  if (!TrackedNullability) {
    if (DestNullability != Nullability::Nullable)
      return;
    State = State->set<NullabilityMap>(Region,
                                       NullabilityState(DestNullability, CE));
    C.addTransition(State);
    return;
  }

  if (TrackedNullability->getValue() != DestNullability &&
      TrackedNullability->getValue() != Nullability::Contradicted) {
    State = State->set<NullabilityMap>(Region, Nullability::Contradicted);
    C.addTransition(State);
  }
}

/// For a given statement performing a bind, attempt to syntactically
/// match the expression resulting in the bound value.
static const Expr * matchValueExprForBind(const Stmt *S) {
  // For `x = e` the value expression is the right-hand side.
  if (auto *BinOp = dyn_cast<BinaryOperator>(S)) {
    if (BinOp->getOpcode() == BO_Assign)
      return BinOp->getRHS();
  }

  // For `int x = e` the value expression is the initializer.
  if (auto *DS = dyn_cast<DeclStmt>(S))  {
    if (DS->isSingleDecl()) {
      auto *VD = dyn_cast<VarDecl>(DS->getSingleDecl());
      if (!VD)
        return nullptr;

      if (const Expr *Init = VD->getInit())
        return Init;
    }
  }

  return nullptr;
}

/// Returns true if \param S is a DeclStmt for a local variable that
/// ObjC automated reference counting initialized with zero.
static bool isARCNilInitializedLocal(CheckerContext &C, const Stmt *S) {
  // We suppress diagnostics for ARC zero-initialized _Nonnull locals. This
  // prevents false positives when a _Nonnull local variable cannot be
  // initialized with an initialization expression:
  //    NSString * _Nonnull s; // no-warning
  //    @autoreleasepool {
  //      s = ...
  //    }
  //
  // FIXME: We should treat implicitly zero-initialized _Nonnull locals as
  // uninitialized in Sema's UninitializedValues analysis to warn when a use of
  // the zero-initialized definition will unexpectedly yield nil.

  // Locals are only zero-initialized when automated reference counting
  // is turned on.
  if (!C.getASTContext().getLangOpts().ObjCAutoRefCount)
    return false;

  auto *DS = dyn_cast<DeclStmt>(S);
  if (!DS || !DS->isSingleDecl())
    return false;

  auto *VD = dyn_cast<VarDecl>(DS->getSingleDecl());
  if (!VD)
    return false;

  // Sema only zero-initializes locals with ObjCLifetimes.
  if(!VD->getType().getQualifiers().hasObjCLifetime())
    return false;

  const Expr *Init = VD->getInit();
  assert(Init && "ObjC local under ARC without initializer");

  // Return false if the local is explicitly initialized (e.g., with '= nil').
  if (!isa<ImplicitValueInitExpr>(Init))
    return false;

  return true;
}

/// Propagate the nullability information through binds and warn when nullable
/// pointer or null symbol is assigned to a pointer with a nonnull type.
void NullabilityChecker::checkBind(SVal L, SVal V, const Stmt *S,
                                   CheckerContext &C) const {
  const TypedValueRegion *TVR =
      dyn_cast_or_null<TypedValueRegion>(L.getAsRegion());
  if (!TVR)
    return;

  QualType LocType = TVR->getValueType();
  if (!isValidPointerType(LocType))
    return;

  ProgramStateRef State = C.getState();
  if (State->get<InvariantViolated>())
    return;

  auto ValDefOrUnknown = V.getAs<DefinedOrUnknownSVal>();
  if (!ValDefOrUnknown)
    return;

  NullConstraint RhsNullness = getNullConstraint(*ValDefOrUnknown, State);

  Nullability ValNullability = Nullability::Unspecified;
  if (SymbolRef Sym = ValDefOrUnknown->getAsSymbol())
    ValNullability = getNullabilityAnnotation(Sym->getType());

  Nullability LocNullability = getNullabilityAnnotation(LocType);

  // If the type of the RHS expression is nonnull, don't warn. This
  // enables explicit suppression with a cast to nonnull.
  Nullability ValueExprTypeLevelNullability = Nullability::Unspecified;
  const Expr *ValueExpr = matchValueExprForBind(S);
  if (ValueExpr) {
    ValueExprTypeLevelNullability =
      getNullabilityAnnotation(lookThroughImplicitCasts(ValueExpr)->getType());
  }

  bool NullAssignedToNonNull = (LocNullability == Nullability::Nonnull &&
                                RhsNullness == NullConstraint::IsNull);
  if (ChecksEnabled[CK_NullPassedToNonnull] && NullAssignedToNonNull &&
      ValNullability != Nullability::Nonnull &&
      ValueExprTypeLevelNullability != Nullability::Nonnull &&
      !isARCNilInitializedLocal(C, S)) {
    static CheckerProgramPointTag Tag(this, "NullPassedToNonnull");
    ExplodedNode *N = C.generateErrorNode(State, &Tag);
    if (!N)
      return;


    const Stmt *ValueStmt = S;
    if (ValueExpr)
      ValueStmt = ValueExpr;

    SmallString<256> SBuf;
    llvm::raw_svector_ostream OS(SBuf);
    OS << (LocType->isObjCObjectPointerType() ? "nil" : "Null");
    OS << " assigned to a pointer which is expected to have non-null value";
    reportBugIfInvariantHolds(OS.str(), ErrorKind::NilAssignedToNonnull,
                              CK_NullPassedToNonnull, N, nullptr, C, ValueStmt);
    return;
  }

  // If null was returned from a non-null function, mark the nullability
  // invariant as violated even if the diagnostic was suppressed.
  if (NullAssignedToNonNull) {
    State = State->set<InvariantViolated>(true);
    C.addTransition(State);
    return;
  }

  // Intentionally missing case: '0' is bound to a reference. It is handled by
  // the DereferenceChecker.

  const MemRegion *ValueRegion = getTrackRegion(*ValDefOrUnknown);
  if (!ValueRegion)
    return;

  const NullabilityState *TrackedNullability =
      State->get<NullabilityMap>(ValueRegion);

  if (TrackedNullability) {
    if (RhsNullness == NullConstraint::IsNotNull ||
        TrackedNullability->getValue() != Nullability::Nullable)
      return;
    if (ChecksEnabled[CK_NullablePassedToNonnull] &&
        LocNullability == Nullability::Nonnull) {
      static CheckerProgramPointTag Tag(this, "NullablePassedToNonnull");
      ExplodedNode *N = C.addTransition(State, C.getPredecessor(), &Tag);
      reportBugIfInvariantHolds("Nullable pointer is assigned to a pointer "
                                "which is expected to have non-null value",
                                ErrorKind::NullableAssignedToNonnull,
                                CK_NullablePassedToNonnull, N, ValueRegion, C);
    }
    return;
  }

  const auto *BinOp = dyn_cast<BinaryOperator>(S);

  if (ValNullability == Nullability::Nullable) {
    // Trust the static information of the value more than the static
    // information on the location.
    const Stmt *NullabilitySource = BinOp ? BinOp->getRHS() : S;
    State = State->set<NullabilityMap>(
        ValueRegion, NullabilityState(ValNullability, NullabilitySource));
    C.addTransition(State);
    return;
  }

  if (LocNullability == Nullability::Nullable) {
    const Stmt *NullabilitySource = BinOp ? BinOp->getLHS() : S;
    State = State->set<NullabilityMap>(
        ValueRegion, NullabilityState(LocNullability, NullabilitySource));
    C.addTransition(State);
  }
}

void NullabilityChecker::printState(raw_ostream &Out, ProgramStateRef State,
                                    const char *NL, const char *Sep) const {

  NullabilityMapTy B = State->get<NullabilityMap>();

  if (State->get<InvariantViolated>())
    Out << Sep << NL
        << "Nullability invariant was violated, warnings suppressed." << NL;

  if (B.isEmpty())
    return;

  if (!State->get<InvariantViolated>())
    Out << Sep << NL;

  for (auto [Region, State] : B) {
    Out << Region << " : ";
    State.print(Out);
    Out << NL;
  }
}

/// We want to trust developer annotations and consider all 'nullable'
/// parameters as potentially null. Each marked parameter will get a
/// corresponding constraint.
///
/// \code
///   void foo(int *_Nullable x) {
///     // . . .
///     *x = 42;    // we want to consider this as an error...
///     // . . .
///   }
/// \endcode
void NullabilityChecker::checkBeginFunction(CheckerContext &Context) const {
  // Planned assumption makes sense only for top-level functions.
  if (!Context.inTopFrame())
    return;

  const LocationContext *LocContext = Context.getLocationContext();

  const Decl *FD = LocContext->getDecl();
  // AnyCall helps us here to avoid checking for FunctionDecl and ObjCMethodDecl
  // separately and aggregates interfaces of these classes.
  auto AbstractCall = AnyCall::forDecl(FD);
  if (!AbstractCall)
    return;

  ProgramStateRef State = Context.getState();

  for (const ParmVarDecl *Parameter : AbstractCall->parameters()) {
    Nullability RequiredNullability =
        getNullabilityAnnotation(Parameter->getType());

    if (RequiredNullability != Nullability::Nullable)
      continue;

    Loc ParameterLoc = State->getLValue(Parameter, LocContext);
    // We never consider top-level function parameters undefined.
    auto StoredVal =
        State->getSVal(ParameterLoc).castAs<DefinedOrUnknownSVal>();

    const MemRegion *Region = getTrackRegion(StoredVal);
    if (!Region)
      continue;

    const Stmt *NullabilitySource = Parameter->getBody();
    if (ProgramStateRef NewState = State->set<NullabilityMap>(
            Region, NullabilityState(RequiredNullability, NullabilitySource))) {
      State = NewState;
    }
  }

  Context.addTransition(State);
}

void ento::registerNullabilityBase(CheckerManager &mgr) {
  mgr.registerChecker<NullabilityChecker>();
}

bool ento::shouldRegisterNullabilityBase(const CheckerManager &mgr) {
  return true;
}

#define REGISTER_CHECKER(name, trackingRequired)                               \
  void ento::register##name##Checker(CheckerManager &mgr) {                    \
    NullabilityChecker *checker = mgr.getChecker<NullabilityChecker>();        \
    checker->ChecksEnabled[NullabilityChecker::CK_##name] = true;              \
    checker->CheckNames[NullabilityChecker::CK_##name] =                       \
        mgr.getCurrentCheckerName();                                           \
    checker->NeedTracking = checker->NeedTracking || trackingRequired;         \
    checker->NoDiagnoseCallsToSystemHeaders =                                  \
        checker->NoDiagnoseCallsToSystemHeaders ||                             \
        mgr.getAnalyzerOptions().getCheckerBooleanOption(                      \
            checker, "NoDiagnoseCallsToSystemHeaders", true);                  \
  }                                                                            \
                                                                               \
  bool ento::shouldRegister##name##Checker(const CheckerManager &mgr) {        \
    return true;                                                               \
  }

// The checks are likely to be turned on by default and it is possible to do
// them without tracking any nullability related information. As an optimization
// no nullability information will be tracked when only these two checks are
// enables.
REGISTER_CHECKER(NullPassedToNonnull, false)
REGISTER_CHECKER(NullReturnedFromNonnull, false)

REGISTER_CHECKER(NullableDereferenced, true)
REGISTER_CHECKER(NullablePassedToNonnull, true)
REGISTER_CHECKER(NullableReturnedFromNonnull, true)<|MERGE_RESOLUTION|>--- conflicted
+++ resolved
@@ -80,19 +80,11 @@
 };
 
 class NullabilityChecker
-<<<<<<< HEAD
-    : public Checker<check::Bind, check::BeginFunction, check::PreCall,
-                     check::PreStmt<ReturnStmt>, check::PostCall,
-                     check::PostStmt<ExplicitCastExpr>, check::PostObjCMessage,
-                     check::DeadSymbols, eval::Assume, check::Location,
-                     check::Event<ImplicitNullDerefEvent>> {
-=======
     : public Checker<check::Bind, check::PreCall, check::PreStmt<ReturnStmt>,
                      check::PostCall, check::PostStmt<ExplicitCastExpr>,
                      check::PostObjCMessage, check::DeadSymbols, eval::Assume,
                      check::Location, check::Event<ImplicitNullDerefEvent>,
                      check::BeginFunction> {
->>>>>>> 331eb8a0
 
 public:
   // If true, the checker will not diagnose nullabilility issues for calls
@@ -116,7 +108,6 @@
   void checkBeginFunction(CheckerContext &Ctx) const;
   ProgramStateRef evalAssume(ProgramStateRef State, SVal Cond,
                              bool Assumption) const;
-  void checkBeginFunction(CheckerContext &C) const;
 
   void printState(raw_ostream &Out, ProgramStateRef State, const char *NL,
                   const char *Sep) const override;
@@ -1395,59 +1386,6 @@
   }
 }
 
-/// We want to trust developer annotations and consider all 'nullable'
-/// parameters as potentially null. Each marked parameter will get a
-/// corresponding constraint.
-///
-/// \code
-///   void foo(int *_Nullable x) {
-///     // . . .
-///     *x = 42;    // we want to consider this as an error...
-///     // . . .
-///   }
-/// \endcode
-void NullabilityChecker::checkBeginFunction(CheckerContext &Context) const {
-  // Planned assumption makes sense only for top-level functions.
-  if (!Context.inTopFrame())
-    return;
-
-  const LocationContext *LocContext = Context.getLocationContext();
-
-  const Decl *FD = LocContext->getDecl();
-  // AnyCall helps us here to avoid checking for FunctionDecl and ObjCMethodDecl
-  // separately and aggregates interfaces of these classes.
-  auto AbstractCall = AnyCall::forDecl(FD);
-  if (!AbstractCall)
-    return;
-
-  ProgramStateRef State = Context.getState();
-
-  for (const ParmVarDecl *Parameter : AbstractCall->parameters()) {
-    Nullability RequiredNullability =
-        getNullabilityAnnotation(Parameter->getType());
-
-    if (RequiredNullability != Nullability::Nullable)
-      continue;
-
-    Loc ParameterLoc = State->getLValue(Parameter, LocContext);
-    // We never consider top-level function parameters undefined.
-    auto StoredVal =
-        State->getSVal(ParameterLoc).castAs<DefinedOrUnknownSVal>();
-
-    const MemRegion *Region = getTrackRegion(StoredVal);
-    if (!Region)
-      continue;
-
-    const Stmt *NullabilitySource = Parameter->getBody();
-    if (ProgramStateRef NewState = State->set<NullabilityMap>(
-            Region, NullabilityState(RequiredNullability, NullabilitySource))) {
-      State = NewState;
-    }
-  }
-
-  Context.addTransition(State);
-}
-
 void ento::registerNullabilityBase(CheckerManager &mgr) {
   mgr.registerChecker<NullabilityChecker>();
 }
