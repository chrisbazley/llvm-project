//===--- CallAndMessageChecker.cpp ------------------------------*- C++ -*--==//
//
// Part of the LLVM Project, under the Apache License v2.0 with LLVM Exceptions.
// See https://llvm.org/LICENSE.txt for license information.
// SPDX-License-Identifier: Apache-2.0 WITH LLVM-exception
//
//===----------------------------------------------------------------------===//
//
// This defines CallAndMessageChecker, a builtin checker that checks for various
// errors of call and objc message expressions.
//
//===----------------------------------------------------------------------===//

#include "clang/AST/ExprCXX.h"
#include "clang/AST/ParentMap.h"
#include "clang/Basic/TargetInfo.h"
#include "clang/StaticAnalyzer/Checkers/BuiltinCheckerRegistration.h"
#include "clang/StaticAnalyzer/Core/BugReporter/BugType.h"
#include "clang/StaticAnalyzer/Core/Checker.h"
#include "clang/StaticAnalyzer/Core/CheckerManager.h"
#include "clang/StaticAnalyzer/Core/PathSensitive/CallEvent.h"
#include "clang/StaticAnalyzer/Core/PathSensitive/CheckerContext.h"
#include "llvm/ADT/SmallString.h"
#include "llvm/ADT/StringExtras.h"
#include "llvm/Support/Casting.h"
#include "llvm/Support/raw_ostream.h"

using namespace clang;
using namespace ento;

namespace {

class CallAndMessageChecker
    : public Checker<check::PreObjCMessage, check::ObjCMessageNil,
                     check::PreCall, EventDispatcher<ImplicitNullDerefEvent>> {
  mutable std::unique_ptr<BugType> BT_call_null;
  mutable std::unique_ptr<BugType> BT_call_undef;
  mutable std::unique_ptr<BugType> BT_cxx_call_null;
  mutable std::unique_ptr<BugType> BT_cxx_call_undef;
  mutable std::unique_ptr<BugType> BT_call_arg;
  mutable std::unique_ptr<BugType> BT_cxx_delete_undef;
  mutable std::unique_ptr<BugType> BT_msg_undef;
  mutable std::unique_ptr<BugType> BT_objc_prop_undef;
  mutable std::unique_ptr<BugType> BT_objc_subscript_undef;
  mutable std::unique_ptr<BugType> BT_msg_arg;
  mutable std::unique_ptr<BugType> BT_msg_ret;
  mutable std::unique_ptr<BugType> BT_call_few_args;

public:
  // These correspond with the checker options. Looking at other checkers such
  // as MallocChecker and CStringChecker, this is similar as to how they pull
  // off having a modeling class, but emitting diagnostics under a smaller
  // checker's name that can be safely disabled without disturbing the
  // underlaying modeling engine.
  // The reason behind having *checker options* rather then actual *checkers*
  // here is that CallAndMessage is among the oldest checkers out there, and can
  // be responsible for the majority of the reports on any given project. This
  // is obviously not ideal, but changing checker name has the consequence of
  // changing the issue hashes associated with the reports, and databases
  // relying on this (CodeChecker, for instance) would suffer greatly.
  // If we ever end up making changes to the issue hash generation algorithm, or
  // the warning messages here, we should totally jump on the opportunity to
  // convert these to actual checkers.
  enum CheckKind {
    CK_FunctionPointer,
    CK_ParameterCount,
    CK_CXXThisMethodCall,
    CK_CXXDeallocationArg,
    CK_ArgInitializedness,
    CK_ArgPointeeInitializedness,
    CK_NilReceiver,
    CK_UndefReceiver,
    CK_NumCheckKinds
  };

  bool ChecksEnabled[CK_NumCheckKinds] = {false};
  // The original core.CallAndMessage checker name. This should rather be an
  // array, as seen in MallocChecker and CStringChecker.
  CheckerNameRef OriginalName;

  void checkPreObjCMessage(const ObjCMethodCall &msg, CheckerContext &C) const;

  /// Fill in the return value that results from messaging nil based on the
  /// return type and architecture and diagnose if the return value will be
  /// garbage.
  void checkObjCMessageNil(const ObjCMethodCall &msg, CheckerContext &C) const;

  void checkPreCall(const CallEvent &Call, CheckerContext &C) const;

  ProgramStateRef checkFunctionPointerCall(const CallExpr *CE,
                                           CheckerContext &C,
                                           ProgramStateRef State) const;

  ProgramStateRef checkCXXMethodCall(const CXXInstanceCall *CC,
                                     CheckerContext &C,
                                     ProgramStateRef State) const;

  ProgramStateRef checkParameterCount(const CallEvent &Call, CheckerContext &C,
                                      ProgramStateRef State) const;

  ProgramStateRef checkCXXDeallocation(const CXXDeallocatorCall *DC,
                                       CheckerContext &C,
                                       ProgramStateRef State) const;

  ProgramStateRef checkArgInitializedness(const CallEvent &Call,
                                          CheckerContext &C,
                                          ProgramStateRef State) const;

private:
  bool PreVisitProcessArg(CheckerContext &C, SVal V, SourceRange ArgRange,
                          const Expr *ArgEx, int ArgumentNumber,
                          bool CheckUninitFields, const CallEvent &Call,
                          std::unique_ptr<BugType> &BT,
                          const ParmVarDecl *ParamDecl) const;

  static void emitBadCall(BugType *BT, CheckerContext &C, const Expr *BadE);
  void emitNilReceiverBug(CheckerContext &C, const ObjCMethodCall &msg,
                          ExplodedNode *N) const;

  void HandleNilReceiver(CheckerContext &C,
                         ProgramStateRef state,
                         const ObjCMethodCall &msg) const;

  void LazyInit_BT(const char *desc, std::unique_ptr<BugType> &BT) const {
    if (!BT)
      BT.reset(new BugType(OriginalName, desc));
  }
  bool uninitRefOrPointer(CheckerContext &C, SVal V, SourceRange ArgRange,
                          const Expr *ArgEx, std::unique_ptr<BugType> &BT,
                          const ParmVarDecl *ParamDecl, const char *BD,
                          int ArgumentNumber) const;
};
} // end anonymous namespace

void CallAndMessageChecker::emitBadCall(BugType *BT, CheckerContext &C,
                                        const Expr *BadE) {
  ExplodedNode *N = C.generateErrorNode();
  if (!N)
    return;

  auto R = std::make_unique<PathSensitiveBugReport>(*BT, BT->getDescription(), N);
  if (BadE) {
    R->addRange(BadE->getSourceRange());
    if (BadE->isGLValue())
      BadE = bugreporter::getDerefExpr(BadE);
    bugreporter::trackExpressionValue(N, BadE, *R);
  }
  C.emitReport(std::move(R));
}

static void describeUninitializedArgumentInCall(const CallEvent &Call,
                                                int ArgumentNumber,
                                                llvm::raw_svector_ostream &Os) {
  switch (Call.getKind()) {
  case CE_ObjCMessage: {
    const ObjCMethodCall &Msg = cast<ObjCMethodCall>(Call);
    switch (Msg.getMessageKind()) {
    case OCM_Message:
      Os << (ArgumentNumber + 1) << llvm::getOrdinalSuffix(ArgumentNumber + 1)
         << " argument in message expression is an uninitialized value";
      return;
    case OCM_PropertyAccess:
      assert(Msg.isSetter() && "Getters have no args");
      Os << "Argument for property setter is an uninitialized value";
      return;
    case OCM_Subscript:
      if (Msg.isSetter() && (ArgumentNumber == 0))
        Os << "Argument for subscript setter is an uninitialized value";
      else
        Os << "Subscript index is an uninitialized value";
      return;
    }
    llvm_unreachable("Unknown message kind.");
  }
  case CE_Block:
    Os << (ArgumentNumber + 1) << llvm::getOrdinalSuffix(ArgumentNumber + 1)
       << " block call argument is an uninitialized value";
    return;
  default:
    Os << (ArgumentNumber + 1) << llvm::getOrdinalSuffix(ArgumentNumber + 1)
       << " function call argument is an uninitialized value";
    return;
  }
}

bool CallAndMessageChecker::uninitRefOrPointer(
    CheckerContext &C, SVal V, SourceRange ArgRange, const Expr *ArgEx,
    std::unique_ptr<BugType> &BT, const ParmVarDecl *ParamDecl, const char *BD,
    int ArgumentNumber) const {

  // The pointee being uninitialized is a sign of code smell, not a bug, no need
  // to sink here.
  if (!ChecksEnabled[CK_ArgPointeeInitializedness])
    return false;

  // No parameter declaration available, i.e. variadic function argument.
  if(!ParamDecl)
    return false;

  // If parameter is declared as pointer to const in function declaration,
  // then check if corresponding argument in function call is
  // pointing to undefined symbol value (uninitialized memory).
  SmallString<200> Buf;
  llvm::raw_svector_ostream Os(Buf);

  if (ParamDecl->getType()->isPointerType()) {
    Os << (ArgumentNumber + 1) << llvm::getOrdinalSuffix(ArgumentNumber + 1)
       << " function call argument is a pointer to uninitialized value";
  } else if (ParamDecl->getType()->isReferenceType()) {
    Os << (ArgumentNumber + 1) << llvm::getOrdinalSuffix(ArgumentNumber + 1)
       << " function call argument is an uninitialized value";
  } else
    return false;

  if(!ParamDecl->getType()->getPointeeType().isConstQualified())
    return false;

  if (const MemRegion *SValMemRegion = V.getAsRegion()) {
    const ProgramStateRef State = C.getState();
    const SVal PSV = State->getSVal(SValMemRegion, C.getASTContext().CharTy);
    if (PSV.isUndef()) {
      if (ExplodedNode *N = C.generateErrorNode()) {
        LazyInit_BT(BD, BT);
        auto R = std::make_unique<PathSensitiveBugReport>(*BT, Os.str(), N);
        R->addRange(ArgRange);
        if (ArgEx)
          bugreporter::trackExpressionValue(N, ArgEx, *R);

        C.emitReport(std::move(R));
      }
      return true;
    }
  }
  return false;
}

namespace {
class FindUninitializedField {
public:
  SmallVector<const FieldDecl *, 10> FieldChain;

private:
  StoreManager &StoreMgr;
  MemRegionManager &MrMgr;
  Store store;

public:
  FindUninitializedField(StoreManager &storeMgr, MemRegionManager &mrMgr,
                         Store s)
      : StoreMgr(storeMgr), MrMgr(mrMgr), store(s) {}

  bool Find(const TypedValueRegion *R) {
    QualType T = R->getValueType();
    if (const RecordType *RT = T->getAsStructureType()) {
      const RecordDecl *RD = RT->getDecl()->getDefinition();
      assert(RD && "Referred record has no definition");
      for (const auto *I : RD->fields()) {
        const FieldRegion *FR = MrMgr.getFieldRegion(I, R);
        FieldChain.push_back(I);
        T = I->getType();
        if (T->getAsStructureType()) {
          if (Find(FR))
            return true;
        } else {
          SVal V = StoreMgr.getBinding(store, loc::MemRegionVal(FR));
          if (V.isUndef())
            return true;
        }
        FieldChain.pop_back();
      }
    }

    return false;
  }
};
} // namespace

bool CallAndMessageChecker::PreVisitProcessArg(CheckerContext &C,
                                               SVal V,
                                               SourceRange ArgRange,
                                               const Expr *ArgEx,
                                               int ArgumentNumber,
                                               bool CheckUninitFields,
                                               const CallEvent &Call,
                                               std::unique_ptr<BugType> &BT,
                                               const ParmVarDecl *ParamDecl
                                               ) const {
  const char *BD = "Uninitialized argument value";

  if (uninitRefOrPointer(C, V, ArgRange, ArgEx, BT, ParamDecl, BD,
                         ArgumentNumber))
    return true;

  if (V.isUndef()) {
    if (!ChecksEnabled[CK_ArgInitializedness]) {
      C.addSink();
      return true;
    }
    if (ExplodedNode *N = C.generateErrorNode()) {
      LazyInit_BT(BD, BT);
      // Generate a report for this bug.
      SmallString<200> Buf;
      llvm::raw_svector_ostream Os(Buf);
      describeUninitializedArgumentInCall(Call, ArgumentNumber, Os);
      auto R = std::make_unique<PathSensitiveBugReport>(*BT, Os.str(), N);

      R->addRange(ArgRange);
      if (ArgEx)
        bugreporter::trackExpressionValue(N, ArgEx, *R);
      C.emitReport(std::move(R));
    }
    return true;
  }

  if (!CheckUninitFields)
    return false;

  if (auto LV = V.getAs<nonloc::LazyCompoundVal>()) {
    const LazyCompoundValData *D = LV->getCVData();
    FindUninitializedField F(C.getState()->getStateManager().getStoreManager(),
                             C.getSValBuilder().getRegionManager(),
                             D->getStore());

    if (F.Find(D->getRegion())) {
      if (!ChecksEnabled[CK_ArgInitializedness]) {
        C.addSink();
        return true;
      }
      if (ExplodedNode *N = C.generateErrorNode()) {
        LazyInit_BT(BD, BT);
        SmallString<512> Str;
        llvm::raw_svector_ostream os(Str);
        os << "Passed-by-value struct argument contains uninitialized data";

        if (F.FieldChain.size() == 1)
          os << " (e.g., field: '" << *F.FieldChain[0] << "')";
        else {
          os << " (e.g., via the field chain: '";
          bool first = true;
          for (SmallVectorImpl<const FieldDecl *>::iterator
               DI = F.FieldChain.begin(), DE = F.FieldChain.end(); DI!=DE;++DI){
            if (first)
              first = false;
            else
              os << '.';
            os << **DI;
          }
          os << "')";
        }

        // Generate a report for this bug.
        auto R = std::make_unique<PathSensitiveBugReport>(*BT, os.str(), N);
        R->addRange(ArgRange);

        if (ArgEx)
          bugreporter::trackExpressionValue(N, ArgEx, *R);
        // FIXME: enhance track back for uninitialized value for arbitrary
        // memregions
        C.emitReport(std::move(R));
      }
      return true;
    }
  }

  return false;
}

ProgramStateRef CallAndMessageChecker::checkFunctionPointerCall(
    const CallExpr *CE, CheckerContext &C, ProgramStateRef State) const {

  const Expr *Callee = CE->getCallee()->IgnoreParens();
  const LocationContext *LCtx = C.getLocationContext();
  SVal L = State->getSVal(Callee, LCtx);

  if (L.isUndef()) {
    if (!ChecksEnabled[CK_FunctionPointer]) {
      C.addSink(State);
      return nullptr;
    }
    if (!BT_call_undef)
      BT_call_undef.reset(new BugType(
          OriginalName,
          "Called function pointer is an uninitialized pointer value"));
    emitBadCall(BT_call_undef.get(), C, Callee);
    return nullptr;
  }

  ProgramStateRef StNonNull, StNull;
  std::tie(StNonNull, StNull) = State->assume(L.castAs<DefinedOrUnknownSVal>());

  if (StNull) {
    if (!StNonNull) {
      if (!ChecksEnabled[CK_FunctionPointer]) {
        C.addSink(StNull);
        return nullptr;
      }
      if (!BT_call_null)
        BT_call_null.reset(new BuiltinBug(
            OriginalName,
            "Called function pointer is null (null dereference)"));
      emitBadCall(BT_call_null.get(), C, Callee);
      return nullptr;
    }
<<<<<<< HEAD

    // Otherwise, we have the case where the location could either be
    // null or not-null.  Record the error node as an "implicit" null
    // dereference.
    if (ExplodedNode *N = C.generateSink(StNull, C.getPredecessor())) {
      printf("\nimplicit null dereference\n");
      ImplicitNullDerefEvent event = {L, /*isLoad=*/true, N,
                                      &C.getBugReporter(),
                                      /*IsDirectDereference=*/true};
      dispatchEvent(event);
    }
=======
    if (!BT_call_null)
      BT_call_null.reset(new BugType(
          OriginalName, "Called function pointer is null (null dereference)"));
    emitBadCall(BT_call_null.get(), C, Callee);
    return nullptr;
>>>>>>> 331eb8a0
  }

  return StNonNull;
}

ProgramStateRef CallAndMessageChecker::checkParameterCount(
    const CallEvent &Call, CheckerContext &C, ProgramStateRef State) const {

  // If we have a function or block declaration, we can make sure we pass
  // enough parameters.
  unsigned Params = Call.parameters().size();
  if (Call.getNumArgs() >= Params)
    return State;

  if (!ChecksEnabled[CK_ParameterCount]) {
    C.addSink(State);
    return nullptr;
  }

  ExplodedNode *N = C.generateErrorNode();
  if (!N)
    return nullptr;

  LazyInit_BT("Function call with too few arguments", BT_call_few_args);

  SmallString<512> Str;
  llvm::raw_svector_ostream os(Str);
  if (isa<AnyFunctionCall>(Call)) {
    os << "Function ";
  } else {
    assert(isa<BlockCall>(Call));
    os << "Block ";
  }
  os << "taking " << Params << " argument" << (Params == 1 ? "" : "s")
     << " is called with fewer (" << Call.getNumArgs() << ")";

  C.emitReport(
      std::make_unique<PathSensitiveBugReport>(*BT_call_few_args, os.str(), N));
  return nullptr;
}

ProgramStateRef CallAndMessageChecker::checkCXXMethodCall(
    const CXXInstanceCall *CC, CheckerContext &C, ProgramStateRef State) const {

  SVal V = CC->getCXXThisVal();
  if (V.isUndef()) {
    if (!ChecksEnabled[CK_CXXThisMethodCall]) {
      C.addSink(State);
      return nullptr;
    }
    if (!BT_cxx_call_undef)
      BT_cxx_call_undef.reset(new BugType(
          OriginalName, "Called C++ object pointer is uninitialized"));
    emitBadCall(BT_cxx_call_undef.get(), C, CC->getCXXThisExpr());
    return nullptr;
  }

  ProgramStateRef StNonNull, StNull;
  std::tie(StNonNull, StNull) = State->assume(V.castAs<DefinedOrUnknownSVal>());

  if (StNull && !StNonNull) {
    if (!ChecksEnabled[CK_CXXThisMethodCall]) {
      C.addSink(StNull);
      return nullptr;
    }
    if (!BT_cxx_call_null)
      BT_cxx_call_null.reset(
          new BugType(OriginalName, "Called C++ object pointer is null"));
    emitBadCall(BT_cxx_call_null.get(), C, CC->getCXXThisExpr());
    return nullptr;
  }

  return StNonNull;
}

ProgramStateRef
CallAndMessageChecker::checkCXXDeallocation(const CXXDeallocatorCall *DC,
                                            CheckerContext &C,
                                            ProgramStateRef State) const {
  const CXXDeleteExpr *DE = DC->getOriginExpr();
  assert(DE);
  SVal Arg = C.getSVal(DE->getArgument());
  if (!Arg.isUndef())
    return State;

  if (!ChecksEnabled[CK_CXXDeallocationArg]) {
    C.addSink(State);
    return nullptr;
  }

  StringRef Desc;
  ExplodedNode *N = C.generateErrorNode();
  if (!N)
    return nullptr;
  if (!BT_cxx_delete_undef)
    BT_cxx_delete_undef.reset(
        new BugType(OriginalName, "Uninitialized argument value"));
  if (DE->isArrayFormAsWritten())
    Desc = "Argument to 'delete[]' is uninitialized";
  else
    Desc = "Argument to 'delete' is uninitialized";
  auto R =
      std::make_unique<PathSensitiveBugReport>(*BT_cxx_delete_undef, Desc, N);
  bugreporter::trackExpressionValue(N, DE, *R);
  C.emitReport(std::move(R));
  return nullptr;
}

ProgramStateRef CallAndMessageChecker::checkArgInitializedness(
    const CallEvent &Call, CheckerContext &C, ProgramStateRef State) const {

  const Decl *D = Call.getDecl();

  // Don't check for uninitialized field values in arguments if the
  // caller has a body that is available and we have the chance to inline it.
  // This is a hack, but is a reasonable compromise betweens sometimes warning
  // and sometimes not depending on if we decide to inline a function.
  const bool checkUninitFields =
      !(C.getAnalysisManager().shouldInlineCall() && (D && D->getBody()));

  std::unique_ptr<BugType> *BT;
  if (isa<ObjCMethodCall>(Call))
    BT = &BT_msg_arg;
  else
    BT = &BT_call_arg;

  const FunctionDecl *FD = dyn_cast_or_null<FunctionDecl>(D);
  for (unsigned i = 0, e = Call.getNumArgs(); i != e; ++i) {
    const ParmVarDecl *ParamDecl = nullptr;
    if (FD && i < FD->getNumParams())
      ParamDecl = FD->getParamDecl(i);
    if (PreVisitProcessArg(C, Call.getArgSVal(i), Call.getArgSourceRange(i),
                           Call.getArgExpr(i), i, checkUninitFields, Call, *BT,
                           ParamDecl))
      return nullptr;
  }
  return State;
}

void CallAndMessageChecker::checkPreCall(const CallEvent &Call,
                                         CheckerContext &C) const {
  ProgramStateRef State = C.getState();

  if (const CallExpr *CE = dyn_cast_or_null<CallExpr>(Call.getOriginExpr()))
    State = checkFunctionPointerCall(CE, C, State);

  if (!State)
    return;

  if (Call.getDecl())
    State = checkParameterCount(Call, C, State);

  if (!State)
    return;

  if (const auto *CC = dyn_cast<CXXInstanceCall>(&Call))
    State = checkCXXMethodCall(CC, C, State);

  if (!State)
    return;

  if (const auto *DC = dyn_cast<CXXDeallocatorCall>(&Call))
    State = checkCXXDeallocation(DC, C, State);

  if (!State)
    return;

  State = checkArgInitializedness(Call, C, State);

  // If we make it here, record our assumptions about the callee.
  C.addTransition(State);
}

void CallAndMessageChecker::checkPreObjCMessage(const ObjCMethodCall &msg,
                                                CheckerContext &C) const {
  SVal recVal = msg.getReceiverSVal();
  if (recVal.isUndef()) {
    if (!ChecksEnabled[CK_UndefReceiver]) {
      C.addSink();
      return;
    }
    if (ExplodedNode *N = C.generateErrorNode()) {
      BugType *BT = nullptr;
      switch (msg.getMessageKind()) {
      case OCM_Message:
        if (!BT_msg_undef)
          BT_msg_undef.reset(new BugType(OriginalName,
                                         "Receiver in message expression "
                                         "is an uninitialized value"));
        BT = BT_msg_undef.get();
        break;
      case OCM_PropertyAccess:
        if (!BT_objc_prop_undef)
          BT_objc_prop_undef.reset(new BugType(
              OriginalName,
              "Property access on an uninitialized object pointer"));
        BT = BT_objc_prop_undef.get();
        break;
      case OCM_Subscript:
        if (!BT_objc_subscript_undef)
          BT_objc_subscript_undef.reset(new BugType(
              OriginalName,
              "Subscript access on an uninitialized object pointer"));
        BT = BT_objc_subscript_undef.get();
        break;
      }
      assert(BT && "Unknown message kind.");

      auto R = std::make_unique<PathSensitiveBugReport>(*BT, BT->getDescription(), N);
      const ObjCMessageExpr *ME = msg.getOriginExpr();
      R->addRange(ME->getReceiverRange());

      // FIXME: getTrackNullOrUndefValueVisitor can't handle "super" yet.
      if (const Expr *ReceiverE = ME->getInstanceReceiver())
        bugreporter::trackExpressionValue(N, ReceiverE, *R);
      C.emitReport(std::move(R));
    }
    return;
  }
}

void CallAndMessageChecker::checkObjCMessageNil(const ObjCMethodCall &msg,
                                                CheckerContext &C) const {
  HandleNilReceiver(C, C.getState(), msg);
}

void CallAndMessageChecker::emitNilReceiverBug(CheckerContext &C,
                                               const ObjCMethodCall &msg,
                                               ExplodedNode *N) const {
  if (!ChecksEnabled[CK_NilReceiver]) {
    C.addSink();
    return;
  }

  if (!BT_msg_ret)
    BT_msg_ret.reset(
        new BugType(OriginalName, "Receiver in message expression is 'nil'"));

  const ObjCMessageExpr *ME = msg.getOriginExpr();

  QualType ResTy = msg.getResultType();

  SmallString<200> buf;
  llvm::raw_svector_ostream os(buf);
  os << "The receiver of message '";
  ME->getSelector().print(os);
  os << "' is nil";
  if (ResTy->isReferenceType()) {
    os << ", which results in forming a null reference";
  } else {
    os << " and returns a value of type '";
    msg.getResultType().print(os, C.getLangOpts());
    os << "' that will be garbage";
  }

  auto report =
      std::make_unique<PathSensitiveBugReport>(*BT_msg_ret, os.str(), N);
  report->addRange(ME->getReceiverRange());
  // FIXME: This won't track "self" in messages to super.
  if (const Expr *receiver = ME->getInstanceReceiver()) {
    bugreporter::trackExpressionValue(N, receiver, *report);
  }
  C.emitReport(std::move(report));
}

static bool supportsNilWithFloatRet(const llvm::Triple &triple) {
  return (triple.getVendor() == llvm::Triple::Apple &&
          (triple.isiOS() || triple.isWatchOS() ||
           !triple.isMacOSXVersionLT(10,5)));
}

void CallAndMessageChecker::HandleNilReceiver(CheckerContext &C,
                                              ProgramStateRef state,
                                              const ObjCMethodCall &Msg) const {
  ASTContext &Ctx = C.getASTContext();
  static CheckerProgramPointTag Tag(this, "NilReceiver");

  // Check the return type of the message expression.  A message to nil will
  // return different values depending on the return type and the architecture.
  QualType RetTy = Msg.getResultType();
  CanQualType CanRetTy = Ctx.getCanonicalType(RetTy);
  const LocationContext *LCtx = C.getLocationContext();

  if (CanRetTy->isStructureOrClassType()) {
    // Structure returns are safe since the compiler zeroes them out.
    SVal V = C.getSValBuilder().makeZeroVal(RetTy);
    C.addTransition(state->BindExpr(Msg.getOriginExpr(), LCtx, V), &Tag);
    return;
  }

  // Other cases: check if sizeof(return type) > sizeof(void*)
  if (CanRetTy != Ctx.VoidTy && C.getLocationContext()->getParentMap()
                                  .isConsumedExpr(Msg.getOriginExpr())) {
    // Compute: sizeof(void *) and sizeof(return type)
    const uint64_t voidPtrSize = Ctx.getTypeSize(Ctx.VoidPtrTy);
    const uint64_t returnTypeSize = Ctx.getTypeSize(CanRetTy);

    if (CanRetTy.getTypePtr()->isReferenceType()||
        (voidPtrSize < returnTypeSize &&
         !(supportsNilWithFloatRet(Ctx.getTargetInfo().getTriple()) &&
           (Ctx.FloatTy == CanRetTy ||
            Ctx.DoubleTy == CanRetTy ||
            Ctx.LongDoubleTy == CanRetTy ||
            Ctx.LongLongTy == CanRetTy ||
            Ctx.UnsignedLongLongTy == CanRetTy)))) {
      if (ExplodedNode *N = C.generateErrorNode(state, &Tag))
        emitNilReceiverBug(C, Msg, N);
      return;
    }

    // Handle the safe cases where the return value is 0 if the
    // receiver is nil.
    //
    // FIXME: For now take the conservative approach that we only
    // return null values if we *know* that the receiver is nil.
    // This is because we can have surprises like:
    //
    //   ... = [[NSScreens screens] objectAtIndex:0];
    //
    // What can happen is that [... screens] could return nil, but
    // it most likely isn't nil.  We should assume the semantics
    // of this case unless we have *a lot* more knowledge.
    //
    SVal V = C.getSValBuilder().makeZeroVal(RetTy);
    C.addTransition(state->BindExpr(Msg.getOriginExpr(), LCtx, V), &Tag);
    return;
  }

  C.addTransition(state);
}

void ento::registerCallAndMessageModeling(CheckerManager &mgr) {
  mgr.registerChecker<CallAndMessageChecker>();
}

bool ento::shouldRegisterCallAndMessageModeling(const CheckerManager &mgr) {
  return true;
}

void ento::registerCallAndMessageChecker(CheckerManager &mgr) {
  CallAndMessageChecker *checker = mgr.getChecker<CallAndMessageChecker>();

  checker->OriginalName = mgr.getCurrentCheckerName();

#define QUERY_CHECKER_OPTION(OPTION)                                           \
  checker->ChecksEnabled[CallAndMessageChecker::CK_##OPTION] =                 \
      mgr.getAnalyzerOptions().getCheckerBooleanOption(                        \
          mgr.getCurrentCheckerName(), #OPTION);

  QUERY_CHECKER_OPTION(FunctionPointer)
  QUERY_CHECKER_OPTION(ParameterCount)
  QUERY_CHECKER_OPTION(CXXThisMethodCall)
  QUERY_CHECKER_OPTION(CXXDeallocationArg)
  QUERY_CHECKER_OPTION(ArgInitializedness)
  QUERY_CHECKER_OPTION(ArgPointeeInitializedness)
  QUERY_CHECKER_OPTION(NilReceiver)
  QUERY_CHECKER_OPTION(UndefReceiver)
}

bool ento::shouldRegisterCallAndMessageChecker(const CheckerManager &mgr) {
  return true;
}<|MERGE_RESOLUTION|>--- conflicted
+++ resolved
@@ -395,13 +395,12 @@
         return nullptr;
       }
       if (!BT_call_null)
-        BT_call_null.reset(new BuiltinBug(
+        BT_call_null.reset(new BugType(
             OriginalName,
             "Called function pointer is null (null dereference)"));
       emitBadCall(BT_call_null.get(), C, Callee);
       return nullptr;
     }
-<<<<<<< HEAD
 
     // Otherwise, we have the case where the location could either be
     // null or not-null.  Record the error node as an "implicit" null
@@ -413,13 +412,6 @@
                                       /*IsDirectDereference=*/true};
       dispatchEvent(event);
     }
-=======
-    if (!BT_call_null)
-      BT_call_null.reset(new BugType(
-          OriginalName, "Called function pointer is null (null dereference)"));
-    emitBadCall(BT_call_null.get(), C, Callee);
-    return nullptr;
->>>>>>> 331eb8a0
   }
 
   return StNonNull;
