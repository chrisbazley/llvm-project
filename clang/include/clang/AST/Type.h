//===- Type.h - C Language Family Type Representation -----------*- C++ -*-===//
//
// Part of the LLVM Project, under the Apache License v2.0 with LLVM Exceptions.
// See https://llvm.org/LICENSE.txt for license information.
// SPDX-License-Identifier: Apache-2.0 WITH LLVM-exception
//
//===----------------------------------------------------------------------===//
//
/// \file
/// C Language Family Type Representation
///
/// This file defines the clang::Type interface and subclasses, used to
/// represent types for languages in the C family.
//
//===----------------------------------------------------------------------===//

#ifndef LLVM_CLANG_AST_TYPE_H
#define LLVM_CLANG_AST_TYPE_H

#include "clang/AST/DependenceFlags.h"
#include "clang/AST/NestedNameSpecifier.h"
#include "clang/AST/TemplateName.h"
#include "clang/Basic/AddressSpaces.h"
#include "clang/Basic/AttrKinds.h"
#include "clang/Basic/Diagnostic.h"
#include "clang/Basic/ExceptionSpecificationType.h"
#include "clang/Basic/LLVM.h"
#include "clang/Basic/LangOptions.h"
#include "clang/Basic/Linkage.h"
#include "clang/Basic/PartialDiagnostic.h"
#include "clang/Basic/PointerAuthOptions.h"
#include "clang/Basic/SourceLocation.h"
#include "clang/Basic/Specifiers.h"
#include "clang/Basic/Visibility.h"
#include "llvm/ADT/APInt.h"
#include "llvm/ADT/APSInt.h"
#include "llvm/ADT/ArrayRef.h"
#include "llvm/ADT/FoldingSet.h"
#include "llvm/ADT/PointerIntPair.h"
#include "llvm/ADT/PointerUnion.h"
#include "llvm/ADT/STLForwardCompat.h"
#include "llvm/ADT/StringRef.h"
#include "llvm/ADT/Twine.h"
#include "llvm/ADT/iterator_range.h"
#include "llvm/Support/Casting.h"
#include "llvm/Support/Compiler.h"
#include "llvm/Support/ErrorHandling.h"
#include "llvm/Support/PointerLikeTypeTraits.h"
#include "llvm/Support/TrailingObjects.h"
#include "llvm/Support/type_traits.h"
#include <cassert>
#include <cstddef>
#include <cstdint>
#include <cstring>
#include <optional>
#include <string>
#include <type_traits>
#include <utility>

namespace clang {

class BTFTypeTagAttr;
class ExtQuals;
class QualType;
class ConceptDecl;
class ValueDecl;
class TagDecl;
class TemplateParameterList;
class Type;

enum {
  TypeAlignmentInBits = 5,
  TypeAlignment = 1 << TypeAlignmentInBits
};

namespace serialization {
  template <class T> class AbstractTypeReader;
  template <class T> class AbstractTypeWriter;
}

} // namespace clang

namespace llvm {

  template <typename T>
  struct PointerLikeTypeTraits;
  template<>
  struct PointerLikeTypeTraits< ::clang::Type*> {
    static inline void *getAsVoidPointer(::clang::Type *P) { return P; }

    static inline ::clang::Type *getFromVoidPointer(void *P) {
      return static_cast< ::clang::Type*>(P);
    }

    static constexpr int NumLowBitsAvailable = clang::TypeAlignmentInBits;
  };

  template<>
  struct PointerLikeTypeTraits< ::clang::ExtQuals*> {
    static inline void *getAsVoidPointer(::clang::ExtQuals *P) { return P; }

    static inline ::clang::ExtQuals *getFromVoidPointer(void *P) {
      return static_cast< ::clang::ExtQuals*>(P);
    }

    static constexpr int NumLowBitsAvailable = clang::TypeAlignmentInBits;
  };

} // namespace llvm

namespace clang {

class ASTContext;
template <typename> class CanQual;
class CXXRecordDecl;
class DeclContext;
class EnumDecl;
class Expr;
class ExtQualsTypeCommonBase;
class FunctionDecl;
class IdentifierInfo;
class NamedDecl;
class ObjCInterfaceDecl;
class ObjCProtocolDecl;
class ObjCTypeParamDecl;
struct PrintingPolicy;
class RecordDecl;
class Stmt;
class TagDecl;
class TemplateArgument;
class TemplateArgumentListInfo;
class TemplateArgumentLoc;
class TemplateTypeParmDecl;
class TypedefNameDecl;
class UnresolvedUsingTypenameDecl;
class UsingShadowDecl;

using CanQualType = CanQual<Type>;

// Provide forward declarations for all of the *Type classes.
#define TYPE(Class, Base) class Class##Type;
#include "clang/AST/TypeNodes.inc"

/// Pointer-authentication qualifiers.
class PointerAuthQualifier {
  enum : uint32_t {
    EnabledShift = 0,
    EnabledBits = 1,
    EnabledMask = 1 << EnabledShift,
    AddressDiscriminatedShift = EnabledShift + EnabledBits,
    AddressDiscriminatedBits = 1,
    AddressDiscriminatedMask = 1 << AddressDiscriminatedShift,
    AuthenticationModeShift =
        AddressDiscriminatedShift + AddressDiscriminatedBits,
    AuthenticationModeBits = 2,
    AuthenticationModeMask = ((1 << AuthenticationModeBits) - 1)
                             << AuthenticationModeShift,
    IsaPointerShift = AuthenticationModeShift + AuthenticationModeBits,
    IsaPointerBits = 1,
    IsaPointerMask = ((1 << IsaPointerBits) - 1) << IsaPointerShift,
    AuthenticatesNullValuesShift = IsaPointerShift + IsaPointerBits,
    AuthenticatesNullValuesBits = 1,
    AuthenticatesNullValuesMask = ((1 << AuthenticatesNullValuesBits) - 1)
                                  << AuthenticatesNullValuesShift,
    KeyShift = AuthenticatesNullValuesShift + AuthenticatesNullValuesBits,
    KeyBits = 10,
    KeyMask = ((1 << KeyBits) - 1) << KeyShift,
    DiscriminatorShift = KeyShift + KeyBits,
    DiscriminatorBits = 16,
    DiscriminatorMask = ((1u << DiscriminatorBits) - 1) << DiscriminatorShift,
  };

  // bits:     |0      |1      |2..3              |4          |
  //           |Enabled|Address|AuthenticationMode|ISA pointer|
  // bits:     |5                |6..15|   16...31   |
  //           |AuthenticatesNull|Key  |Discriminator|
  uint32_t Data = 0;

  // The following static assertions check that each of the 32 bits is present
  // exactly in one of the constants.
  static_assert((EnabledBits + AddressDiscriminatedBits +
                 AuthenticationModeBits + IsaPointerBits +
                 AuthenticatesNullValuesBits + KeyBits + DiscriminatorBits) ==
                    32,
                "PointerAuthQualifier should be exactly 32 bits");
  static_assert((EnabledMask + AddressDiscriminatedMask +
                 AuthenticationModeMask + IsaPointerMask +
                 AuthenticatesNullValuesMask + KeyMask + DiscriminatorMask) ==
                    0xFFFFFFFF,
                "All masks should cover the entire bits");
  static_assert((EnabledMask ^ AddressDiscriminatedMask ^
                 AuthenticationModeMask ^ IsaPointerMask ^
                 AuthenticatesNullValuesMask ^ KeyMask ^ DiscriminatorMask) ==
                    0xFFFFFFFF,
                "All masks should cover the entire bits");

  PointerAuthQualifier(unsigned Key, bool IsAddressDiscriminated,
                       unsigned ExtraDiscriminator,
                       PointerAuthenticationMode AuthenticationMode,
                       bool IsIsaPointer, bool AuthenticatesNullValues)
      : Data(EnabledMask |
             (IsAddressDiscriminated
                  ? llvm::to_underlying(AddressDiscriminatedMask)
                  : 0) |
             (Key << KeyShift) |
             (llvm::to_underlying(AuthenticationMode)
              << AuthenticationModeShift) |
             (ExtraDiscriminator << DiscriminatorShift) |
             (IsIsaPointer << IsaPointerShift) |
             (AuthenticatesNullValues << AuthenticatesNullValuesShift)) {
    assert(Key <= KeyNoneInternal);
    assert(ExtraDiscriminator <= MaxDiscriminator);
    assert((Data == 0) ==
           (getAuthenticationMode() == PointerAuthenticationMode::None));
  }

public:
  enum {
    KeyNoneInternal = (1u << KeyBits) - 1,

    /// The maximum supported pointer-authentication key.
    MaxKey = KeyNoneInternal - 1,

    /// The maximum supported pointer-authentication discriminator.
    MaxDiscriminator = (1u << DiscriminatorBits) - 1
  };

public:
  PointerAuthQualifier() = default;

  static PointerAuthQualifier
  Create(unsigned Key, bool IsAddressDiscriminated, unsigned ExtraDiscriminator,
         PointerAuthenticationMode AuthenticationMode, bool IsIsaPointer,
         bool AuthenticatesNullValues) {
    if (Key == PointerAuthKeyNone)
      Key = KeyNoneInternal;
    assert(Key <= KeyNoneInternal && "out-of-range key value");
    return PointerAuthQualifier(Key, IsAddressDiscriminated, ExtraDiscriminator,
                                AuthenticationMode, IsIsaPointer,
                                AuthenticatesNullValues);
  }

  bool isPresent() const {
    assert((Data == 0) ==
           (getAuthenticationMode() == PointerAuthenticationMode::None));
    return Data != 0;
  }

  explicit operator bool() const { return isPresent(); }

  unsigned getKey() const {
    assert(isPresent());
    return (Data & KeyMask) >> KeyShift;
  }

  bool hasKeyNone() const { return isPresent() && getKey() == KeyNoneInternal; }

  bool isAddressDiscriminated() const {
    assert(isPresent());
    return (Data & AddressDiscriminatedMask) >> AddressDiscriminatedShift;
  }

  unsigned getExtraDiscriminator() const {
    assert(isPresent());
    return (Data >> DiscriminatorShift);
  }

  PointerAuthenticationMode getAuthenticationMode() const {
    return PointerAuthenticationMode((Data & AuthenticationModeMask) >>
                                     AuthenticationModeShift);
  }

  bool isIsaPointer() const {
    assert(isPresent());
    return (Data & IsaPointerMask) >> IsaPointerShift;
  }

  bool authenticatesNullValues() const {
    assert(isPresent());
    return (Data & AuthenticatesNullValuesMask) >> AuthenticatesNullValuesShift;
  }

  PointerAuthQualifier withoutKeyNone() const {
    return hasKeyNone() ? PointerAuthQualifier() : *this;
  }

  friend bool operator==(PointerAuthQualifier Lhs, PointerAuthQualifier Rhs) {
    return Lhs.Data == Rhs.Data;
  }
  friend bool operator!=(PointerAuthQualifier Lhs, PointerAuthQualifier Rhs) {
    return Lhs.Data != Rhs.Data;
  }

  bool isEquivalent(PointerAuthQualifier Other) const {
    return withoutKeyNone() == Other.withoutKeyNone();
  }

  uint32_t getAsOpaqueValue() const { return Data; }

  // Deserialize pointer-auth qualifiers from an opaque representation.
  static PointerAuthQualifier fromOpaqueValue(uint32_t Opaque) {
    PointerAuthQualifier Result;
    Result.Data = Opaque;
    assert((Result.Data == 0) ==
           (Result.getAuthenticationMode() == PointerAuthenticationMode::None));
    return Result;
  }

  void Profile(llvm::FoldingSetNodeID &ID) const { ID.AddInteger(Data); }
};

/// The collection of all-type qualifiers we support.
/// Clang supports five independent qualifiers:
/// * C99: const, volatile, and restrict
/// * MS: __unaligned
/// * Embedded C (TR18037): address spaces
/// * Objective C: the GC attributes (none, weak, or strong)
class Qualifiers {
public:
  enum TQ : uint64_t {
    // NOTE: These flags must be kept in sync with DeclSpec::TQ.
    Const = 0x1,
    Restrict = 0x2,
    Volatile = 0x4,
    Optional = 0x8,
    CVRMask = Const | Volatile | Restrict | Optional
  };

  enum GC {
    GCNone = 0,
    Weak,
    Strong
  };

  enum ObjCLifetime {
    /// There is no lifetime qualification on this type.
    OCL_None,

    /// This object can be modified without requiring retains or
    /// releases.
    OCL_ExplicitNone,

    /// Assigning into this object requires the old value to be
    /// released and the new value to be retained.  The timing of the
    /// release of the old value is inexact: it may be moved to
    /// immediately after the last known point where the value is
    /// live.
    OCL_Strong,

    /// Reading or writing from this object requires a barrier call.
    OCL_Weak,

    /// Assigning into this object requires a lifetime extension.
    OCL_Autoreleasing
  };

  enum : uint64_t {
    /// The maximum supported address space number.
    /// 23 bits should be enough for anyone.
    MaxAddressSpace = 0x7fffffu,

    /// The width of the "fast" qualifier mask.
    FastWidth = 4,

    /// The fast qualifier mask.
    FastMask = (1 << FastWidth) - 1
  };

  /// Returns the common set of qualifiers while removing them from
  /// the given sets.
  static Qualifiers removeCommonQualifiers(Qualifiers &L, Qualifiers &R) {
    Qualifiers Q;
    PointerAuthQualifier LPtrAuth = L.getPointerAuth();
    if (LPtrAuth.isPresent() &&
        LPtrAuth.getKey() != PointerAuthQualifier::KeyNoneInternal &&
        LPtrAuth == R.getPointerAuth()) {
      Q.setPointerAuth(LPtrAuth);
      PointerAuthQualifier Empty;
      L.setPointerAuth(Empty);
      R.setPointerAuth(Empty);
    }

    // If both are only CVR-qualified, bit operations are sufficient.
    if (!(L.Mask & ~CVRMask) && !(R.Mask & ~CVRMask)) {
      Q.Mask = L.Mask & R.Mask;
      L.Mask &= ~Q.Mask;
      R.Mask &= ~Q.Mask;
      return Q;
    }

    unsigned CommonCRV = L.getCVRQualifiers() & R.getCVRQualifiers();
    Q.addCVRQualifiers(CommonCRV);
    L.removeCVRQualifiers(CommonCRV);
    R.removeCVRQualifiers(CommonCRV);

    if (L.getObjCGCAttr() == R.getObjCGCAttr()) {
      Q.setObjCGCAttr(L.getObjCGCAttr());
      L.removeObjCGCAttr();
      R.removeObjCGCAttr();
    }

    if (L.getObjCLifetime() == R.getObjCLifetime()) {
      Q.setObjCLifetime(L.getObjCLifetime());
      L.removeObjCLifetime();
      R.removeObjCLifetime();
    }

    if (L.getAddressSpace() == R.getAddressSpace()) {
      Q.setAddressSpace(L.getAddressSpace());
      L.removeAddressSpace();
      R.removeAddressSpace();
    }
    return Q;
  }

  static Qualifiers fromFastMask(unsigned Mask) {
    Qualifiers Qs;
    Qs.addFastQualifiers(Mask);
    return Qs;
  }

  static Qualifiers fromCVRMask(unsigned CVR) {
    Qualifiers Qs;
    Qs.addCVRQualifiers(CVR);
    return Qs;
  }

  static Qualifiers fromCVRUMask(unsigned CVRU) {
    Qualifiers Qs;
    Qs.addCVRUQualifiers(CVRU);
    return Qs;
  }

  // Deserialize qualifiers from an opaque representation.
  static Qualifiers fromOpaqueValue(uint64_t opaque) {
    Qualifiers Qs;
    Qs.Mask = opaque;
    return Qs;
  }

  // Serialize these qualifiers into an opaque representation.
  uint64_t getAsOpaqueValue() const { return Mask; }

  bool hasConst() const { return Mask & Const; }
  bool hasOnlyConst() const { return Mask == Const; }
  void removeConst() { Mask &= ~Const; }
  void addConst() { Mask |= Const; }
  Qualifiers withConst() const {
    Qualifiers Qs = *this;
    Qs.addConst();
    return Qs;
  }

  bool hasVolatile() const { return Mask & Volatile; }
  bool hasOnlyVolatile() const { return Mask == Volatile; }
  void removeVolatile() { Mask &= ~Volatile; }
  void addVolatile() { Mask |= Volatile; }
  Qualifiers withVolatile() const {
    Qualifiers Qs = *this;
    Qs.addVolatile();
    return Qs;
  }

  bool hasOptional() const { return Mask & Optional; }
  bool hasOnlyOptional() const { return Mask == Optional; }
  void removeOptional() { Mask &= ~Optional; }
  void addOptional() { Mask |= Optional; }
  Qualifiers withOptional() const {
    Qualifiers Qs = *this;
    Qs.addOptional();
    return Qs;
  }

  bool hasRestrict() const { return Mask & Restrict; }
  bool hasOnlyRestrict() const { return Mask == Restrict; }
  void removeRestrict() { Mask &= ~Restrict; }
  void addRestrict() { Mask |= Restrict; }
  Qualifiers withRestrict() const {
    Qualifiers Qs = *this;
    Qs.addRestrict();
    return Qs;
  }

  bool hasCVRQualifiers() const { return getCVRQualifiers(); }
  unsigned getCVRQualifiers() const { return Mask & CVRMask; }
  unsigned getCVRUQualifiers() const { return Mask & (CVRMask | UMask); }

  void setCVRQualifiers(unsigned mask) {
    assert(!(mask & ~CVRMask) && "bitmask contains non-CVR bits");
    Mask = (Mask & ~CVRMask) | mask;
  }
  void removeCVRQualifiers(unsigned mask) {
    assert(!(mask & ~CVRMask) && "bitmask contains non-CVR bits");
    Mask &= ~static_cast<uint64_t>(mask);
  }
  void removeCVRQualifiers() {
    removeCVRQualifiers(CVRMask);
  }
  void addCVRQualifiers(unsigned mask) {
    assert(!(mask & ~CVRMask) && "bitmask contains non-CVR bits");
    Mask |= mask;
  }
  void addCVRUQualifiers(unsigned mask) {
    assert(!(mask & ~CVRMask & ~UMask) && "bitmask contains non-CVRU bits");
    Mask |= mask;
  }

  bool hasUnaligned() const { return Mask & UMask; }
  void setUnaligned(bool flag) {
    Mask = (Mask & ~UMask) | (flag ? UMask : 0);
  }
  void removeUnaligned() { Mask &= ~UMask; }
  void addUnaligned() { Mask |= UMask; }

  bool hasObjCGCAttr() const { return Mask & GCAttrMask; }
  GC getObjCGCAttr() const { return GC((Mask & GCAttrMask) >> GCAttrShift); }
  void setObjCGCAttr(GC type) {
    Mask = (Mask & ~GCAttrMask) | (type << GCAttrShift);
  }
  void removeObjCGCAttr() { setObjCGCAttr(GCNone); }
  void addObjCGCAttr(GC type) {
    assert(type);
    setObjCGCAttr(type);
  }
  Qualifiers withoutObjCGCAttr() const {
    Qualifiers qs = *this;
    qs.removeObjCGCAttr();
    return qs;
  }
  Qualifiers withoutObjCLifetime() const {
    Qualifiers qs = *this;
    qs.removeObjCLifetime();
    return qs;
  }
  Qualifiers withoutAddressSpace() const {
    Qualifiers qs = *this;
    qs.removeAddressSpace();
    return qs;
  }

  bool hasObjCLifetime() const { return Mask & LifetimeMask; }
  ObjCLifetime getObjCLifetime() const {
    return ObjCLifetime((Mask & LifetimeMask) >> LifetimeShift);
  }
  void setObjCLifetime(ObjCLifetime type) {
    Mask = (Mask & ~LifetimeMask) | (type << LifetimeShift);
  }
  void removeObjCLifetime() { setObjCLifetime(OCL_None); }
  void addObjCLifetime(ObjCLifetime type) {
    assert(type);
    assert(!hasObjCLifetime());
    Mask |= (type << LifetimeShift);
  }

  /// True if the lifetime is neither None or ExplicitNone.
  bool hasNonTrivialObjCLifetime() const {
    ObjCLifetime lifetime = getObjCLifetime();
    return (lifetime > OCL_ExplicitNone);
  }

  /// True if the lifetime is either strong or weak.
  bool hasStrongOrWeakObjCLifetime() const {
    ObjCLifetime lifetime = getObjCLifetime();
    return (lifetime == OCL_Strong || lifetime == OCL_Weak);
  }

  bool hasAddressSpace() const { return Mask & AddressSpaceMask; }
  LangAS getAddressSpace() const {
    return static_cast<LangAS>(Mask >> AddressSpaceShift);
  }
  bool hasTargetSpecificAddressSpace() const {
    return isTargetAddressSpace(getAddressSpace());
  }
  /// Get the address space attribute value to be printed by diagnostics.
  unsigned getAddressSpaceAttributePrintValue() const {
    auto Addr = getAddressSpace();
    // This function is not supposed to be used with language specific
    // address spaces. If that happens, the diagnostic message should consider
    // printing the QualType instead of the address space value.
    assert(Addr == LangAS::Default || hasTargetSpecificAddressSpace());
    if (Addr != LangAS::Default)
      return toTargetAddressSpace(Addr);
    // TODO: The diagnostic messages where Addr may be 0 should be fixed
    // since it cannot differentiate the situation where 0 denotes the default
    // address space or user specified __attribute__((address_space(0))).
    return 0;
  }
  void setAddressSpace(LangAS space) {
    assert((unsigned)space <= MaxAddressSpace);
    Mask = (Mask & ~AddressSpaceMask)
         | (((uint32_t) space) << AddressSpaceShift);
  }
  void removeAddressSpace() { setAddressSpace(LangAS::Default); }
  void addAddressSpace(LangAS space) {
    assert(space != LangAS::Default);
    setAddressSpace(space);
  }

  bool hasPointerAuth() const { return Mask & PtrAuthMask; }
  PointerAuthQualifier getPointerAuth() const {
    return PointerAuthQualifier::fromOpaqueValue(Mask >> PtrAuthShift);
  }
  void setPointerAuth(PointerAuthQualifier Q) {
    Mask = (Mask & ~PtrAuthMask) |
           (uint64_t(Q.getAsOpaqueValue()) << PtrAuthShift);
  }
  void removePointerAuth() { Mask &= ~PtrAuthMask; }
  void addPointerAuth(PointerAuthQualifier Q) {
    assert(Q.isPresent());
    setPointerAuth(Q);
  }

  // Fast qualifiers are those that can be allocated directly
  // on a QualType object.
  bool hasFastQualifiers() const { return getFastQualifiers(); }
  unsigned getFastQualifiers() const { return Mask & FastMask; }
  void setFastQualifiers(unsigned mask) {
    assert(!(mask & ~FastMask) && "bitmask contains non-fast qualifier bits");
    Mask = (Mask & ~FastMask) | mask;
  }
  void removeFastQualifiers(unsigned mask) {
    assert(!(mask & ~FastMask) && "bitmask contains non-fast qualifier bits");
    Mask &= ~static_cast<uint64_t>(mask);
  }
  void removeFastQualifiers() {
    removeFastQualifiers(FastMask);
  }
  void addFastQualifiers(unsigned mask) {
    assert(!(mask & ~FastMask) && "bitmask contains non-fast qualifier bits");
    Mask |= mask;
  }

  /// Return true if the set contains any qualifiers which require an ExtQuals
  /// node to be allocated.
  bool hasNonFastQualifiers() const { return Mask & ~FastMask; }
  Qualifiers getNonFastQualifiers() const {
    Qualifiers Quals = *this;
    Quals.setFastQualifiers(0);
    return Quals;
  }

  /// Return true if the set contains any qualifiers.
  bool hasQualifiers() const { return Mask; }
  bool empty() const { return !Mask; }

  /// Add the qualifiers from the given set to this set.
  void addQualifiers(Qualifiers Q) {
    // If the other set doesn't have any non-boolean qualifiers, just
    // bit-or it in.
    if (!(Q.Mask & ~CVRMask))
      Mask |= Q.Mask;
    else {
      Mask |= (Q.Mask & CVRMask);
      if (Q.hasAddressSpace())
        addAddressSpace(Q.getAddressSpace());
      if (Q.hasObjCGCAttr())
        addObjCGCAttr(Q.getObjCGCAttr());
      if (Q.hasObjCLifetime())
        addObjCLifetime(Q.getObjCLifetime());
      if (Q.hasPointerAuth())
        addPointerAuth(Q.getPointerAuth());
    }
  }

  /// Remove the qualifiers from the given set from this set.
  void removeQualifiers(Qualifiers Q) {
    // If the other set doesn't have any non-boolean qualifiers, just
    // bit-and the inverse in.
    if (!(Q.Mask & ~CVRMask))
      Mask &= ~Q.Mask;
    else {
      Mask &= ~(Q.Mask & CVRMask);
      if (getObjCGCAttr() == Q.getObjCGCAttr())
        removeObjCGCAttr();
      if (getObjCLifetime() == Q.getObjCLifetime())
        removeObjCLifetime();
      if (getAddressSpace() == Q.getAddressSpace())
        removeAddressSpace();
      if (getPointerAuth() == Q.getPointerAuth())
        removePointerAuth();
    }
  }

  /// Add the qualifiers from the given set to this set, given that
  /// they don't conflict.
  void addConsistentQualifiers(Qualifiers qs) {
    assert(getAddressSpace() == qs.getAddressSpace() ||
           !hasAddressSpace() || !qs.hasAddressSpace());
    assert(getObjCGCAttr() == qs.getObjCGCAttr() ||
           !hasObjCGCAttr() || !qs.hasObjCGCAttr());
    assert(getObjCLifetime() == qs.getObjCLifetime() ||
           !hasObjCLifetime() || !qs.hasObjCLifetime());
    assert(!hasPointerAuth() || !qs.hasPointerAuth() ||
           getPointerAuth() == qs.getPointerAuth());
    Mask |= qs.Mask;
  }

  /// Returns true if address space A is equal to or a superset of B.
  /// OpenCL v2.0 defines conversion rules (OpenCLC v2.0 s6.5.5) and notion of
  /// overlapping address spaces.
  /// CL1.1 or CL1.2:
  ///   every address space is a superset of itself.
  /// CL2.0 adds:
  ///   __generic is a superset of any address space except for __constant.
  static bool isAddressSpaceSupersetOf(LangAS A, LangAS B) {
    // Address spaces must match exactly.
    return A == B ||
           // Otherwise in OpenCLC v2.0 s6.5.5: every address space except
           // for __constant can be used as __generic.
           (A == LangAS::opencl_generic && B != LangAS::opencl_constant) ||
           // We also define global_device and global_host address spaces,
           // to distinguish global pointers allocated on host from pointers
           // allocated on device, which are a subset of __global.
           (A == LangAS::opencl_global && (B == LangAS::opencl_global_device ||
                                           B == LangAS::opencl_global_host)) ||
           (A == LangAS::sycl_global && (B == LangAS::sycl_global_device ||
                                         B == LangAS::sycl_global_host)) ||
           // Consider pointer size address spaces to be equivalent to default.
           ((isPtrSizeAddressSpace(A) || A == LangAS::Default) &&
            (isPtrSizeAddressSpace(B) || B == LangAS::Default)) ||
           // Default is a superset of SYCL address spaces.
           (A == LangAS::Default &&
            (B == LangAS::sycl_private || B == LangAS::sycl_local ||
             B == LangAS::sycl_global || B == LangAS::sycl_global_device ||
             B == LangAS::sycl_global_host)) ||
           // In HIP device compilation, any cuda address space is allowed
           // to implicitly cast into the default address space.
           (A == LangAS::Default &&
            (B == LangAS::cuda_constant || B == LangAS::cuda_device ||
             B == LangAS::cuda_shared));
  }

  /// Returns true if the address space in these qualifiers is equal to or
  /// a superset of the address space in the argument qualifiers.
  bool isAddressSpaceSupersetOf(Qualifiers other) const {
    return isAddressSpaceSupersetOf(getAddressSpace(), other.getAddressSpace());
  }

  /// Determines if these qualifiers compatibly include another set.
  /// Generally this answers the question of whether an object with the other
  /// qualifiers can be safely used as an object with these qualifiers.
  bool compatiblyIncludes(Qualifiers other) const {
    return isAddressSpaceSupersetOf(other) &&
           // ObjC GC qualifiers can match, be added, or be removed, but can't
           // be changed.
           (getObjCGCAttr() == other.getObjCGCAttr() || !hasObjCGCAttr() ||
            !other.hasObjCGCAttr()) &&
           // Pointer-auth qualifiers must match exactly.
           getPointerAuth() == other.getPointerAuth() &&
           // ObjC lifetime qualifiers must match exactly.
           getObjCLifetime() == other.getObjCLifetime() &&
           // CVR qualifiers may subset.
           (((Mask & CVRMask) | (other.Mask & CVRMask)) == (Mask & CVRMask)) &&
           // U qualifier may superset.
           (!other.hasUnaligned() || hasUnaligned());
  }

  /// Determines if these qualifiers compatibly include another set of
  /// qualifiers from the narrow perspective of Objective-C ARC lifetime.
  ///
  /// One set of Objective-C lifetime qualifiers compatibly includes the other
  /// if the lifetime qualifiers match, or if both are non-__weak and the
  /// including set also contains the 'const' qualifier, or both are non-__weak
  /// and one is None (which can only happen in non-ARC modes).
  bool compatiblyIncludesObjCLifetime(Qualifiers other) const {
    if (getObjCLifetime() == other.getObjCLifetime())
      return true;

    if (getObjCLifetime() == OCL_Weak || other.getObjCLifetime() == OCL_Weak)
      return false;

    if (getObjCLifetime() == OCL_None || other.getObjCLifetime() == OCL_None)
      return true;

    return hasConst();
  }

  /// Determine whether this set of qualifiers is a strict superset of
  /// another set of qualifiers, not considering qualifier compatibility.
  bool isStrictSupersetOf(Qualifiers Other) const;

  bool operator==(Qualifiers Other) const { return Mask == Other.Mask; }
  bool operator!=(Qualifiers Other) const { return Mask != Other.Mask; }

  explicit operator bool() const { return hasQualifiers(); }

  Qualifiers &operator+=(Qualifiers R) {
    addQualifiers(R);
    return *this;
  }

  // Union two qualifier sets.  If an enumerated qualifier appears
  // in both sets, use the one from the right.
  friend Qualifiers operator+(Qualifiers L, Qualifiers R) {
    L += R;
    return L;
  }

  Qualifiers &operator-=(Qualifiers R) {
    removeQualifiers(R);
    return *this;
  }

  /// Compute the difference between two qualifier sets.
  friend Qualifiers operator-(Qualifiers L, Qualifiers R) {
    L -= R;
    return L;
  }

  std::string getAsString() const;
  std::string getAsString(const PrintingPolicy &Policy) const;

  static std::string getAddrSpaceAsString(LangAS AS);

  bool isEmptyWhenPrinted(const PrintingPolicy &Policy) const;
  void print(raw_ostream &OS, const PrintingPolicy &Policy,
             bool appendSpaceIfNonEmpty = false) const;

  void Profile(llvm::FoldingSetNodeID &ID) const { ID.AddInteger(Mask); }

private:
<<<<<<< HEAD
  // bits:     |0 1 2 3|4|5 .. 6|7  ..  9|10  ...   31|
  //           |C R V O|U|GCAttr|Lifetime|AddressSpace|
  uint32_t Mask = 0;

  static const uint32_t UMask = 0x10;
  static const uint32_t UShift = 4;
  static const uint32_t GCAttrMask = 0x60;
  static const uint32_t GCAttrShift = 5;
  static const uint32_t LifetimeMask = 0x380;
  static const uint32_t LifetimeShift = 7;
  static const uint32_t AddressSpaceMask =
      ~(CVRMask | UMask | GCAttrMask | LifetimeMask);
  static const uint32_t AddressSpaceShift = 10;
=======
  // bits:     |0 1 2|3|4 .. 5|6  ..  8|9   ...   31|32 ... 63|
  //           |C R V|U|GCAttr|Lifetime|AddressSpace| PtrAuth |
  uint64_t Mask = 0;
  static_assert(sizeof(PointerAuthQualifier) == sizeof(uint32_t),
                "PointerAuthQualifier must be 32 bits");

  static constexpr uint64_t UMask = 0x8;
  static constexpr uint64_t UShift = 3;
  static constexpr uint64_t GCAttrMask = 0x30;
  static constexpr uint64_t GCAttrShift = 4;
  static constexpr uint64_t LifetimeMask = 0x1C0;
  static constexpr uint64_t LifetimeShift = 6;
  static constexpr uint64_t AddressSpaceMask =
      ~(CVRMask | UMask | GCAttrMask | LifetimeMask);
  static constexpr uint64_t AddressSpaceShift = 9;
  static constexpr uint64_t PtrAuthShift = 32;
  static constexpr uint64_t PtrAuthMask = uint64_t(0xffffffff) << PtrAuthShift;
>>>>>>> 331eb8a0
};

class QualifiersAndAtomic {
  Qualifiers Quals;
  bool HasAtomic;

public:
  QualifiersAndAtomic() : HasAtomic(false) {}
  QualifiersAndAtomic(Qualifiers Quals, bool HasAtomic)
      : Quals(Quals), HasAtomic(HasAtomic) {}

  operator Qualifiers() const { return Quals; }

  bool hasVolatile() const { return Quals.hasVolatile(); }
  bool hasOptional() const { return Quals.hasOptional(); }
  bool hasConst() const { return Quals.hasConst(); }
  bool hasRestrict() const { return Quals.hasRestrict(); }
  bool hasAtomic() const { return HasAtomic; }

  void addVolatile() { Quals.addVolatile(); }
  void addOptional() { Quals.addOptional(); }
  void addConst() { Quals.addConst(); }
  void addRestrict() { Quals.addRestrict(); }
  void addAtomic() { HasAtomic = true; }

  void removeVolatile() { Quals.removeVolatile(); }
  void removeOptional() { Quals.removeOptional(); }
  void removeConst() { Quals.removeConst(); }
  void removeRestrict() { Quals.removeRestrict(); }
  void removeAtomic() { HasAtomic = false; }

  QualifiersAndAtomic withVolatile() {
    return {Quals.withVolatile(), HasAtomic};
  }
  QualifiersAndAtomic withOptional() {
    return {Quals.withOptional(), HasAtomic};
  }
  QualifiersAndAtomic withConst() { return {Quals.withConst(), HasAtomic}; }
  QualifiersAndAtomic withRestrict() {
    return {Quals.withRestrict(), HasAtomic};
  }
  QualifiersAndAtomic withAtomic() { return {Quals, true}; }

  QualifiersAndAtomic &operator+=(Qualifiers RHS) {
    Quals += RHS;
    return *this;
  }
};

/// A std::pair-like structure for storing a qualified type split
/// into its local qualifiers and its locally-unqualified type.
struct SplitQualType {
  /// The locally-unqualified type.
  const Type *Ty = nullptr;

  /// The local qualifiers.
  Qualifiers Quals;

  SplitQualType() = default;
  SplitQualType(const Type *ty, Qualifiers qs) : Ty(ty), Quals(qs) {}

  SplitQualType getSingleStepDesugaredType() const; // end of this file

  // Make std::tie work.
  std::pair<const Type *,Qualifiers> asPair() const {
    return std::pair<const Type *, Qualifiers>(Ty, Quals);
  }

  friend bool operator==(SplitQualType a, SplitQualType b) {
    return a.Ty == b.Ty && a.Quals == b.Quals;
  }
  friend bool operator!=(SplitQualType a, SplitQualType b) {
    return a.Ty != b.Ty || a.Quals != b.Quals;
  }
};

/// The kind of type we are substituting Objective-C type arguments into.
///
/// The kind of substitution affects the replacement of type parameters when
/// no concrete type information is provided, e.g., when dealing with an
/// unspecialized type.
enum class ObjCSubstitutionContext {
  /// An ordinary type.
  Ordinary,

  /// The result type of a method or function.
  Result,

  /// The parameter type of a method or function.
  Parameter,

  /// The type of a property.
  Property,

  /// The superclass of a type.
  Superclass,
};

/// The kind of 'typeof' expression we're after.
enum class TypeOfKind : uint8_t {
  Qualified,
  Unqualified,
};

/// A (possibly-)qualified type.
///
/// For efficiency, we don't store CV-qualified types as nodes on their
/// own: instead each reference to a type stores the qualifiers.  This
/// greatly reduces the number of nodes we need to allocate for types (for
/// example we only need one for 'int', 'const int', 'volatile int',
/// 'const volatile int', etc).
///
/// As an added efficiency bonus, instead of making this a pair, we
/// just store the two bits we care about in the low bits of the
/// pointer.  To handle the packing/unpacking, we make QualType be a
/// simple wrapper class that acts like a smart pointer.  A third bit
/// indicates whether there are extended qualifiers present, in which
/// case the pointer points to a special structure.
class QualType {
  friend class QualifierCollector;

  // Thankfully, these are efficiently composable.
  llvm::PointerIntPair<llvm::PointerUnion<const Type *, const ExtQuals *>,
                       Qualifiers::FastWidth> Value;

  const ExtQuals *getExtQualsUnsafe() const {
    return Value.getPointer().get<const ExtQuals*>();
  }

  const Type *getTypePtrUnsafe() const {
    return Value.getPointer().get<const Type*>();
  }

  const ExtQualsTypeCommonBase *getCommonPtr() const {
    assert(!isNull() && "Cannot retrieve a NULL type pointer");
    auto CommonPtrVal = reinterpret_cast<uintptr_t>(Value.getOpaqueValue());
    CommonPtrVal &= ~(uintptr_t)((1 << TypeAlignmentInBits) - 1);
    return reinterpret_cast<ExtQualsTypeCommonBase*>(CommonPtrVal);
  }

public:
  QualType() = default;
  QualType(const Type *Ptr, unsigned Quals) : Value(Ptr, Quals) {}
  QualType(const ExtQuals *Ptr, unsigned Quals) : Value(Ptr, Quals) {}

  unsigned getLocalFastQualifiers() const { return Value.getInt(); }
  void setLocalFastQualifiers(unsigned Quals) { Value.setInt(Quals); }

  bool UseExcessPrecision(const ASTContext &Ctx);

  /// Retrieves a pointer to the underlying (unqualified) type.
  ///
  /// This function requires that the type not be NULL. If the type might be
  /// NULL, use the (slightly less efficient) \c getTypePtrOrNull().
  const Type *getTypePtr() const;

  const Type *getTypePtrOrNull() const;

  /// Retrieves a pointer to the name of the base type.
  const IdentifierInfo *getBaseTypeIdentifier() const;

  /// Divides a QualType into its unqualified type and a set of local
  /// qualifiers.
  SplitQualType split() const;

  void *getAsOpaquePtr() const { return Value.getOpaqueValue(); }

  static QualType getFromOpaquePtr(const void *Ptr) {
    QualType T;
    T.Value.setFromOpaqueValue(const_cast<void*>(Ptr));
    return T;
  }

  const Type &operator*() const {
    return *getTypePtr();
  }

  const Type *operator->() const {
    return getTypePtr();
  }

  bool isCanonical() const;
  bool isCanonicalAsParam() const;

  /// Return true if this QualType doesn't point to a type yet.
  bool isNull() const {
    return Value.getPointer().isNull();
  }

  // Determines if a type can form `T&`.
  bool isReferenceable() const;

  /// Determine whether this particular QualType instance has the
  /// "const" qualifier set, without looking through typedefs that may have
  /// added "const" at a different level.
  bool isLocalConstQualified() const {
    return (getLocalFastQualifiers() & Qualifiers::Const);
  }

  /// Determine whether this type is const-qualified.
  bool isConstQualified() const;

  enum class NonConstantStorageReason {
    MutableField,
    NonConstNonReferenceType,
    NonTrivialCtor,
    NonTrivialDtor,
  };
  /// Determine whether instances of this type can be placed in immutable
  /// storage.
  /// If ExcludeCtor is true, the duration when the object's constructor runs
  /// will not be considered. The caller will need to verify that the object is
  /// not written to during its construction. ExcludeDtor works similarly.
  std::optional<NonConstantStorageReason>
  isNonConstantStorage(const ASTContext &Ctx, bool ExcludeCtor,
                       bool ExcludeDtor);

  bool isConstantStorage(const ASTContext &Ctx, bool ExcludeCtor,
                         bool ExcludeDtor) {
    return !isNonConstantStorage(Ctx, ExcludeCtor, ExcludeDtor);
  }

  /// Determine whether this particular QualType instance has the
  /// "restrict" qualifier set, without looking through typedefs that may have
  /// added "restrict" at a different level.
  bool isLocalRestrictQualified() const {
    return (getLocalFastQualifiers() & Qualifiers::Restrict);
  }

  /// Determine whether this type is restrict-qualified.
  bool isRestrictQualified() const;

  /// Determine whether this particular QualType instance has the
  /// "volatile" qualifier set, without looking through typedefs that may have
  /// added "volatile" at a different level.
  bool isLocalVolatileQualified() const {
    return (getLocalFastQualifiers() & Qualifiers::Volatile);
  }

  /// Determine whether this type is volatile-qualified.
  bool isVolatileQualified() const;

  /// Determine whether this particular QualType instance has the
  /// "_Optional" qualifier set, without looking through typedefs that may have
  /// added "_Optional" at a different level.
  bool isLocalOptionalQualified() const {
    return (getLocalFastQualifiers() & Qualifiers::Optional);
  }

  /// Determine whether this type is _Optional-qualified.
  bool isOptionalQualified() const;

  /// Determine whether this particular QualType instance has any
  /// qualifiers, without looking through any typedefs that might add
  /// qualifiers at a different level.
  bool hasLocalQualifiers() const {
    return getLocalFastQualifiers() || hasLocalNonFastQualifiers();
  }

  /// Determine whether this type has any qualifiers.
  bool hasQualifiers() const;

  /// Determine whether this particular QualType instance has any
  /// "non-fast" qualifiers, e.g., those that are stored in an ExtQualType
  /// instance.
  bool hasLocalNonFastQualifiers() const {
    return Value.getPointer().is<const ExtQuals*>();
  }

  /// Retrieve the set of qualifiers local to this particular QualType
  /// instance, not including any qualifiers acquired through typedefs or
  /// other sugar.
  Qualifiers getLocalQualifiers() const;

  /// Retrieve the set of qualifiers applied to this type.
  Qualifiers getQualifiers() const;

  /// Retrieve the set of CVR (const-volatile-restrict) qualifiers
  /// local to this particular QualType instance, not including any qualifiers
  /// acquired through typedefs or other sugar.
  unsigned getLocalCVRQualifiers() const {
    return getLocalFastQualifiers();
  }

  /// Retrieve the set of CVR (const-volatile-restrict) qualifiers
  /// applied to this type.
  unsigned getCVRQualifiers() const;

  bool isConstant(const ASTContext& Ctx) const {
    return QualType::isConstant(*this, Ctx);
  }

  /// Determine whether this is a Plain Old Data (POD) type (C++ 3.9p10).
  bool isPODType(const ASTContext &Context) const;

  /// Return true if this is a POD type according to the rules of the C++98
  /// standard, regardless of the current compilation's language.
  bool isCXX98PODType(const ASTContext &Context) const;

  /// Return true if this is a POD type according to the more relaxed rules
  /// of the C++11 standard, regardless of the current compilation's language.
  /// (C++0x [basic.types]p9). Note that, unlike
  /// CXXRecordDecl::isCXX11StandardLayout, this takes DRs into account.
  bool isCXX11PODType(const ASTContext &Context) const;

  /// Return true if this is a trivial type per (C++0x [basic.types]p9)
  bool isTrivialType(const ASTContext &Context) const;

  /// Return true if this is a trivially copyable type (C++0x [basic.types]p9)
  bool isTriviallyCopyableType(const ASTContext &Context) const;

  /// Return true if this is a trivially copyable type
  bool isTriviallyCopyConstructibleType(const ASTContext &Context) const;

  /// Return true if this is a trivially relocatable type.
  bool isTriviallyRelocatableType(const ASTContext &Context) const;

  /// Return true if this is a trivially equality comparable type.
  bool isTriviallyEqualityComparableType(const ASTContext &Context) const;

  /// Returns true if it is a class and it might be dynamic.
  bool mayBeDynamicClass() const;

  /// Returns true if it is not a class or if the class might not be dynamic.
  bool mayBeNotDynamicClass() const;

  /// Returns true if it is a WebAssembly Reference Type.
  bool isWebAssemblyReferenceType() const;

  /// Returns true if it is a WebAssembly Externref Type.
  bool isWebAssemblyExternrefType() const;

  /// Returns true if it is a WebAssembly Funcref Type.
  bool isWebAssemblyFuncrefType() const;

  // Don't promise in the API that anything besides 'const' can be
  // easily added.

  /// Add the `const` type qualifier to this QualType.
  void addConst() {
    addFastQualifiers(Qualifiers::Const);
  }
  QualType withConst() const {
    return withFastQualifiers(Qualifiers::Const);
  }

  /// Add the `volatile` type qualifier to this QualType.
  void addVolatile() {
    addFastQualifiers(Qualifiers::Volatile);
  }
  QualType withVolatile() const {
    return withFastQualifiers(Qualifiers::Volatile);
  }

  /// Add the `_Optional` type qualifier to this QualType.
  void addOptional() {
    addFastQualifiers(Qualifiers::Optional);
  }
  QualType withOptional() const {
    return withFastQualifiers(Qualifiers::Optional);
  }
  /// Add the `restrict` qualifier to this QualType.
  void addRestrict() {
    addFastQualifiers(Qualifiers::Restrict);
  }
  QualType withRestrict() const {
    return withFastQualifiers(Qualifiers::Restrict);
  }

  QualType withCVRQualifiers(unsigned CVR) const {
    return withFastQualifiers(CVR);
  }

  void addFastQualifiers(unsigned TQs) {
    assert(!(TQs & ~Qualifiers::FastMask)
           && "non-fast qualifier bits set in mask!");
    Value.setInt(Value.getInt() | TQs);
  }

  void removeLocalConst();
  void removeLocalVolatile();
  void removeLocalOptional();
  void removeLocalRestrict();

  void removeLocalFastQualifiers() { Value.setInt(0); }
  void removeLocalFastQualifiers(unsigned Mask) {
    assert(!(Mask & ~Qualifiers::FastMask) && "mask has non-fast qualifiers");
    Value.setInt(Value.getInt() & ~Mask);
  }

  // Creates a type with the given qualifiers in addition to any
  // qualifiers already on this type.
  QualType withFastQualifiers(unsigned TQs) const {
    QualType T = *this;
    T.addFastQualifiers(TQs);
    return T;
  }

  // Creates a type with exactly the given fast qualifiers, removing
  // any existing fast qualifiers.
  QualType withExactLocalFastQualifiers(unsigned TQs) const {
    return withoutLocalFastQualifiers().withFastQualifiers(TQs);
  }

  // Removes fast qualifiers, but leaves any extended qualifiers in place.
  QualType withoutLocalFastQualifiers() const {
    QualType T = *this;
    T.removeLocalFastQualifiers();
    return T;
  }

  QualType getCanonicalType() const;

  /// Return this type with all of the instance-specific qualifiers
  /// removed, but without removing any qualifiers that may have been applied
  /// through typedefs.
  QualType getLocalUnqualifiedType() const { return QualType(getTypePtr(), 0); }

  /// Retrieve the unqualified variant of the given type,
  /// removing as little sugar as possible.
  ///
  /// This routine looks through various kinds of sugar to find the
  /// least-desugared type that is unqualified. For example, given:
  ///
  /// \code
  /// typedef int Integer;
  /// typedef const Integer CInteger;
  /// typedef CInteger DifferenceType;
  /// \endcode
  ///
  /// Executing \c getUnqualifiedType() on the type \c DifferenceType will
  /// desugar until we hit the type \c Integer, which has no qualifiers on it.
  ///
  /// The resulting type might still be qualified if it's sugar for an array
  /// type.  To strip qualifiers even from within a sugared array type, use
  /// ASTContext::getUnqualifiedArrayType.
  ///
  /// Note: In C, the _Atomic qualifier is special (see C23 6.2.5p32 for
  /// details), and it is not stripped by this function. Use
  /// getAtomicUnqualifiedType() to strip qualifiers including _Atomic.
  inline QualType getUnqualifiedType() const;

  /// Retrieve the unqualified variant of the given type, removing as little
  /// sugar as possible.
  ///
  /// Like getUnqualifiedType(), but also returns the set of
  /// qualifiers that were built up.
  ///
  /// The resulting type might still be qualified if it's sugar for an array
  /// type.  To strip qualifiers even from within a sugared array type, use
  /// ASTContext::getUnqualifiedArrayType.
  inline SplitQualType getSplitUnqualifiedType() const;

  /// Determine whether this type is more qualified than the other
  /// given type, requiring exact equality for non-CVR qualifiers.
  bool isMoreQualifiedThan(QualType Other) const;

  /// Determine whether this type is at least as qualified as the other
  /// given type, requiring exact equality for non-CVR qualifiers.
  bool isAtLeastAsQualifiedAs(QualType Other) const;

  QualType getNonReferenceType() const;

  /// Determine the type of a (typically non-lvalue) expression with the
  /// specified result type.
  ///
  /// This routine should be used for expressions for which the return type is
  /// explicitly specified (e.g., in a cast or call) and isn't necessarily
  /// an lvalue. It removes a top-level reference (since there are no
  /// expressions of reference type) and deletes top-level cvr-qualifiers
  /// from non-class types (in C++) or all types (in C).
  QualType getNonLValueExprType(const ASTContext &Context) const;

  /// Remove an outer pack expansion type (if any) from this type. Used as part
  /// of converting the type of a declaration to the type of an expression that
  /// references that expression. It's meaningless for an expression to have a
  /// pack expansion type.
  QualType getNonPackExpansionType() const;

  /// Return the specified type with any "sugar" removed from
  /// the type.  This takes off typedefs, typeof's etc.  If the outer level of
  /// the type is already concrete, it returns it unmodified.  This is similar
  /// to getting the canonical type, but it doesn't remove *all* typedefs.  For
  /// example, it returns "T*" as "T*", (not as "int*"), because the pointer is
  /// concrete.
  ///
  /// Qualifiers are left in place.
  QualType getDesugaredType(const ASTContext &Context) const {
    return getDesugaredType(*this, Context);
  }

  SplitQualType getSplitDesugaredType() const {
    return getSplitDesugaredType(*this);
  }

  /// Return the specified type with one level of "sugar" removed from
  /// the type.
  ///
  /// This routine takes off the first typedef, typeof, etc. If the outer level
  /// of the type is already concrete, it returns it unmodified.
  QualType getSingleStepDesugaredType(const ASTContext &Context) const {
    return getSingleStepDesugaredTypeImpl(*this, Context);
  }

  /// Returns the specified type after dropping any
  /// outer-level parentheses.
  QualType IgnoreParens() const {
    if (isa<ParenType>(*this))
      return QualType::IgnoreParens(*this);
    return *this;
  }

  /// Indicate whether the specified types and qualifiers are identical.
  friend bool operator==(const QualType &LHS, const QualType &RHS) {
    return LHS.Value == RHS.Value;
  }
  friend bool operator!=(const QualType &LHS, const QualType &RHS) {
    return LHS.Value != RHS.Value;
  }
  friend bool operator<(const QualType &LHS, const QualType &RHS) {
    return LHS.Value < RHS.Value;
  }

  static std::string getAsString(SplitQualType split,
                                 const PrintingPolicy &Policy) {
    return getAsString(split.Ty, split.Quals, Policy);
  }
  static std::string getAsString(const Type *ty, Qualifiers qs,
                                 const PrintingPolicy &Policy);

  std::string getAsString() const;
  std::string getAsString(const PrintingPolicy &Policy) const;

  void print(raw_ostream &OS, const PrintingPolicy &Policy,
             const Twine &PlaceHolder = Twine(),
             unsigned Indentation = 0) const;

  static void print(SplitQualType split, raw_ostream &OS,
                    const PrintingPolicy &policy, const Twine &PlaceHolder,
                    unsigned Indentation = 0) {
    return print(split.Ty, split.Quals, OS, policy, PlaceHolder, Indentation);
  }

  static void print(const Type *ty, Qualifiers qs,
                    raw_ostream &OS, const PrintingPolicy &policy,
                    const Twine &PlaceHolder,
                    unsigned Indentation = 0);

  void getAsStringInternal(std::string &Str,
                           const PrintingPolicy &Policy) const;

  static void getAsStringInternal(SplitQualType split, std::string &out,
                                  const PrintingPolicy &policy) {
    return getAsStringInternal(split.Ty, split.Quals, out, policy);
  }

  static void getAsStringInternal(const Type *ty, Qualifiers qs,
                                  std::string &out,
                                  const PrintingPolicy &policy);

  class StreamedQualTypeHelper {
    const QualType &T;
    const PrintingPolicy &Policy;
    const Twine &PlaceHolder;
    unsigned Indentation;

  public:
    StreamedQualTypeHelper(const QualType &T, const PrintingPolicy &Policy,
                           const Twine &PlaceHolder, unsigned Indentation)
        : T(T), Policy(Policy), PlaceHolder(PlaceHolder),
          Indentation(Indentation) {}

    friend raw_ostream &operator<<(raw_ostream &OS,
                                   const StreamedQualTypeHelper &SQT) {
      SQT.T.print(OS, SQT.Policy, SQT.PlaceHolder, SQT.Indentation);
      return OS;
    }
  };

  StreamedQualTypeHelper stream(const PrintingPolicy &Policy,
                                const Twine &PlaceHolder = Twine(),
                                unsigned Indentation = 0) const {
    return StreamedQualTypeHelper(*this, Policy, PlaceHolder, Indentation);
  }

  void dump(const char *s) const;
  void dump() const;
  void dump(llvm::raw_ostream &OS, const ASTContext &Context) const;

  void Profile(llvm::FoldingSetNodeID &ID) const {
    ID.AddPointer(getAsOpaquePtr());
  }

  /// Check if this type has any address space qualifier.
  inline bool hasAddressSpace() const;

  /// Return the address space of this type.
  inline LangAS getAddressSpace() const;

  /// Returns true if address space qualifiers overlap with T address space
  /// qualifiers.
  /// OpenCL C defines conversion rules for pointers to different address spaces
  /// and notion of overlapping address spaces.
  /// CL1.1 or CL1.2:
  ///   address spaces overlap iff they are they same.
  /// OpenCL C v2.0 s6.5.5 adds:
  ///   __generic overlaps with any address space except for __constant.
  bool isAddressSpaceOverlapping(QualType T) const {
    Qualifiers Q = getQualifiers();
    Qualifiers TQ = T.getQualifiers();
    // Address spaces overlap if at least one of them is a superset of another
    return Q.isAddressSpaceSupersetOf(TQ) || TQ.isAddressSpaceSupersetOf(Q);
  }

  /// Returns gc attribute of this type.
  inline Qualifiers::GC getObjCGCAttr() const;

  /// true when Type is objc's weak.
  bool isObjCGCWeak() const {
    return getObjCGCAttr() == Qualifiers::Weak;
  }

  /// true when Type is objc's strong.
  bool isObjCGCStrong() const {
    return getObjCGCAttr() == Qualifiers::Strong;
  }

  /// Returns lifetime attribute of this type.
  Qualifiers::ObjCLifetime getObjCLifetime() const {
    return getQualifiers().getObjCLifetime();
  }

  bool hasNonTrivialObjCLifetime() const {
    return getQualifiers().hasNonTrivialObjCLifetime();
  }

  bool hasStrongOrWeakObjCLifetime() const {
    return getQualifiers().hasStrongOrWeakObjCLifetime();
  }

  // true when Type is objc's weak and weak is enabled but ARC isn't.
  bool isNonWeakInMRRWithObjCWeak(const ASTContext &Context) const;

  PointerAuthQualifier getPointerAuth() const {
    return getQualifiers().getPointerAuth();
  }

  enum PrimitiveDefaultInitializeKind {
    /// The type does not fall into any of the following categories. Note that
    /// this case is zero-valued so that values of this enum can be used as a
    /// boolean condition for non-triviality.
    PDIK_Trivial,

    /// The type is an Objective-C retainable pointer type that is qualified
    /// with the ARC __strong qualifier.
    PDIK_ARCStrong,

    /// The type is an Objective-C retainable pointer type that is qualified
    /// with the ARC __weak qualifier.
    PDIK_ARCWeak,

    /// The type is a struct containing a field whose type is not PCK_Trivial.
    PDIK_Struct
  };

  /// Functions to query basic properties of non-trivial C struct types.

  /// Check if this is a non-trivial type that would cause a C struct
  /// transitively containing this type to be non-trivial to default initialize
  /// and return the kind.
  PrimitiveDefaultInitializeKind
  isNonTrivialToPrimitiveDefaultInitialize() const;

  enum PrimitiveCopyKind {
    /// The type does not fall into any of the following categories. Note that
    /// this case is zero-valued so that values of this enum can be used as a
    /// boolean condition for non-triviality.
    PCK_Trivial,

    /// The type would be trivial except that it is volatile-qualified. Types
    /// that fall into one of the other non-trivial cases may additionally be
    /// volatile-qualified.
    PCK_VolatileTrivial,

    /// The type is an Objective-C retainable pointer type that is qualified
    /// with the ARC __strong qualifier.
    PCK_ARCStrong,

    /// The type is an Objective-C retainable pointer type that is qualified
    /// with the ARC __weak qualifier.
    PCK_ARCWeak,

    /// The type is a struct containing a field whose type is neither
    /// PCK_Trivial nor PCK_VolatileTrivial.
    /// Note that a C++ struct type does not necessarily match this; C++ copying
    /// semantics are too complex to express here, in part because they depend
    /// on the exact constructor or assignment operator that is chosen by
    /// overload resolution to do the copy.
    PCK_Struct
  };

  /// Check if this is a non-trivial type that would cause a C struct
  /// transitively containing this type to be non-trivial to copy and return the
  /// kind.
  PrimitiveCopyKind isNonTrivialToPrimitiveCopy() const;

  /// Check if this is a non-trivial type that would cause a C struct
  /// transitively containing this type to be non-trivial to destructively
  /// move and return the kind. Destructive move in this context is a C++-style
  /// move in which the source object is placed in a valid but unspecified state
  /// after it is moved, as opposed to a truly destructive move in which the
  /// source object is placed in an uninitialized state.
  PrimitiveCopyKind isNonTrivialToPrimitiveDestructiveMove() const;

  enum DestructionKind {
    DK_none,
    DK_cxx_destructor,
    DK_objc_strong_lifetime,
    DK_objc_weak_lifetime,
    DK_nontrivial_c_struct
  };

  /// Returns a nonzero value if objects of this type require
  /// non-trivial work to clean up after.  Non-zero because it's
  /// conceivable that qualifiers (objc_gc(weak)?) could make
  /// something require destruction.
  DestructionKind isDestructedType() const {
    return isDestructedTypeImpl(*this);
  }

  /// Check if this is or contains a C union that is non-trivial to
  /// default-initialize, which is a union that has a member that is non-trivial
  /// to default-initialize. If this returns true,
  /// isNonTrivialToPrimitiveDefaultInitialize returns PDIK_Struct.
  bool hasNonTrivialToPrimitiveDefaultInitializeCUnion() const;

  /// Check if this is or contains a C union that is non-trivial to destruct,
  /// which is a union that has a member that is non-trivial to destruct. If
  /// this returns true, isDestructedType returns DK_nontrivial_c_struct.
  bool hasNonTrivialToPrimitiveDestructCUnion() const;

  /// Check if this is or contains a C union that is non-trivial to copy, which
  /// is a union that has a member that is non-trivial to copy. If this returns
  /// true, isNonTrivialToPrimitiveCopy returns PCK_Struct.
  bool hasNonTrivialToPrimitiveCopyCUnion() const;

  /// Determine whether expressions of the given type are forbidden
  /// from being lvalues in C.
  ///
  /// The expression types that are forbidden to be lvalues are:
  ///   - 'void', but not qualified void
  ///   - function types
  ///
  /// The exact rule here is C99 6.3.2.1:
  ///   An lvalue is an expression with an object type or an incomplete
  ///   type other than void.
  bool isCForbiddenLValueType() const;

  /// Substitute type arguments for the Objective-C type parameters used in the
  /// subject type.
  ///
  /// \param ctx ASTContext in which the type exists.
  ///
  /// \param typeArgs The type arguments that will be substituted for the
  /// Objective-C type parameters in the subject type, which are generally
  /// computed via \c Type::getObjCSubstitutions. If empty, the type
  /// parameters will be replaced with their bounds or id/Class, as appropriate
  /// for the context.
  ///
  /// \param context The context in which the subject type was written.
  ///
  /// \returns the resulting type.
  QualType substObjCTypeArgs(ASTContext &ctx,
                             ArrayRef<QualType> typeArgs,
                             ObjCSubstitutionContext context) const;

  /// Substitute type arguments from an object type for the Objective-C type
  /// parameters used in the subject type.
  ///
  /// This operation combines the computation of type arguments for
  /// substitution (\c Type::getObjCSubstitutions) with the actual process of
  /// substitution (\c QualType::substObjCTypeArgs) for the convenience of
  /// callers that need to perform a single substitution in isolation.
  ///
  /// \param objectType The type of the object whose member type we're
  /// substituting into. For example, this might be the receiver of a message
  /// or the base of a property access.
  ///
  /// \param dc The declaration context from which the subject type was
  /// retrieved, which indicates (for example) which type parameters should
  /// be substituted.
  ///
  /// \param context The context in which the subject type was written.
  ///
  /// \returns the subject type after replacing all of the Objective-C type
  /// parameters with their corresponding arguments.
  QualType substObjCMemberType(QualType objectType,
                               const DeclContext *dc,
                               ObjCSubstitutionContext context) const;

  /// Strip Objective-C "__kindof" types from the given type.
  QualType stripObjCKindOfType(const ASTContext &ctx) const;

  /// Remove all qualifiers including _Atomic.
  QualType getAtomicUnqualifiedType() const;

  /// Determine the nullability of the given type.
  ///
  /// Accounts for nullability that is only captured as sugar within the type
  /// system, as well as when it is part of the canonical type.
  std::optional<NullabilityKind> getNullability() const;

private:
  // These methods are implemented in a separate translation unit;
  // "static"-ize them to avoid creating temporary QualTypes in the
  // caller.
  static bool isConstant(QualType T, const ASTContext& Ctx);
  static QualType getDesugaredType(QualType T, const ASTContext &Context);
  static SplitQualType getSplitDesugaredType(QualType T);
  static SplitQualType getSplitUnqualifiedTypeImpl(QualType type);
  static QualType getSingleStepDesugaredTypeImpl(QualType type,
                                                 const ASTContext &C);
  static QualType IgnoreParens(QualType T);
  static DestructionKind isDestructedTypeImpl(QualType type);

  /// Check if \param RD is or contains a non-trivial C union.
  static bool hasNonTrivialToPrimitiveDefaultInitializeCUnion(const RecordDecl *RD);
  static bool hasNonTrivialToPrimitiveDestructCUnion(const RecordDecl *RD);
  static bool hasNonTrivialToPrimitiveCopyCUnion(const RecordDecl *RD);
};

raw_ostream &operator<<(raw_ostream &OS, QualType QT);

} // namespace clang

namespace llvm {

/// Implement simplify_type for QualType, so that we can dyn_cast from QualType
/// to a specific Type class.
template<> struct simplify_type< ::clang::QualType> {
  using SimpleType = const ::clang::Type *;

  static SimpleType getSimplifiedValue(::clang::QualType Val) {
    return Val.getTypePtr();
  }
};

// Teach SmallPtrSet that QualType is "basically a pointer".
template<>
struct PointerLikeTypeTraits<clang::QualType> {
  static inline void *getAsVoidPointer(clang::QualType P) {
    return P.getAsOpaquePtr();
  }

  static inline clang::QualType getFromVoidPointer(void *P) {
    return clang::QualType::getFromOpaquePtr(P);
  }

  // Various qualifiers go in low bits.
  static constexpr int NumLowBitsAvailable = 0;
};

} // namespace llvm

namespace clang {

/// Base class that is common to both the \c ExtQuals and \c Type
/// classes, which allows \c QualType to access the common fields between the
/// two.
class ExtQualsTypeCommonBase {
  friend class ExtQuals;
  friend class QualType;
  friend class Type;

  /// The "base" type of an extended qualifiers type (\c ExtQuals) or
  /// a self-referential pointer (for \c Type).
  ///
  /// This pointer allows an efficient mapping from a QualType to its
  /// underlying type pointer.
  const Type *const BaseType;

  /// The canonical type of this type.  A QualType.
  QualType CanonicalType;

  ExtQualsTypeCommonBase(const Type *baseType, QualType canon)
      : BaseType(baseType), CanonicalType(canon) {}
};

/// We can encode up to four bits in the low bits of a
/// type pointer, but there are many more type qualifiers that we want
/// to be able to apply to an arbitrary type.  Therefore we have this
/// struct, intended to be heap-allocated and used by QualType to
/// store qualifiers.
///
/// The current design tags the 'const', 'restrict', and 'volatile' qualifiers
/// in three low bits on the QualType pointer; a fourth bit records whether
/// the pointer is an ExtQuals node. The extended qualifiers (address spaces,
/// Objective-C GC attributes) are much more rare.
class alignas(TypeAlignment) ExtQuals : public ExtQualsTypeCommonBase,
                                        public llvm::FoldingSetNode {
  // NOTE: changing the fast qualifiers should be straightforward as
  // long as you don't make 'const' non-fast.
  // 1. Qualifiers:
  //    a) Modify the bitmasks (Qualifiers::TQ and DeclSpec::TQ).
  //       Fast qualifiers must occupy the low-order bits.
  //    b) Update Qualifiers::FastWidth and FastMask.
  // 2. QualType:
  //    a) Update is{Volatile,Restrict}Qualified(), defined inline.
  //    b) Update remove{Volatile,Restrict}, defined near the end of
  //       this header.
  // 3. ASTContext:
  //    a) Update get{Volatile,Restrict}Type.

  /// The immutable set of qualifiers applied by this node. Always contains
  /// extended qualifiers.
  Qualifiers Quals;

  ExtQuals *this_() { return this; }

public:
  ExtQuals(const Type *baseType, QualType canon, Qualifiers quals)
      : ExtQualsTypeCommonBase(baseType,
                               canon.isNull() ? QualType(this_(), 0) : canon),
        Quals(quals) {
    assert(Quals.hasNonFastQualifiers()
           && "ExtQuals created with no fast qualifiers");
    assert(!Quals.hasFastQualifiers()
           && "ExtQuals created with fast qualifiers");
  }

  Qualifiers getQualifiers() const { return Quals; }

  bool hasObjCGCAttr() const { return Quals.hasObjCGCAttr(); }
  Qualifiers::GC getObjCGCAttr() const { return Quals.getObjCGCAttr(); }

  bool hasObjCLifetime() const { return Quals.hasObjCLifetime(); }
  Qualifiers::ObjCLifetime getObjCLifetime() const {
    return Quals.getObjCLifetime();
  }

  bool hasAddressSpace() const { return Quals.hasAddressSpace(); }
  LangAS getAddressSpace() const { return Quals.getAddressSpace(); }

  const Type *getBaseType() const { return BaseType; }

public:
  void Profile(llvm::FoldingSetNodeID &ID) const {
    Profile(ID, getBaseType(), Quals);
  }

  static void Profile(llvm::FoldingSetNodeID &ID,
                      const Type *BaseType,
                      Qualifiers Quals) {
    assert(!Quals.hasFastQualifiers() && "fast qualifiers in ExtQuals hash!");
    ID.AddPointer(BaseType);
    Quals.Profile(ID);
  }
};

/// The kind of C++11 ref-qualifier associated with a function type.
/// This determines whether a member function's "this" object can be an
/// lvalue, rvalue, or neither.
enum RefQualifierKind {
  /// No ref-qualifier was provided.
  RQ_None = 0,

  /// An lvalue ref-qualifier was provided (\c &).
  RQ_LValue,

  /// An rvalue ref-qualifier was provided (\c &&).
  RQ_RValue
};

/// Which keyword(s) were used to create an AutoType.
enum class AutoTypeKeyword {
  /// auto
  Auto,

  /// decltype(auto)
  DecltypeAuto,

  /// __auto_type (GNU extension)
  GNUAutoType
};

enum class ArraySizeModifier;
enum class ElaboratedTypeKeyword;
enum class VectorKind;

/// The base class of the type hierarchy.
///
/// A central concept with types is that each type always has a canonical
/// type.  A canonical type is the type with any typedef names stripped out
/// of it or the types it references.  For example, consider:
///
///  typedef int  foo;
///  typedef foo* bar;
///    'int *'    'foo *'    'bar'
///
/// There will be a Type object created for 'int'.  Since int is canonical, its
/// CanonicalType pointer points to itself.  There is also a Type for 'foo' (a
/// TypedefType).  Its CanonicalType pointer points to the 'int' Type.  Next
/// there is a PointerType that represents 'int*', which, like 'int', is
/// canonical.  Finally, there is a PointerType type for 'foo*' whose canonical
/// type is 'int*', and there is a TypedefType for 'bar', whose canonical type
/// is also 'int*'.
///
/// Non-canonical types are useful for emitting diagnostics, without losing
/// information about typedefs being used.  Canonical types are useful for type
/// comparisons (they allow by-pointer equality tests) and useful for reasoning
/// about whether something has a particular form (e.g. is a function type),
/// because they implicitly, recursively, strip all typedefs out of a type.
///
/// Types, once created, are immutable.
///
<<<<<<< HEAD
class alignas(16) Type : public ExtQualsTypeCommonBase {
=======
class alignas(TypeAlignment) Type : public ExtQualsTypeCommonBase {
>>>>>>> 331eb8a0
public:
  enum TypeClass {
#define TYPE(Class, Base) Class,
#define LAST_TYPE(Class) TypeLast = Class
#define ABSTRACT_TYPE(Class, Base)
#include "clang/AST/TypeNodes.inc"
  };

private:
  /// Bitfields required by the Type class.
  class TypeBitfields {
    friend class Type;
    template <class T> friend class TypePropertyCache;

    /// TypeClass bitfield - Enum that specifies what subclass this belongs to.
    LLVM_PREFERRED_TYPE(TypeClass)
    unsigned TC : 8;

    /// Store information on the type dependency.
    LLVM_PREFERRED_TYPE(TypeDependence)
    unsigned Dependence : llvm::BitWidth<TypeDependence>;

    /// True if the cache (i.e. the bitfields here starting with
    /// 'Cache') is valid.
    LLVM_PREFERRED_TYPE(bool)
    mutable unsigned CacheValid : 1;

    /// Linkage of this type.
    LLVM_PREFERRED_TYPE(Linkage)
    mutable unsigned CachedLinkage : 3;

    /// Whether this type involves and local or unnamed types.
    LLVM_PREFERRED_TYPE(bool)
    mutable unsigned CachedLocalOrUnnamed : 1;

    /// Whether this type comes from an AST file.
    LLVM_PREFERRED_TYPE(bool)
    mutable unsigned FromAST : 1;

    bool isCacheValid() const {
      return CacheValid;
    }

    Linkage getLinkage() const {
      assert(isCacheValid() && "getting linkage from invalid cache");
      return static_cast<Linkage>(CachedLinkage);
    }

    bool hasLocalOrUnnamedType() const {
      assert(isCacheValid() && "getting linkage from invalid cache");
      return CachedLocalOrUnnamed;
    }
  };
  enum { NumTypeBits = 8 + llvm::BitWidth<TypeDependence> + 6 };

protected:
  // These classes allow subclasses to somewhat cleanly pack bitfields
  // into Type.

  class ArrayTypeBitfields {
    friend class ArrayType;

    LLVM_PREFERRED_TYPE(TypeBitfields)
    unsigned : NumTypeBits;

    /// CVR qualifiers from declarations like
    /// 'int X[static restrict 4]'. For function parameters only.
    LLVM_PREFERRED_TYPE(Qualifiers)
    unsigned IndexTypeQuals : 3;

    /// Storage class qualifiers from declarations like
    /// 'int X[static restrict 4]'. For function parameters only.
    LLVM_PREFERRED_TYPE(ArraySizeModifier)
    unsigned SizeModifier : 3;
  };
  enum { NumArrayTypeBits = NumTypeBits + 6 };

  class ConstantArrayTypeBitfields {
    friend class ConstantArrayType;

    LLVM_PREFERRED_TYPE(ArrayTypeBitfields)
    unsigned : NumArrayTypeBits;

    /// Whether we have a stored size expression.
    LLVM_PREFERRED_TYPE(bool)
    unsigned HasExternalSize : 1;

    LLVM_PREFERRED_TYPE(unsigned)
    unsigned SizeWidth : 5;
  };

  class BuiltinTypeBitfields {
    friend class BuiltinType;

    LLVM_PREFERRED_TYPE(TypeBitfields)
    unsigned : NumTypeBits;

    /// The kind (BuiltinType::Kind) of builtin type this is.
    static constexpr unsigned NumOfBuiltinTypeBits = 9;
    unsigned Kind : NumOfBuiltinTypeBits;
  };

  /// FunctionTypeBitfields store various bits belonging to FunctionProtoType.
  /// Only common bits are stored here. Additional uncommon bits are stored
  /// in a trailing object after FunctionProtoType.
  class FunctionTypeBitfields {
    friend class FunctionProtoType;
    friend class FunctionType;

    LLVM_PREFERRED_TYPE(TypeBitfields)
    unsigned : NumTypeBits;

    /// Extra information which affects how the function is called, like
    /// regparm and the calling convention.
    LLVM_PREFERRED_TYPE(CallingConv)
    unsigned ExtInfo : 13;

    /// The ref-qualifier associated with a \c FunctionProtoType.
    ///
    /// This is a value of type \c RefQualifierKind.
    LLVM_PREFERRED_TYPE(RefQualifierKind)
    unsigned RefQualifier : 2;

    /// Used only by FunctionProtoType, put here to pack with the
    /// other bitfields.
    /// The qualifiers are part of FunctionProtoType because...
    ///
    /// C++ 8.3.5p4: The return type, the parameter type list and the
    /// cv-qualifier-seq, [...], are part of the function type.
    LLVM_PREFERRED_TYPE(Qualifiers)
    unsigned FastTypeQuals : Qualifiers::FastWidth;
    /// Whether this function has extended Qualifiers.
    LLVM_PREFERRED_TYPE(bool)
    unsigned HasExtQuals : 1;

    /// The number of parameters this function has, not counting '...'.
    /// According to [implimits] 8 bits should be enough here but this is
    /// somewhat easy to exceed with metaprogramming and so we would like to
    /// keep NumParams as wide as reasonably possible.
    unsigned NumParams : 16;

    /// The type of exception specification this function has.
    LLVM_PREFERRED_TYPE(ExceptionSpecificationType)
    unsigned ExceptionSpecType : 4;

    /// Whether this function has extended parameter information.
    LLVM_PREFERRED_TYPE(bool)
    unsigned HasExtParameterInfos : 1;

    /// Whether this function has extra bitfields for the prototype.
    LLVM_PREFERRED_TYPE(bool)
    unsigned HasExtraBitfields : 1;

    /// Whether the function is variadic.
    LLVM_PREFERRED_TYPE(bool)
    unsigned Variadic : 1;

    /// Whether this function has a trailing return type.
    LLVM_PREFERRED_TYPE(bool)
    unsigned HasTrailingReturn : 1;
  };

  class ObjCObjectTypeBitfields {
    friend class ObjCObjectType;

    LLVM_PREFERRED_TYPE(TypeBitfields)
    unsigned : NumTypeBits;

    /// The number of type arguments stored directly on this object type.
    unsigned NumTypeArgs : 7;

    /// The number of protocols stored directly on this object type.
    unsigned NumProtocols : 6;

    /// Whether this is a "kindof" type.
    LLVM_PREFERRED_TYPE(bool)
    unsigned IsKindOf : 1;
  };

  class ReferenceTypeBitfields {
    friend class ReferenceType;

    LLVM_PREFERRED_TYPE(TypeBitfields)
    unsigned : NumTypeBits;

    /// True if the type was originally spelled with an lvalue sigil.
    /// This is never true of rvalue references but can also be false
    /// on lvalue references because of C++0x [dcl.typedef]p9,
    /// as follows:
    ///
    ///   typedef int &ref;    // lvalue, spelled lvalue
    ///   typedef int &&rvref; // rvalue
    ///   ref &a;              // lvalue, inner ref, spelled lvalue
    ///   ref &&a;             // lvalue, inner ref
    ///   rvref &a;            // lvalue, inner ref, spelled lvalue
    ///   rvref &&a;           // rvalue, inner ref
    LLVM_PREFERRED_TYPE(bool)
    unsigned SpelledAsLValue : 1;

    /// True if the inner type is a reference type.  This only happens
    /// in non-canonical forms.
    LLVM_PREFERRED_TYPE(bool)
    unsigned InnerRef : 1;
  };

  class TypeWithKeywordBitfields {
    friend class TypeWithKeyword;

    LLVM_PREFERRED_TYPE(TypeBitfields)
    unsigned : NumTypeBits;

    /// An ElaboratedTypeKeyword.  8 bits for efficient access.
    LLVM_PREFERRED_TYPE(ElaboratedTypeKeyword)
    unsigned Keyword : 8;
  };

  enum { NumTypeWithKeywordBits = NumTypeBits + 8 };

  class ElaboratedTypeBitfields {
    friend class ElaboratedType;

    LLVM_PREFERRED_TYPE(TypeWithKeywordBitfields)
    unsigned : NumTypeWithKeywordBits;

    /// Whether the ElaboratedType has a trailing OwnedTagDecl.
    LLVM_PREFERRED_TYPE(bool)
    unsigned HasOwnedTagDecl : 1;
  };

  class VectorTypeBitfields {
    friend class VectorType;
    friend class DependentVectorType;

    LLVM_PREFERRED_TYPE(TypeBitfields)
    unsigned : NumTypeBits;

    /// The kind of vector, either a generic vector type or some
    /// target-specific vector type such as for AltiVec or Neon.
    LLVM_PREFERRED_TYPE(VectorKind)
    unsigned VecKind : 4;
    /// The number of elements in the vector.
    uint32_t NumElements;
  };

  class AttributedTypeBitfields {
    friend class AttributedType;

    LLVM_PREFERRED_TYPE(TypeBitfields)
    unsigned : NumTypeBits;

    LLVM_PREFERRED_TYPE(attr::Kind)
    unsigned AttrKind : 32 - NumTypeBits;
  };

  class AutoTypeBitfields {
    friend class AutoType;

    LLVM_PREFERRED_TYPE(TypeBitfields)
    unsigned : NumTypeBits;

    /// Was this placeholder type spelled as 'auto', 'decltype(auto)',
    /// or '__auto_type'?  AutoTypeKeyword value.
    LLVM_PREFERRED_TYPE(AutoTypeKeyword)
    unsigned Keyword : 2;

    /// The number of template arguments in the type-constraints, which is
    /// expected to be able to hold at least 1024 according to [implimits].
    /// However as this limit is somewhat easy to hit with template
    /// metaprogramming we'd prefer to keep it as large as possible.
    /// At the moment it has been left as a non-bitfield since this type
    /// safely fits in 64 bits as an unsigned, so there is no reason to
    /// introduce the performance impact of a bitfield.
    unsigned NumArgs;
  };

  class TypeOfBitfields {
    friend class TypeOfType;
    friend class TypeOfExprType;

    LLVM_PREFERRED_TYPE(TypeBitfields)
    unsigned : NumTypeBits;
    LLVM_PREFERRED_TYPE(bool)
    unsigned IsUnqual : 1; // If true: typeof_unqual, else: typeof
  };

  class UsingBitfields {
    friend class UsingType;

    LLVM_PREFERRED_TYPE(TypeBitfields)
    unsigned : NumTypeBits;

    /// True if the underlying type is different from the declared one.
    LLVM_PREFERRED_TYPE(bool)
    unsigned hasTypeDifferentFromDecl : 1;
  };

  class TypedefBitfields {
    friend class TypedefType;

    LLVM_PREFERRED_TYPE(TypeBitfields)
    unsigned : NumTypeBits;

    /// True if the underlying type is different from the declared one.
    LLVM_PREFERRED_TYPE(bool)
    unsigned hasTypeDifferentFromDecl : 1;
  };

  class SubstTemplateTypeParmTypeBitfields {
    friend class SubstTemplateTypeParmType;

    LLVM_PREFERRED_TYPE(TypeBitfields)
    unsigned : NumTypeBits;

    LLVM_PREFERRED_TYPE(bool)
    unsigned HasNonCanonicalUnderlyingType : 1;

    // The index of the template parameter this substitution represents.
    unsigned Index : 15;

    /// Represents the index within a pack if this represents a substitution
    /// from a pack expansion. This index starts at the end of the pack and
    /// increments towards the beginning.
    /// Positive non-zero number represents the index + 1.
    /// Zero means this is not substituted from an expansion.
    unsigned PackIndex : 16;
  };

  class SubstTemplateTypeParmPackTypeBitfields {
    friend class SubstTemplateTypeParmPackType;

    LLVM_PREFERRED_TYPE(TypeBitfields)
    unsigned : NumTypeBits;

    // The index of the template parameter this substitution represents.
    unsigned Index : 16;

    /// The number of template arguments in \c Arguments, which is
    /// expected to be able to hold at least 1024 according to [implimits].
    /// However as this limit is somewhat easy to hit with template
    /// metaprogramming we'd prefer to keep it as large as possible.
    unsigned NumArgs : 16;
  };

  class TemplateSpecializationTypeBitfields {
    friend class TemplateSpecializationType;

    LLVM_PREFERRED_TYPE(TypeBitfields)
    unsigned : NumTypeBits;

    /// Whether this template specialization type is a substituted type alias.
    LLVM_PREFERRED_TYPE(bool)
    unsigned TypeAlias : 1;

    /// The number of template arguments named in this class template
    /// specialization, which is expected to be able to hold at least 1024
    /// according to [implimits]. However, as this limit is somewhat easy to
    /// hit with template metaprogramming we'd prefer to keep it as large
    /// as possible. At the moment it has been left as a non-bitfield since
    /// this type safely fits in 64 bits as an unsigned, so there is no reason
    /// to introduce the performance impact of a bitfield.
    unsigned NumArgs;
  };

  class DependentTemplateSpecializationTypeBitfields {
    friend class DependentTemplateSpecializationType;

    LLVM_PREFERRED_TYPE(TypeWithKeywordBitfields)
    unsigned : NumTypeWithKeywordBits;

    /// The number of template arguments named in this class template
    /// specialization, which is expected to be able to hold at least 1024
    /// according to [implimits]. However, as this limit is somewhat easy to
    /// hit with template metaprogramming we'd prefer to keep it as large
    /// as possible. At the moment it has been left as a non-bitfield since
    /// this type safely fits in 64 bits as an unsigned, so there is no reason
    /// to introduce the performance impact of a bitfield.
    unsigned NumArgs;
  };

  class PackExpansionTypeBitfields {
    friend class PackExpansionType;

    LLVM_PREFERRED_TYPE(TypeBitfields)
    unsigned : NumTypeBits;

    /// The number of expansions that this pack expansion will
    /// generate when substituted (+1), which is expected to be able to
    /// hold at least 1024 according to [implimits]. However, as this limit
    /// is somewhat easy to hit with template metaprogramming we'd prefer to
    /// keep it as large as possible. At the moment it has been left as a
    /// non-bitfield since this type safely fits in 64 bits as an unsigned, so
    /// there is no reason to introduce the performance impact of a bitfield.
    ///
    /// This field will only have a non-zero value when some of the parameter
    /// packs that occur within the pattern have been substituted but others
    /// have not.
    unsigned NumExpansions;
  };

  class CountAttributedTypeBitfields {
    friend class CountAttributedType;

    LLVM_PREFERRED_TYPE(TypeBitfields)
    unsigned : NumTypeBits;

    static constexpr unsigned NumCoupledDeclsBits = 4;
    unsigned NumCoupledDecls : NumCoupledDeclsBits;
    LLVM_PREFERRED_TYPE(bool)
    unsigned CountInBytes : 1;
    LLVM_PREFERRED_TYPE(bool)
    unsigned OrNull : 1;
  };
  static_assert(sizeof(CountAttributedTypeBitfields) <= sizeof(unsigned));

  union {
    TypeBitfields TypeBits;
    ArrayTypeBitfields ArrayTypeBits;
    ConstantArrayTypeBitfields ConstantArrayTypeBits;
    AttributedTypeBitfields AttributedTypeBits;
    AutoTypeBitfields AutoTypeBits;
    TypeOfBitfields TypeOfBits;
    TypedefBitfields TypedefBits;
    UsingBitfields UsingBits;
    BuiltinTypeBitfields BuiltinTypeBits;
    FunctionTypeBitfields FunctionTypeBits;
    ObjCObjectTypeBitfields ObjCObjectTypeBits;
    ReferenceTypeBitfields ReferenceTypeBits;
    TypeWithKeywordBitfields TypeWithKeywordBits;
    ElaboratedTypeBitfields ElaboratedTypeBits;
    VectorTypeBitfields VectorTypeBits;
    SubstTemplateTypeParmTypeBitfields SubstTemplateTypeParmTypeBits;
    SubstTemplateTypeParmPackTypeBitfields SubstTemplateTypeParmPackTypeBits;
    TemplateSpecializationTypeBitfields TemplateSpecializationTypeBits;
    DependentTemplateSpecializationTypeBitfields
      DependentTemplateSpecializationTypeBits;
    PackExpansionTypeBitfields PackExpansionTypeBits;
    CountAttributedTypeBitfields CountAttributedTypeBits;
  };

private:
  template <class T> friend class TypePropertyCache;

  /// Set whether this type comes from an AST file.
  void setFromAST(bool V = true) const {
    TypeBits.FromAST = V;
  }

protected:
  friend class ASTContext;

  Type(TypeClass tc, QualType canon, TypeDependence Dependence)
      : ExtQualsTypeCommonBase(this,
                               canon.isNull() ? QualType(this_(), 0) : canon) {
<<<<<<< HEAD
    static_assert(sizeof(*this) <= 16 + sizeof(ExtQualsTypeCommonBase),
=======
    static_assert(sizeof(*this) <=
                      alignof(decltype(*this)) + sizeof(ExtQualsTypeCommonBase),
>>>>>>> 331eb8a0
                  "changing bitfields changed sizeof(Type)!");
    static_assert(alignof(decltype(*this)) % TypeAlignment == 0,
                  "Insufficient alignment!");
    TypeBits.TC = tc;
    TypeBits.Dependence = static_cast<unsigned>(Dependence);
    TypeBits.CacheValid = false;
    TypeBits.CachedLocalOrUnnamed = false;
    TypeBits.CachedLinkage = llvm::to_underlying(Linkage::Invalid);
    TypeBits.FromAST = false;
  }

  // silence VC++ warning C4355: 'this' : used in base member initializer list
  Type *this_() { return this; }

  void setDependence(TypeDependence D) {
    TypeBits.Dependence = static_cast<unsigned>(D);
  }

  void addDependence(TypeDependence D) { setDependence(getDependence() | D); }

public:
  friend class ASTReader;
  friend class ASTWriter;
  template <class T> friend class serialization::AbstractTypeReader;
  template <class T> friend class serialization::AbstractTypeWriter;

  Type(const Type &) = delete;
  Type(Type &&) = delete;
  Type &operator=(const Type &) = delete;
  Type &operator=(Type &&) = delete;

  TypeClass getTypeClass() const { return static_cast<TypeClass>(TypeBits.TC); }

  /// Whether this type comes from an AST file.
  bool isFromAST() const { return TypeBits.FromAST; }

  /// Whether this type is or contains an unexpanded parameter
  /// pack, used to support C++0x variadic templates.
  ///
  /// A type that contains a parameter pack shall be expanded by the
  /// ellipsis operator at some point. For example, the typedef in the
  /// following example contains an unexpanded parameter pack 'T':
  ///
  /// \code
  /// template<typename ...T>
  /// struct X {
  ///   typedef T* pointer_types; // ill-formed; T is a parameter pack.
  /// };
  /// \endcode
  ///
  /// Note that this routine does not specify which
  bool containsUnexpandedParameterPack() const {
    return getDependence() & TypeDependence::UnexpandedPack;
  }

  /// Determines if this type would be canonical if it had no further
  /// qualification.
  bool isCanonicalUnqualified() const {
    return CanonicalType == QualType(this, 0);
  }

  /// Pull a single level of sugar off of this locally-unqualified type.
  /// Users should generally prefer SplitQualType::getSingleStepDesugaredType()
  /// or QualType::getSingleStepDesugaredType(const ASTContext&).
  QualType getLocallyUnqualifiedSingleStepDesugaredType() const;

  /// As an extension, we classify types as one of "sized" or "sizeless";
  /// every type is one or the other.  Standard types are all sized;
  /// sizeless types are purely an extension.
  ///
  /// Sizeless types contain data with no specified size, alignment,
  /// or layout.
  bool isSizelessType() const;
  bool isSizelessBuiltinType() const;

  /// Returns true for all scalable vector types.
  bool isSizelessVectorType() const;

  /// Returns true for SVE scalable vector types.
  bool isSVESizelessBuiltinType() const;

  /// Returns true for RVV scalable vector types.
  bool isRVVSizelessBuiltinType() const;

  /// Check if this is a WebAssembly Externref Type.
  bool isWebAssemblyExternrefType() const;

  /// Returns true if this is a WebAssembly table type: either an array of
  /// reference types, or a pointer to a reference type (which can only be
  /// created by array to pointer decay).
  bool isWebAssemblyTableType() const;

  /// Determines if this is a sizeless type supported by the
  /// 'arm_sve_vector_bits' type attribute, which can be applied to a single
  /// SVE vector or predicate, excluding tuple types such as svint32x4_t.
  bool isSveVLSBuiltinType() const;

  /// Returns the representative type for the element of an SVE builtin type.
  /// This is used to represent fixed-length SVE vectors created with the
  /// 'arm_sve_vector_bits' type attribute as VectorType.
  QualType getSveEltType(const ASTContext &Ctx) const;

  /// Determines if this is a sizeless type supported by the
  /// 'riscv_rvv_vector_bits' type attribute, which can be applied to a single
  /// RVV vector or mask.
  bool isRVVVLSBuiltinType() const;

  /// Returns the representative type for the element of an RVV builtin type.
  /// This is used to represent fixed-length RVV vectors created with the
  /// 'riscv_rvv_vector_bits' type attribute as VectorType.
  QualType getRVVEltType(const ASTContext &Ctx) const;

  /// Returns the representative type for the element of a sizeless vector
  /// builtin type.
  QualType getSizelessVectorEltType(const ASTContext &Ctx) const;

  /// Types are partitioned into 3 broad categories (C99 6.2.5p1):
  /// object types, function types, and incomplete types.

  /// Return true if this is an incomplete type.
  /// A type that can describe objects, but which lacks information needed to
  /// determine its size (e.g. void, or a fwd declared struct). Clients of this
  /// routine will need to determine if the size is actually required.
  ///
  /// Def If non-null, and the type refers to some kind of declaration
  /// that can be completed (such as a C struct, C++ class, or Objective-C
  /// class), will be set to the declaration.
  bool isIncompleteType(NamedDecl **Def = nullptr) const;

  /// Return true if this is an incomplete or object
  /// type, in other words, not a function type.
  bool isIncompleteOrObjectType() const {
    return !isFunctionType();
  }

  /// Determine whether this type is an object type.
  bool isObjectType() const {
    // C++ [basic.types]p8:
    //   An object type is a (possibly cv-qualified) type that is not a
    //   function type, not a reference type, and not a void type.
    return !isReferenceType() && !isFunctionType() && !isVoidType();
  }

  /// Return true if this is a literal type
  /// (C++11 [basic.types]p10)
  bool isLiteralType(const ASTContext &Ctx) const;

  /// Determine if this type is a structural type, per C++20 [temp.param]p7.
  bool isStructuralType() const;

  /// Test if this type is a standard-layout type.
  /// (C++0x [basic.type]p9)
  bool isStandardLayoutType() const;

  /// Helper methods to distinguish type categories. All type predicates
  /// operate on the canonical type, ignoring typedefs and qualifiers.

  /// Returns true if the type is a builtin type.
  bool isBuiltinType() const;

  /// Test for a particular builtin type.
  bool isSpecificBuiltinType(unsigned K) const;

  /// Test for a type which does not represent an actual type-system type but
  /// is instead used as a placeholder for various convenient purposes within
  /// Clang.  All such types are BuiltinTypes.
  bool isPlaceholderType() const;
  const BuiltinType *getAsPlaceholderType() const;

  /// Test for a specific placeholder type.
  bool isSpecificPlaceholderType(unsigned K) const;

  /// Test for a placeholder type other than Overload; see
  /// BuiltinType::isNonOverloadPlaceholderType.
  bool isNonOverloadPlaceholderType() const;

  /// isIntegerType() does *not* include complex integers (a GCC extension).
  /// isComplexIntegerType() can be used to test for complex integers.
  bool isIntegerType() const;     // C99 6.2.5p17 (int, char, bool, enum)
  bool isEnumeralType() const;

  /// Determine whether this type is a scoped enumeration type.
  bool isScopedEnumeralType() const;
  bool isBooleanType() const;
  bool isCharType() const;
  bool isWideCharType() const;
  bool isChar8Type() const;
  bool isChar16Type() const;
  bool isChar32Type() const;
  bool isAnyCharacterType() const;
  bool isIntegralType(const ASTContext &Ctx) const;

  /// Determine whether this type is an integral or enumeration type.
  bool isIntegralOrEnumerationType() const;

  /// Determine whether this type is an integral or unscoped enumeration type.
  bool isIntegralOrUnscopedEnumerationType() const;
  bool isUnscopedEnumerationType() const;

  /// Floating point categories.
  bool isRealFloatingType() const; // C99 6.2.5p10 (float, double, long double)
  /// isComplexType() does *not* include complex integers (a GCC extension).
  /// isComplexIntegerType() can be used to test for complex integers.
  bool isComplexType() const;      // C99 6.2.5p11 (complex)
  bool isAnyComplexType() const;   // C99 6.2.5p11 (complex) + Complex Int.
  bool isFloatingType() const;     // C99 6.2.5p11 (real floating + complex)
  bool isHalfType() const;         // OpenCL 6.1.1.1, NEON (IEEE 754-2008 half)
  bool isFloat16Type() const;      // C11 extension ISO/IEC TS 18661
  bool isFloat32Type() const;
  bool isDoubleType() const;
  bool isBFloat16Type() const;
  bool isFloat128Type() const;
  bool isIbm128Type() const;
  bool isRealType() const;         // C99 6.2.5p17 (real floating + integer)
  bool isArithmeticType() const;   // C99 6.2.5p18 (integer + floating)
  bool isVoidType() const;         // C99 6.2.5p19
  bool isScalarType() const;       // C99 6.2.5p21 (arithmetic + pointers)
  bool isAggregateType() const;
  bool isFundamentalType() const;
  bool isCompoundType() const;

  // Type Predicates: Check to see if this type is structurally the specified
  // type, ignoring typedefs and qualifiers.
  bool isFunctionType() const;
  bool isFunctionNoProtoType() const { return getAs<FunctionNoProtoType>(); }
  bool isFunctionProtoType() const { return getAs<FunctionProtoType>(); }
  bool isPointerType() const;
  bool isAnyPointerType() const;   // Any C pointer or ObjC object pointer
  bool isCountAttributedType() const;
  bool isBlockPointerType() const;
  bool isVoidPointerType() const;
  bool isReferenceType() const;
  bool isLValueReferenceType() const;
  bool isRValueReferenceType() const;
  bool isObjectPointerType() const;
  bool isFunctionPointerType() const;
  bool isFunctionReferenceType() const;
  bool isMemberPointerType() const;
  bool isMemberFunctionPointerType() const;
  bool isMemberDataPointerType() const;
  bool isArrayType() const;
  bool isConstantArrayType() const;
  bool isIncompleteArrayType() const;
  bool isVariableArrayType() const;
  bool isArrayParameterType() const;
  bool isDependentSizedArrayType() const;
  bool isRecordType() const;
  bool isClassType() const;
  bool isStructureType() const;
  bool isStructureTypeWithFlexibleArrayMember() const;
  bool isObjCBoxableRecordType() const;
  bool isInterfaceType() const;
  bool isStructureOrClassType() const;
  bool isUnionType() const;
  bool isComplexIntegerType() const;            // GCC _Complex integer type.
  bool isVectorType() const;                    // GCC vector type.
  bool isExtVectorType() const;                 // Extended vector type.
  bool isExtVectorBoolType() const;             // Extended vector type with bool element.
  bool isSubscriptableVectorType() const;
  bool isMatrixType() const;                    // Matrix type.
  bool isConstantMatrixType() const;            // Constant matrix type.
  bool isDependentAddressSpaceType() const;     // value-dependent address space qualifier
  bool isObjCObjectPointerType() const;         // pointer to ObjC object
  bool isObjCRetainableType() const;            // ObjC object or block pointer
  bool isObjCLifetimeType() const;              // (array of)* retainable type
  bool isObjCIndirectLifetimeType() const;      // (pointer to)* lifetime type
  bool isObjCNSObjectType() const;              // __attribute__((NSObject))
  bool isObjCIndependentClassType() const;      // __attribute__((objc_independent_class))
  // FIXME: change this to 'raw' interface type, so we can used 'interface' type
  // for the common case.
  bool isObjCObjectType() const;                // NSString or typeof(*(id)0)
  bool isObjCQualifiedInterfaceType() const;    // NSString<foo>
  bool isObjCQualifiedIdType() const;           // id<foo>
  bool isObjCQualifiedClassType() const;        // Class<foo>
  bool isObjCObjectOrInterfaceType() const;
  bool isObjCIdType() const;                    // id
  bool isDecltypeType() const;
  /// Was this type written with the special inert-in-ARC __unsafe_unretained
  /// qualifier?
  ///
  /// This approximates the answer to the following question: if this
  /// translation unit were compiled in ARC, would this type be qualified
  /// with __unsafe_unretained?
  bool isObjCInertUnsafeUnretainedType() const {
    return hasAttr(attr::ObjCInertUnsafeUnretained);
  }

  /// Whether the type is Objective-C 'id' or a __kindof type of an
  /// object type, e.g., __kindof NSView * or __kindof id
  /// <NSCopying>.
  ///
  /// \param bound Will be set to the bound on non-id subtype types,
  /// which will be (possibly specialized) Objective-C class type, or
  /// null for 'id.
  bool isObjCIdOrObjectKindOfType(const ASTContext &ctx,
                                  const ObjCObjectType *&bound) const;

  bool isObjCClassType() const;                 // Class

  /// Whether the type is Objective-C 'Class' or a __kindof type of an
  /// Class type, e.g., __kindof Class <NSCopying>.
  ///
  /// Unlike \c isObjCIdOrObjectKindOfType, there is no relevant bound
  /// here because Objective-C's type system cannot express "a class
  /// object for a subclass of NSFoo".
  bool isObjCClassOrClassKindOfType() const;

  bool isBlockCompatibleObjCPointerType(ASTContext &ctx) const;
  bool isObjCSelType() const;                 // Class
  bool isObjCBuiltinType() const;               // 'id' or 'Class'
  bool isObjCARCBridgableType() const;
  bool isCARCBridgableType() const;
  bool isTemplateTypeParmType() const;          // C++ template type parameter
  bool isNullPtrType() const;                   // C++11 std::nullptr_t or
                                                // C23   nullptr_t
  bool isNothrowT() const;                      // C++   std::nothrow_t
  bool isAlignValT() const;                     // C++17 std::align_val_t
  bool isStdByteType() const;                   // C++17 std::byte
  bool isAtomicType() const;                    // C11 _Atomic()
  bool isUndeducedAutoType() const;             // C++11 auto or
                                                // C++14 decltype(auto)
  bool isTypedefNameType() const;               // typedef or alias template

#define IMAGE_TYPE(ImgType, Id, SingletonId, Access, Suffix) \
  bool is##Id##Type() const;
#include "clang/Basic/OpenCLImageTypes.def"

  bool isImageType() const;                     // Any OpenCL image type

  bool isSamplerT() const;                      // OpenCL sampler_t
  bool isEventT() const;                        // OpenCL event_t
  bool isClkEventT() const;                     // OpenCL clk_event_t
  bool isQueueT() const;                        // OpenCL queue_t
  bool isReserveIDT() const;                    // OpenCL reserve_id_t

#define EXT_OPAQUE_TYPE(ExtType, Id, Ext) \
  bool is##Id##Type() const;
#include "clang/Basic/OpenCLExtensionTypes.def"
  // Type defined in cl_intel_device_side_avc_motion_estimation OpenCL extension
  bool isOCLIntelSubgroupAVCType() const;
  bool isOCLExtOpaqueType() const;              // Any OpenCL extension type

  bool isPipeType() const;                      // OpenCL pipe type
  bool isBitIntType() const;                    // Bit-precise integer type
  bool isOpenCLSpecificType() const;            // Any OpenCL specific type

  /// Determines if this type, which must satisfy
  /// isObjCLifetimeType(), is implicitly __unsafe_unretained rather
  /// than implicitly __strong.
  bool isObjCARCImplicitlyUnretainedType() const;

  /// Check if the type is the CUDA device builtin surface type.
  bool isCUDADeviceBuiltinSurfaceType() const;
  /// Check if the type is the CUDA device builtin texture type.
  bool isCUDADeviceBuiltinTextureType() const;

  /// Return the implicit lifetime for this type, which must not be dependent.
  Qualifiers::ObjCLifetime getObjCARCImplicitLifetime() const;

  enum ScalarTypeKind {
    STK_CPointer,
    STK_BlockPointer,
    STK_ObjCObjectPointer,
    STK_MemberPointer,
    STK_Bool,
    STK_Integral,
    STK_Floating,
    STK_IntegralComplex,
    STK_FloatingComplex,
    STK_FixedPoint
  };

  /// Given that this is a scalar type, classify it.
  ScalarTypeKind getScalarTypeKind() const;

  TypeDependence getDependence() const {
    return static_cast<TypeDependence>(TypeBits.Dependence);
  }

  /// Whether this type is an error type.
  bool containsErrors() const {
    return getDependence() & TypeDependence::Error;
  }

  /// Whether this type is a dependent type, meaning that its definition
  /// somehow depends on a template parameter (C++ [temp.dep.type]).
  bool isDependentType() const {
    return getDependence() & TypeDependence::Dependent;
  }

  /// Determine whether this type is an instantiation-dependent type,
  /// meaning that the type involves a template parameter (even if the
  /// definition does not actually depend on the type substituted for that
  /// template parameter).
  bool isInstantiationDependentType() const {
    return getDependence() & TypeDependence::Instantiation;
  }

  /// Determine whether this type is an undeduced type, meaning that
  /// it somehow involves a C++11 'auto' type or similar which has not yet been
  /// deduced.
  bool isUndeducedType() const;

  /// Whether this type is a variably-modified type (C99 6.7.5).
  bool isVariablyModifiedType() const {
    return getDependence() & TypeDependence::VariablyModified;
  }

  /// Whether this type involves a variable-length array type
  /// with a definite size.
  bool hasSizedVLAType() const;

  /// Whether this type is or contains a local or unnamed type.
  bool hasUnnamedOrLocalType() const;

  bool isOverloadableType() const;

  /// Determine wither this type is a C++ elaborated-type-specifier.
  bool isElaboratedTypeSpecifier() const;

  bool canDecayToPointerType() const;

  /// Whether this type is represented natively as a pointer.  This includes
  /// pointers, references, block pointers, and Objective-C interface,
  /// qualified id, and qualified interface types, as well as nullptr_t.
  bool hasPointerRepresentation() const;

  /// Whether this type can represent an objective pointer type for the
  /// purpose of GC'ability
  bool hasObjCPointerRepresentation() const;

  /// Determine whether this type has an integer representation
  /// of some sort, e.g., it is an integer type or a vector.
  bool hasIntegerRepresentation() const;

  /// Determine whether this type has an signed integer representation
  /// of some sort, e.g., it is an signed integer type or a vector.
  bool hasSignedIntegerRepresentation() const;

  /// Determine whether this type has an unsigned integer representation
  /// of some sort, e.g., it is an unsigned integer type or a vector.
  bool hasUnsignedIntegerRepresentation() const;

  /// Determine whether this type has a floating-point representation
  /// of some sort, e.g., it is a floating-point type or a vector thereof.
  bool hasFloatingRepresentation() const;

  // Type Checking Functions: Check to see if this type is structurally the
  // specified type, ignoring typedefs and qualifiers, and return a pointer to
  // the best type we can.
  const RecordType *getAsStructureType() const;
  /// NOTE: getAs*ArrayType are methods on ASTContext.
  const RecordType *getAsUnionType() const;
  const ComplexType *getAsComplexIntegerType() const; // GCC complex int type.
  const ObjCObjectType *getAsObjCInterfaceType() const;

  // The following is a convenience method that returns an ObjCObjectPointerType
  // for object declared using an interface.
  const ObjCObjectPointerType *getAsObjCInterfacePointerType() const;
  const ObjCObjectPointerType *getAsObjCQualifiedIdType() const;
  const ObjCObjectPointerType *getAsObjCQualifiedClassType() const;
  const ObjCObjectType *getAsObjCQualifiedInterfaceType() const;

  /// Retrieves the CXXRecordDecl that this type refers to, either
  /// because the type is a RecordType or because it is the injected-class-name
  /// type of a class template or class template partial specialization.
  CXXRecordDecl *getAsCXXRecordDecl() const;

  /// Retrieves the RecordDecl this type refers to.
  RecordDecl *getAsRecordDecl() const;

  /// Retrieves the TagDecl that this type refers to, either
  /// because the type is a TagType or because it is the injected-class-name
  /// type of a class template or class template partial specialization.
  TagDecl *getAsTagDecl() const;

  /// If this is a pointer or reference to a RecordType, return the
  /// CXXRecordDecl that the type refers to.
  ///
  /// If this is not a pointer or reference, or the type being pointed to does
  /// not refer to a CXXRecordDecl, returns NULL.
  const CXXRecordDecl *getPointeeCXXRecordDecl() const;

  /// Get the DeducedType whose type will be deduced for a variable with
  /// an initializer of this type. This looks through declarators like pointer
  /// types, but not through decltype or typedefs.
  DeducedType *getContainedDeducedType() const;

  /// Get the AutoType whose type will be deduced for a variable with
  /// an initializer of this type. This looks through declarators like pointer
  /// types, but not through decltype or typedefs.
  AutoType *getContainedAutoType() const {
    return dyn_cast_or_null<AutoType>(getContainedDeducedType());
  }

  /// Determine whether this type was written with a leading 'auto'
  /// corresponding to a trailing return type (possibly for a nested
  /// function type within a pointer to function type or similar).
  bool hasAutoForTrailingReturnType() const;

  /// Member-template getAs<specific type>'.  Look through sugar for
  /// an instance of \<specific type>.   This scheme will eventually
  /// replace the specific getAsXXXX methods above.
  ///
  /// There are some specializations of this member template listed
  /// immediately following this class.
  template <typename T> const T *getAs() const;

  /// Member-template getAsAdjusted<specific type>. Look through specific kinds
  /// of sugar (parens, attributes, etc) for an instance of \<specific type>.
  /// This is used when you need to walk over sugar nodes that represent some
  /// kind of type adjustment from a type that was written as a \<specific type>
  /// to another type that is still canonically a \<specific type>.
  template <typename T> const T *getAsAdjusted() const;

  /// A variant of getAs<> for array types which silently discards
  /// qualifiers from the outermost type.
  const ArrayType *getAsArrayTypeUnsafe() const;

  /// Member-template castAs<specific type>.  Look through sugar for
  /// the underlying instance of \<specific type>.
  ///
  /// This method has the same relationship to getAs<T> as cast<T> has
  /// to dyn_cast<T>; which is to say, the underlying type *must*
  /// have the intended type, and this method will never return null.
  template <typename T> const T *castAs() const;

  /// A variant of castAs<> for array type which silently discards
  /// qualifiers from the outermost type.
  const ArrayType *castAsArrayTypeUnsafe() const;

  /// Determine whether this type had the specified attribute applied to it
  /// (looking through top-level type sugar).
  bool hasAttr(attr::Kind AK) const;

  /// Get the base element type of this type, potentially discarding type
  /// qualifiers.  This should never be used when type qualifiers
  /// are meaningful.
  const Type *getBaseElementTypeUnsafe() const;

  /// If this is an array type, return the element type of the array,
  /// potentially with type qualifiers missing.
  /// This should never be used when type qualifiers are meaningful.
  const Type *getArrayElementTypeNoTypeQual() const;

  /// If this is a pointer type, return the pointee type.
  /// If this is an array type, return the array element type.
  /// This should never be used when type qualifiers are meaningful.
  const Type *getPointeeOrArrayElementType() const;

  /// If this is a pointer, ObjC object pointer, or block
  /// pointer, this returns the respective pointee.
  QualType getPointeeType() const;

  /// Return the specified type with any "sugar" removed from the type,
  /// removing any typedefs, typeofs, etc., as well as any qualifiers.
  const Type *getUnqualifiedDesugaredType() const;

  /// Return true if this is an integer type that is
  /// signed, according to C99 6.2.5p4 [char, signed char, short, int, long..],
  /// or an enum decl which has a signed representation.
  bool isSignedIntegerType() const;

  /// Return true if this is an integer type that is
  /// unsigned, according to C99 6.2.5p6 [which returns true for _Bool],
  /// or an enum decl which has an unsigned representation.
  bool isUnsignedIntegerType() const;

  /// Determines whether this is an integer type that is signed or an
  /// enumeration types whose underlying type is a signed integer type.
  bool isSignedIntegerOrEnumerationType() const;

  /// Determines whether this is an integer type that is unsigned or an
  /// enumeration types whose underlying type is a unsigned integer type.
  bool isUnsignedIntegerOrEnumerationType() const;

  /// Return true if this is a fixed point type according to
  /// ISO/IEC JTC1 SC22 WG14 N1169.
  bool isFixedPointType() const;

  /// Return true if this is a fixed point or integer type.
  bool isFixedPointOrIntegerType() const;

  /// Return true if this can be converted to (or from) a fixed point type.
  bool isConvertibleToFixedPointType() const;

  /// Return true if this is a saturated fixed point type according to
  /// ISO/IEC JTC1 SC22 WG14 N1169. This type can be signed or unsigned.
  bool isSaturatedFixedPointType() const;

  /// Return true if this is a saturated fixed point type according to
  /// ISO/IEC JTC1 SC22 WG14 N1169. This type can be signed or unsigned.
  bool isUnsaturatedFixedPointType() const;

  /// Return true if this is a fixed point type that is signed according
  /// to ISO/IEC JTC1 SC22 WG14 N1169. This type can also be saturated.
  bool isSignedFixedPointType() const;

  /// Return true if this is a fixed point type that is unsigned according
  /// to ISO/IEC JTC1 SC22 WG14 N1169. This type can also be saturated.
  bool isUnsignedFixedPointType() const;

  /// Return true if this is not a variable sized type,
  /// according to the rules of C99 6.7.5p3.  It is not legal to call this on
  /// incomplete types.
  bool isConstantSizeType() const;

  /// Returns true if this type can be represented by some
  /// set of type specifiers.
  bool isSpecifierType() const;

  /// Determine the linkage of this type.
  Linkage getLinkage() const;

  /// Determine the visibility of this type.
  Visibility getVisibility() const {
    return getLinkageAndVisibility().getVisibility();
  }

  /// Return true if the visibility was explicitly set is the code.
  bool isVisibilityExplicit() const {
    return getLinkageAndVisibility().isVisibilityExplicit();
  }

  /// Determine the linkage and visibility of this type.
  LinkageInfo getLinkageAndVisibility() const;

  /// True if the computed linkage is valid. Used for consistency
  /// checking. Should always return true.
  bool isLinkageValid() const;

  /// Determine the nullability of the given type.
  ///
  /// Note that nullability is only captured as sugar within the type
  /// system, not as part of the canonical type, so nullability will
  /// be lost by canonicalization and desugaring.
  std::optional<NullabilityKind> getNullability() const;

  /// Determine whether the given type can have a nullability
  /// specifier applied to it, i.e., if it is any kind of pointer type.
  ///
  /// \param ResultIfUnknown The value to return if we don't yet know whether
  ///        this type can have nullability because it is dependent.
  bool canHaveNullability(bool ResultIfUnknown = true) const;

  /// Retrieve the set of substitutions required when accessing a member
  /// of the Objective-C receiver type that is declared in the given context.
  ///
  /// \c *this is the type of the object we're operating on, e.g., the
  /// receiver for a message send or the base of a property access, and is
  /// expected to be of some object or object pointer type.
  ///
  /// \param dc The declaration context for which we are building up a
  /// substitution mapping, which should be an Objective-C class, extension,
  /// category, or method within.
  ///
  /// \returns an array of type arguments that can be substituted for
  /// the type parameters of the given declaration context in any type described
  /// within that context, or an empty optional to indicate that no
  /// substitution is required.
  std::optional<ArrayRef<QualType>>
  getObjCSubstitutions(const DeclContext *dc) const;

  /// Determines if this is an ObjC interface type that may accept type
  /// parameters.
  bool acceptsObjCTypeParams() const;

  const char *getTypeClassName() const;

  QualType getCanonicalTypeInternal() const {
    return CanonicalType;
  }

  CanQualType getCanonicalTypeUnqualified() const; // in CanonicalType.h
  void dump() const;
  void dump(llvm::raw_ostream &OS, const ASTContext &Context) const;
};

/// This will check for a TypedefType by removing any existing sugar
/// until it reaches a TypedefType or a non-sugared type.
template <> const TypedefType *Type::getAs() const;
template <> const UsingType *Type::getAs() const;

/// This will check for a TemplateSpecializationType by removing any
/// existing sugar until it reaches a TemplateSpecializationType or a
/// non-sugared type.
template <> const TemplateSpecializationType *Type::getAs() const;

/// This will check for an AttributedType by removing any existing sugar
/// until it reaches an AttributedType or a non-sugared type.
template <> const AttributedType *Type::getAs() const;

/// This will check for a BoundsAttributedType by removing any existing
/// sugar until it reaches an BoundsAttributedType or a non-sugared type.
template <> const BoundsAttributedType *Type::getAs() const;

/// This will check for a CountAttributedType by removing any existing
/// sugar until it reaches an CountAttributedType or a non-sugared type.
template <> const CountAttributedType *Type::getAs() const;

// We can do canonical leaf types faster, because we don't have to
// worry about preserving child type decoration.
#define TYPE(Class, Base)
#define LEAF_TYPE(Class) \
template <> inline const Class##Type *Type::getAs() const { \
  return dyn_cast<Class##Type>(CanonicalType); \
} \
template <> inline const Class##Type *Type::castAs() const { \
  return cast<Class##Type>(CanonicalType); \
}
#include "clang/AST/TypeNodes.inc"

/// This class is used for builtin types like 'int'.  Builtin
/// types are always canonical and have a literal name field.
class BuiltinType : public Type {
public:
  enum Kind {
// OpenCL image types
#define IMAGE_TYPE(ImgType, Id, SingletonId, Access, Suffix) Id,
#include "clang/Basic/OpenCLImageTypes.def"
// OpenCL extension types
#define EXT_OPAQUE_TYPE(ExtType, Id, Ext) Id,
#include "clang/Basic/OpenCLExtensionTypes.def"
// SVE Types
#define SVE_TYPE(Name, Id, SingletonId) Id,
#include "clang/Basic/AArch64SVEACLETypes.def"
// PPC MMA Types
#define PPC_VECTOR_TYPE(Name, Id, Size) Id,
#include "clang/Basic/PPCTypes.def"
// RVV Types
#define RVV_TYPE(Name, Id, SingletonId) Id,
#include "clang/Basic/RISCVVTypes.def"
// WebAssembly reference types
#define WASM_TYPE(Name, Id, SingletonId) Id,
#include "clang/Basic/WebAssemblyReferenceTypes.def"
// All other builtin types
#define BUILTIN_TYPE(Id, SingletonId) Id,
#define LAST_BUILTIN_TYPE(Id) LastKind = Id
#include "clang/AST/BuiltinTypes.def"
  };

private:
  friend class ASTContext; // ASTContext creates these.

  BuiltinType(Kind K)
      : Type(Builtin, QualType(),
             K == Dependent ? TypeDependence::DependentInstantiation
                            : TypeDependence::None) {
    static_assert(Kind::LastKind <
                      (1 << BuiltinTypeBitfields::NumOfBuiltinTypeBits) &&
                  "Defined builtin type exceeds the allocated space for serial "
                  "numbering");
    BuiltinTypeBits.Kind = K;
  }

public:
  Kind getKind() const { return static_cast<Kind>(BuiltinTypeBits.Kind); }
  StringRef getName(const PrintingPolicy &Policy) const;

  const char *getNameAsCString(const PrintingPolicy &Policy) const {
    // The StringRef is null-terminated.
    StringRef str = getName(Policy);
    assert(!str.empty() && str.data()[str.size()] == '\0');
    return str.data();
  }

  bool isSugared() const { return false; }
  QualType desugar() const { return QualType(this, 0); }

  bool isInteger() const {
    return getKind() >= Bool && getKind() <= Int128;
  }

  bool isSignedInteger() const {
    return getKind() >= Char_S && getKind() <= Int128;
  }

  bool isUnsignedInteger() const {
    return getKind() >= Bool && getKind() <= UInt128;
  }

  bool isFloatingPoint() const {
    return getKind() >= Half && getKind() <= Ibm128;
  }

  bool isSVEBool() const { return getKind() == Kind::SveBool; }

  bool isSVECount() const { return getKind() == Kind::SveCount; }

  /// Determines whether the given kind corresponds to a placeholder type.
  static bool isPlaceholderTypeKind(Kind K) {
    return K >= Overload;
  }

  /// Determines whether this type is a placeholder type, i.e. a type
  /// which cannot appear in arbitrary positions in a fully-formed
  /// expression.
  bool isPlaceholderType() const {
    return isPlaceholderTypeKind(getKind());
  }

  /// Determines whether this type is a placeholder type other than
  /// Overload.  Most placeholder types require only syntactic
  /// information about their context in order to be resolved (e.g.
  /// whether it is a call expression), which means they can (and
  /// should) be resolved in an earlier "phase" of analysis.
  /// Overload expressions sometimes pick up further information
  /// from their context, like whether the context expects a
  /// specific function-pointer type, and so frequently need
  /// special treatment.
  bool isNonOverloadPlaceholderType() const {
    return getKind() > Overload;
  }

  static bool classof(const Type *T) { return T->getTypeClass() == Builtin; }
};

/// Complex values, per C99 6.2.5p11.  This supports the C99 complex
/// types (_Complex float etc) as well as the GCC integer complex extensions.
class ComplexType : public Type, public llvm::FoldingSetNode {
  friend class ASTContext; // ASTContext creates these.

  QualType ElementType;

  ComplexType(QualType Element, QualType CanonicalPtr)
      : Type(Complex, CanonicalPtr, Element->getDependence()),
        ElementType(Element) {}

public:
  QualType getElementType() const { return ElementType; }

  bool isSugared() const { return false; }
  QualType desugar() const { return QualType(this, 0); }

  void Profile(llvm::FoldingSetNodeID &ID) {
    Profile(ID, getElementType());
  }

  static void Profile(llvm::FoldingSetNodeID &ID, QualType Element) {
    ID.AddPointer(Element.getAsOpaquePtr());
  }

  static bool classof(const Type *T) { return T->getTypeClass() == Complex; }
};

/// Sugar for parentheses used when specifying types.
class ParenType : public Type, public llvm::FoldingSetNode {
  friend class ASTContext; // ASTContext creates these.

  QualType Inner;

  ParenType(QualType InnerType, QualType CanonType)
      : Type(Paren, CanonType, InnerType->getDependence()), Inner(InnerType) {}

public:
  QualType getInnerType() const { return Inner; }

  bool isSugared() const { return true; }
  QualType desugar() const { return getInnerType(); }

  void Profile(llvm::FoldingSetNodeID &ID) {
    Profile(ID, getInnerType());
  }

  static void Profile(llvm::FoldingSetNodeID &ID, QualType Inner) {
    Inner.Profile(ID);
  }

  static bool classof(const Type *T) { return T->getTypeClass() == Paren; }
};

/// PointerType - C99 6.7.5.1 - Pointer Declarators.
class PointerType : public Type, public llvm::FoldingSetNode {
  friend class ASTContext; // ASTContext creates these.

  QualType PointeeType;

  PointerType(QualType Pointee, QualType CanonicalPtr)
      : Type(Pointer, CanonicalPtr, Pointee->getDependence()),
        PointeeType(Pointee) {}

public:
  QualType getPointeeType() const { return PointeeType; }

  bool isSugared() const { return false; }
  QualType desugar() const { return QualType(this, 0); }

  void Profile(llvm::FoldingSetNodeID &ID) {
    Profile(ID, getPointeeType());
  }

  static void Profile(llvm::FoldingSetNodeID &ID, QualType Pointee) {
    ID.AddPointer(Pointee.getAsOpaquePtr());
  }

  static bool classof(const Type *T) { return T->getTypeClass() == Pointer; }
};

/// [BoundsSafety] Represents information of declarations referenced by the
/// arguments of the `counted_by` attribute and the likes.
class TypeCoupledDeclRefInfo {
public:
  using BaseTy = llvm::PointerIntPair<ValueDecl *, 1, unsigned>;

private:
  enum {
    DerefShift = 0,
    DerefMask = 1,
  };
  BaseTy Data;

public:
  /// \p D is to a declaration referenced by the argument of attribute. \p Deref
  /// indicates whether \p D is referenced as a dereferenced form, e.g., \p
  /// Deref is true for `*n` in `int *__counted_by(*n)`.
  TypeCoupledDeclRefInfo(ValueDecl *D = nullptr, bool Deref = false);

  bool isDeref() const;
  ValueDecl *getDecl() const;
  unsigned getInt() const;
  void *getOpaqueValue() const;
  bool operator==(const TypeCoupledDeclRefInfo &Other) const;
  void setFromOpaqueValue(void *V);
};

/// [BoundsSafety] Represents a parent type class for CountAttributedType and
/// similar sugar types that will be introduced to represent a type with a
/// bounds attribute.
///
/// Provides a common interface to navigate declarations referred to by the
/// bounds expression.

class BoundsAttributedType : public Type, public llvm::FoldingSetNode {
  QualType WrappedTy;

protected:
  ArrayRef<TypeCoupledDeclRefInfo> Decls; // stored in trailing objects

  BoundsAttributedType(TypeClass TC, QualType Wrapped, QualType Canon);

public:
  bool isSugared() const { return true; }
  QualType desugar() const { return WrappedTy; }

  using decl_iterator = const TypeCoupledDeclRefInfo *;
  using decl_range = llvm::iterator_range<decl_iterator>;

  decl_iterator dependent_decl_begin() const { return Decls.begin(); }
  decl_iterator dependent_decl_end() const { return Decls.end(); }

  unsigned getNumCoupledDecls() const { return Decls.size(); }

  decl_range dependent_decls() const {
    return decl_range(dependent_decl_begin(), dependent_decl_end());
  }

  ArrayRef<TypeCoupledDeclRefInfo> getCoupledDecls() const {
    return {dependent_decl_begin(), dependent_decl_end()};
  }

  bool referencesFieldDecls() const;

  static bool classof(const Type *T) {
    // Currently, only `class CountAttributedType` inherits
    // `BoundsAttributedType` but the subclass will grow as we add more bounds
    // annotations.
    switch (T->getTypeClass()) {
    case CountAttributed:
      return true;
    default:
      return false;
    }
  }
};

/// Represents a sugar type with `__counted_by` or `__sized_by` annotations,
/// including their `_or_null` variants.
class CountAttributedType final
    : public BoundsAttributedType,
      public llvm::TrailingObjects<CountAttributedType,
                                   TypeCoupledDeclRefInfo> {
  friend class ASTContext;

  Expr *CountExpr;
  /// \p CountExpr represents the argument of __counted_by or the likes. \p
  /// CountInBytes indicates that \p CountExpr is a byte count (i.e.,
  /// __sized_by(_or_null)) \p OrNull means it's an or_null variant (i.e.,
  /// __counted_by_or_null or __sized_by_or_null) \p CoupledDecls contains the
  /// list of declarations referenced by \p CountExpr, which the type depends on
  /// for the bounds information.
  CountAttributedType(QualType Wrapped, QualType Canon, Expr *CountExpr,
                      bool CountInBytes, bool OrNull,
                      ArrayRef<TypeCoupledDeclRefInfo> CoupledDecls);

  unsigned numTrailingObjects(OverloadToken<TypeCoupledDeclRefInfo>) const {
    return CountAttributedTypeBits.NumCoupledDecls;
  }

public:
  enum DynamicCountPointerKind {
    CountedBy = 0,
    SizedBy,
    CountedByOrNull,
    SizedByOrNull,
  };

  Expr *getCountExpr() const { return CountExpr; }
  bool isCountInBytes() const { return CountAttributedTypeBits.CountInBytes; }
  bool isOrNull() const { return CountAttributedTypeBits.OrNull; }

  DynamicCountPointerKind getKind() const {
    if (isOrNull())
      return isCountInBytes() ? SizedByOrNull : CountedByOrNull;
    return isCountInBytes() ? SizedBy : CountedBy;
  }

  void Profile(llvm::FoldingSetNodeID &ID) {
    Profile(ID, desugar(), CountExpr, isCountInBytes(), isOrNull());
  }

  static void Profile(llvm::FoldingSetNodeID &ID, QualType WrappedTy,
                      Expr *CountExpr, bool CountInBytes, bool Nullable);

  static bool classof(const Type *T) {
    return T->getTypeClass() == CountAttributed;
  }
};

/// Represents a type which was implicitly adjusted by the semantic
/// engine for arbitrary reasons.  For example, array and function types can
/// decay, and function types can have their calling conventions adjusted.
class AdjustedType : public Type, public llvm::FoldingSetNode {
  QualType OriginalTy;
  QualType AdjustedTy;

protected:
  friend class ASTContext; // ASTContext creates these.

  AdjustedType(TypeClass TC, QualType OriginalTy, QualType AdjustedTy,
               QualType CanonicalPtr)
      : Type(TC, CanonicalPtr, OriginalTy->getDependence()),
        OriginalTy(OriginalTy), AdjustedTy(AdjustedTy) {}

public:
  QualType getOriginalType() const { return OriginalTy; }
  QualType getAdjustedType() const { return AdjustedTy; }

  bool isSugared() const { return true; }
  QualType desugar() const { return AdjustedTy; }

  void Profile(llvm::FoldingSetNodeID &ID) {
    Profile(ID, OriginalTy, AdjustedTy);
  }

  static void Profile(llvm::FoldingSetNodeID &ID, QualType Orig, QualType New) {
    ID.AddPointer(Orig.getAsOpaquePtr());
    ID.AddPointer(New.getAsOpaquePtr());
  }

  static bool classof(const Type *T) {
    return T->getTypeClass() == Adjusted || T->getTypeClass() == Decayed;
  }
};

/// Represents a pointer type decayed from an array or function type.
class DecayedType : public AdjustedType {
  friend class ASTContext; // ASTContext creates these.

  inline
  DecayedType(QualType OriginalType, QualType Decayed, QualType Canonical);

public:
  QualType getDecayedType() const { return getAdjustedType(); }

  inline QualType getPointeeType() const;

  static bool classof(const Type *T) { return T->getTypeClass() == Decayed; }
};

/// Pointer to a block type.
/// This type is to represent types syntactically represented as
/// "void (^)(int)", etc. Pointee is required to always be a function type.
class BlockPointerType : public Type, public llvm::FoldingSetNode {
  friend class ASTContext; // ASTContext creates these.

  // Block is some kind of pointer type
  QualType PointeeType;

  BlockPointerType(QualType Pointee, QualType CanonicalCls)
      : Type(BlockPointer, CanonicalCls, Pointee->getDependence()),
        PointeeType(Pointee) {}

public:
  // Get the pointee type. Pointee is required to always be a function type.
  QualType getPointeeType() const { return PointeeType; }

  bool isSugared() const { return false; }
  QualType desugar() const { return QualType(this, 0); }

  void Profile(llvm::FoldingSetNodeID &ID) {
      Profile(ID, getPointeeType());
  }

  static void Profile(llvm::FoldingSetNodeID &ID, QualType Pointee) {
      ID.AddPointer(Pointee.getAsOpaquePtr());
  }

  static bool classof(const Type *T) {
    return T->getTypeClass() == BlockPointer;
  }
};

/// Base for LValueReferenceType and RValueReferenceType
class ReferenceType : public Type, public llvm::FoldingSetNode {
  QualType PointeeType;

protected:
  ReferenceType(TypeClass tc, QualType Referencee, QualType CanonicalRef,
                bool SpelledAsLValue)
      : Type(tc, CanonicalRef, Referencee->getDependence()),
        PointeeType(Referencee) {
    ReferenceTypeBits.SpelledAsLValue = SpelledAsLValue;
    ReferenceTypeBits.InnerRef = Referencee->isReferenceType();
  }

public:
  bool isSpelledAsLValue() const { return ReferenceTypeBits.SpelledAsLValue; }
  bool isInnerRef() const { return ReferenceTypeBits.InnerRef; }

  QualType getPointeeTypeAsWritten() const { return PointeeType; }

  QualType getPointeeType() const {
    // FIXME: this might strip inner qualifiers; okay?
    const ReferenceType *T = this;
    while (T->isInnerRef())
      T = T->PointeeType->castAs<ReferenceType>();
    return T->PointeeType;
  }

  void Profile(llvm::FoldingSetNodeID &ID) {
    Profile(ID, PointeeType, isSpelledAsLValue());
  }

  static void Profile(llvm::FoldingSetNodeID &ID,
                      QualType Referencee,
                      bool SpelledAsLValue) {
    ID.AddPointer(Referencee.getAsOpaquePtr());
    ID.AddBoolean(SpelledAsLValue);
  }

  static bool classof(const Type *T) {
    return T->getTypeClass() == LValueReference ||
           T->getTypeClass() == RValueReference;
  }
};

/// An lvalue reference type, per C++11 [dcl.ref].
class LValueReferenceType : public ReferenceType {
  friend class ASTContext; // ASTContext creates these

  LValueReferenceType(QualType Referencee, QualType CanonicalRef,
                      bool SpelledAsLValue)
      : ReferenceType(LValueReference, Referencee, CanonicalRef,
                      SpelledAsLValue) {}

public:
  bool isSugared() const { return false; }
  QualType desugar() const { return QualType(this, 0); }

  static bool classof(const Type *T) {
    return T->getTypeClass() == LValueReference;
  }
};

/// An rvalue reference type, per C++11 [dcl.ref].
class RValueReferenceType : public ReferenceType {
  friend class ASTContext; // ASTContext creates these

  RValueReferenceType(QualType Referencee, QualType CanonicalRef)
       : ReferenceType(RValueReference, Referencee, CanonicalRef, false) {}

public:
  bool isSugared() const { return false; }
  QualType desugar() const { return QualType(this, 0); }

  static bool classof(const Type *T) {
    return T->getTypeClass() == RValueReference;
  }
};

/// A pointer to member type per C++ 8.3.3 - Pointers to members.
///
/// This includes both pointers to data members and pointer to member functions.
class MemberPointerType : public Type, public llvm::FoldingSetNode {
  friend class ASTContext; // ASTContext creates these.

  QualType PointeeType;

  /// The class of which the pointee is a member. Must ultimately be a
  /// RecordType, but could be a typedef or a template parameter too.
  const Type *Class;

  MemberPointerType(QualType Pointee, const Type *Cls, QualType CanonicalPtr)
      : Type(MemberPointer, CanonicalPtr,
             (Cls->getDependence() & ~TypeDependence::VariablyModified) |
                 Pointee->getDependence()),
        PointeeType(Pointee), Class(Cls) {}

public:
  QualType getPointeeType() const { return PointeeType; }

  /// Returns true if the member type (i.e. the pointee type) is a
  /// function type rather than a data-member type.
  bool isMemberFunctionPointer() const {
    return PointeeType->isFunctionProtoType();
  }

  /// Returns true if the member type (i.e. the pointee type) is a
  /// data type rather than a function type.
  bool isMemberDataPointer() const {
    return !PointeeType->isFunctionProtoType();
  }

  const Type *getClass() const { return Class; }
  CXXRecordDecl *getMostRecentCXXRecordDecl() const;

  bool isSugared() const { return false; }
  QualType desugar() const { return QualType(this, 0); }

  void Profile(llvm::FoldingSetNodeID &ID) {
    Profile(ID, getPointeeType(), getClass());
  }

  static void Profile(llvm::FoldingSetNodeID &ID, QualType Pointee,
                      const Type *Class) {
    ID.AddPointer(Pointee.getAsOpaquePtr());
    ID.AddPointer(Class);
  }

  static bool classof(const Type *T) {
    return T->getTypeClass() == MemberPointer;
  }
};

/// Capture whether this is a normal array (e.g. int X[4])
/// an array with a static size (e.g. int X[static 4]), or an array
/// with a star size (e.g. int X[*]).
/// 'static' is only allowed on function parameters.
enum class ArraySizeModifier { Normal, Static, Star };

/// Represents an array type, per C99 6.7.5.2 - Array Declarators.
class ArrayType : public Type, public llvm::FoldingSetNode {
private:
  /// The element type of the array.
  QualType ElementType;

protected:
  friend class ASTContext; // ASTContext creates these.

  ArrayType(TypeClass tc, QualType et, QualType can, ArraySizeModifier sm,
            unsigned tq, const Expr *sz = nullptr);

public:
  QualType getElementType() const { return ElementType; }

  ArraySizeModifier getSizeModifier() const {
    return ArraySizeModifier(ArrayTypeBits.SizeModifier);
  }

  Qualifiers getIndexTypeQualifiers() const {
    return Qualifiers::fromCVRMask(getIndexTypeCVRQualifiers());
  }

  unsigned getIndexTypeCVRQualifiers() const {
    return ArrayTypeBits.IndexTypeQuals;
  }

  static bool classof(const Type *T) {
    return T->getTypeClass() == ConstantArray ||
           T->getTypeClass() == VariableArray ||
           T->getTypeClass() == IncompleteArray ||
           T->getTypeClass() == DependentSizedArray ||
           T->getTypeClass() == ArrayParameter;
  }
};

/// Represents the canonical version of C arrays with a specified constant size.
/// For example, the canonical type for 'int A[4 + 4*100]' is a
/// ConstantArrayType where the element type is 'int' and the size is 404.
class ConstantArrayType : public ArrayType {
  friend class ASTContext; // ASTContext creates these.

  struct ExternalSize {
    ExternalSize(const llvm::APInt &Sz, const Expr *SE)
        : Size(Sz), SizeExpr(SE) {}
    llvm::APInt Size; // Allows us to unique the type.
    const Expr *SizeExpr;
  };

  union {
    uint64_t Size;
    ExternalSize *SizePtr;
  };

  ConstantArrayType(QualType Et, QualType Can, uint64_t Width, uint64_t Sz,
                    ArraySizeModifier SM, unsigned TQ)
      : ArrayType(ConstantArray, Et, Can, SM, TQ, nullptr), Size(Sz) {
    ConstantArrayTypeBits.HasExternalSize = false;
    ConstantArrayTypeBits.SizeWidth = Width / 8;
    // The in-structure size stores the size in bytes rather than bits so we
    // drop the three least significant bits since they're always zero anyways.
    assert(Width < 0xFF && "Type width in bits must be less than 8 bits");
  }

  ConstantArrayType(QualType Et, QualType Can, ExternalSize *SzPtr,
                    ArraySizeModifier SM, unsigned TQ)
      : ArrayType(ConstantArray, Et, Can, SM, TQ, SzPtr->SizeExpr),
        SizePtr(SzPtr) {
    ConstantArrayTypeBits.HasExternalSize = true;
    ConstantArrayTypeBits.SizeWidth = 0;

    assert((SzPtr->SizeExpr == nullptr || !Can.isNull()) &&
           "canonical constant array should not have size expression");
  }

  static ConstantArrayType *Create(const ASTContext &Ctx, QualType ET,
                                   QualType Can, const llvm::APInt &Sz,
                                   const Expr *SzExpr, ArraySizeModifier SzMod,
                                   unsigned Qual);

protected:
  ConstantArrayType(TypeClass Tc, const ConstantArrayType *ATy, QualType Can)
      : ArrayType(Tc, ATy->getElementType(), Can, ATy->getSizeModifier(),
                  ATy->getIndexTypeQualifiers().getAsOpaqueValue(), nullptr) {
    ConstantArrayTypeBits.HasExternalSize =
        ATy->ConstantArrayTypeBits.HasExternalSize;
    if (!ConstantArrayTypeBits.HasExternalSize) {
      ConstantArrayTypeBits.SizeWidth = ATy->ConstantArrayTypeBits.SizeWidth;
      Size = ATy->Size;
    } else
      SizePtr = ATy->SizePtr;
  }

public:
  /// Return the constant array size as an APInt.
  llvm::APInt getSize() const {
    return ConstantArrayTypeBits.HasExternalSize
               ? SizePtr->Size
               : llvm::APInt(ConstantArrayTypeBits.SizeWidth * 8, Size);
  }

  /// Return the bit width of the size type.
  unsigned getSizeBitWidth() const {
    return ConstantArrayTypeBits.HasExternalSize
               ? SizePtr->Size.getBitWidth()
               : static_cast<unsigned>(ConstantArrayTypeBits.SizeWidth * 8);
  }

  /// Return true if the size is zero.
  bool isZeroSize() const {
    return ConstantArrayTypeBits.HasExternalSize ? SizePtr->Size.isZero()
                                                 : 0 == Size;
  }

  /// Return the size zero-extended as a uint64_t.
  uint64_t getZExtSize() const {
    return ConstantArrayTypeBits.HasExternalSize ? SizePtr->Size.getZExtValue()
                                                 : Size;
  }

  /// Return the size sign-extended as a uint64_t.
  int64_t getSExtSize() const {
    return ConstantArrayTypeBits.HasExternalSize ? SizePtr->Size.getSExtValue()
                                                 : static_cast<int64_t>(Size);
  }

  /// Return the size zero-extended to uint64_t or UINT64_MAX if the value is
  /// larger than UINT64_MAX.
  uint64_t getLimitedSize() const {
    return ConstantArrayTypeBits.HasExternalSize
               ? SizePtr->Size.getLimitedValue()
               : Size;
  }

  /// Return a pointer to the size expression.
  const Expr *getSizeExpr() const {
    return ConstantArrayTypeBits.HasExternalSize ? SizePtr->SizeExpr : nullptr;
  }

  bool isSugared() const { return false; }
  QualType desugar() const { return QualType(this, 0); }

  /// Determine the number of bits required to address a member of
  // an array with the given element type and number of elements.
  static unsigned getNumAddressingBits(const ASTContext &Context,
                                       QualType ElementType,
                                       const llvm::APInt &NumElements);

  unsigned getNumAddressingBits(const ASTContext &Context) const;

  /// Determine the maximum number of active bits that an array's size
  /// can require, which limits the maximum size of the array.
  static unsigned getMaxSizeBits(const ASTContext &Context);

  void Profile(llvm::FoldingSetNodeID &ID, const ASTContext &Ctx) {
    Profile(ID, Ctx, getElementType(), getZExtSize(), getSizeExpr(),
            getSizeModifier(), getIndexTypeCVRQualifiers());
  }

  static void Profile(llvm::FoldingSetNodeID &ID, const ASTContext &Ctx,
                      QualType ET, uint64_t ArraySize, const Expr *SizeExpr,
                      ArraySizeModifier SizeMod, unsigned TypeQuals);

  static bool classof(const Type *T) {
    return T->getTypeClass() == ConstantArray ||
           T->getTypeClass() == ArrayParameter;
  }
};

/// Represents a constant array type that does not decay to a pointer when used
/// as a function parameter.
class ArrayParameterType : public ConstantArrayType {
  friend class ASTContext; // ASTContext creates these.

  ArrayParameterType(const ConstantArrayType *ATy, QualType CanTy)
      : ConstantArrayType(ArrayParameter, ATy, CanTy) {}

public:
  static bool classof(const Type *T) {
    return T->getTypeClass() == ArrayParameter;
  }
};

/// Represents a C array with an unspecified size.  For example 'int A[]' has
/// an IncompleteArrayType where the element type is 'int' and the size is
/// unspecified.
class IncompleteArrayType : public ArrayType {
  friend class ASTContext; // ASTContext creates these.

  IncompleteArrayType(QualType et, QualType can,
                      ArraySizeModifier sm, unsigned tq)
      : ArrayType(IncompleteArray, et, can, sm, tq) {}

public:
  friend class StmtIteratorBase;

  bool isSugared() const { return false; }
  QualType desugar() const { return QualType(this, 0); }

  static bool classof(const Type *T) {
    return T->getTypeClass() == IncompleteArray;
  }

  void Profile(llvm::FoldingSetNodeID &ID) {
    Profile(ID, getElementType(), getSizeModifier(),
            getIndexTypeCVRQualifiers());
  }

  static void Profile(llvm::FoldingSetNodeID &ID, QualType ET,
                      ArraySizeModifier SizeMod, unsigned TypeQuals) {
    ID.AddPointer(ET.getAsOpaquePtr());
    ID.AddInteger(llvm::to_underlying(SizeMod));
    ID.AddInteger(TypeQuals);
  }
};

/// Represents a C array with a specified size that is not an
/// integer-constant-expression.  For example, 'int s[x+foo()]'.
/// Since the size expression is an arbitrary expression, we store it as such.
///
/// Note: VariableArrayType's aren't uniqued (since the expressions aren't) and
/// should not be: two lexically equivalent variable array types could mean
/// different things, for example, these variables do not have the same type
/// dynamically:
///
/// void foo(int x) {
///   int Y[x];
///   ++x;
///   int Z[x];
/// }
class VariableArrayType : public ArrayType {
  friend class ASTContext; // ASTContext creates these.

  /// An assignment-expression. VLA's are only permitted within
  /// a function block.
  Stmt *SizeExpr;

  /// The range spanned by the left and right array brackets.
  SourceRange Brackets;

  VariableArrayType(QualType et, QualType can, Expr *e,
                    ArraySizeModifier sm, unsigned tq,
                    SourceRange brackets)
      : ArrayType(VariableArray, et, can, sm, tq, e),
        SizeExpr((Stmt*) e), Brackets(brackets) {}

public:
  friend class StmtIteratorBase;

  Expr *getSizeExpr() const {
    // We use C-style casts instead of cast<> here because we do not wish
    // to have a dependency of Type.h on Stmt.h/Expr.h.
    return (Expr*) SizeExpr;
  }

  SourceRange getBracketsRange() const { return Brackets; }
  SourceLocation getLBracketLoc() const { return Brackets.getBegin(); }
  SourceLocation getRBracketLoc() const { return Brackets.getEnd(); }

  bool isSugared() const { return false; }
  QualType desugar() const { return QualType(this, 0); }

  static bool classof(const Type *T) {
    return T->getTypeClass() == VariableArray;
  }

  void Profile(llvm::FoldingSetNodeID &ID) {
    llvm_unreachable("Cannot unique VariableArrayTypes.");
  }
};

/// Represents an array type in C++ whose size is a value-dependent expression.
///
/// For example:
/// \code
/// template<typename T, int Size>
/// class array {
///   T data[Size];
/// };
/// \endcode
///
/// For these types, we won't actually know what the array bound is
/// until template instantiation occurs, at which point this will
/// become either a ConstantArrayType or a VariableArrayType.
class DependentSizedArrayType : public ArrayType {
  friend class ASTContext; // ASTContext creates these.

  /// An assignment expression that will instantiate to the
  /// size of the array.
  ///
  /// The expression itself might be null, in which case the array
  /// type will have its size deduced from an initializer.
  Stmt *SizeExpr;

  /// The range spanned by the left and right array brackets.
  SourceRange Brackets;

  DependentSizedArrayType(QualType et, QualType can, Expr *e,
                          ArraySizeModifier sm, unsigned tq,
                          SourceRange brackets);

public:
  friend class StmtIteratorBase;

  Expr *getSizeExpr() const {
    // We use C-style casts instead of cast<> here because we do not wish
    // to have a dependency of Type.h on Stmt.h/Expr.h.
    return (Expr*) SizeExpr;
  }

  SourceRange getBracketsRange() const { return Brackets; }
  SourceLocation getLBracketLoc() const { return Brackets.getBegin(); }
  SourceLocation getRBracketLoc() const { return Brackets.getEnd(); }

  bool isSugared() const { return false; }
  QualType desugar() const { return QualType(this, 0); }

  static bool classof(const Type *T) {
    return T->getTypeClass() == DependentSizedArray;
  }

  void Profile(llvm::FoldingSetNodeID &ID, const ASTContext &Context) {
    Profile(ID, Context, getElementType(),
            getSizeModifier(), getIndexTypeCVRQualifiers(), getSizeExpr());
  }

  static void Profile(llvm::FoldingSetNodeID &ID, const ASTContext &Context,
                      QualType ET, ArraySizeModifier SizeMod,
                      unsigned TypeQuals, Expr *E);
};

/// Represents an extended address space qualifier where the input address space
/// value is dependent. Non-dependent address spaces are not represented with a
/// special Type subclass; they are stored on an ExtQuals node as part of a QualType.
///
/// For example:
/// \code
/// template<typename T, int AddrSpace>
/// class AddressSpace {
///   typedef T __attribute__((address_space(AddrSpace))) type;
/// }
/// \endcode
class DependentAddressSpaceType : public Type, public llvm::FoldingSetNode {
  friend class ASTContext;

  Expr *AddrSpaceExpr;
  QualType PointeeType;
  SourceLocation loc;

  DependentAddressSpaceType(QualType PointeeType, QualType can,
                            Expr *AddrSpaceExpr, SourceLocation loc);

public:
  Expr *getAddrSpaceExpr() const { return AddrSpaceExpr; }
  QualType getPointeeType() const { return PointeeType; }
  SourceLocation getAttributeLoc() const { return loc; }

  bool isSugared() const { return false; }
  QualType desugar() const { return QualType(this, 0); }

  static bool classof(const Type *T) {
    return T->getTypeClass() == DependentAddressSpace;
  }

  void Profile(llvm::FoldingSetNodeID &ID, const ASTContext &Context) {
    Profile(ID, Context, getPointeeType(), getAddrSpaceExpr());
  }

  static void Profile(llvm::FoldingSetNodeID &ID, const ASTContext &Context,
                      QualType PointeeType, Expr *AddrSpaceExpr);
};

/// Represents an extended vector type where either the type or size is
/// dependent.
///
/// For example:
/// \code
/// template<typename T, int Size>
/// class vector {
///   typedef T __attribute__((ext_vector_type(Size))) type;
/// }
/// \endcode
class DependentSizedExtVectorType : public Type, public llvm::FoldingSetNode {
  friend class ASTContext;

  Expr *SizeExpr;

  /// The element type of the array.
  QualType ElementType;

  SourceLocation loc;

  DependentSizedExtVectorType(QualType ElementType, QualType can,
                              Expr *SizeExpr, SourceLocation loc);

public:
  Expr *getSizeExpr() const { return SizeExpr; }
  QualType getElementType() const { return ElementType; }
  SourceLocation getAttributeLoc() const { return loc; }

  bool isSugared() const { return false; }
  QualType desugar() const { return QualType(this, 0); }

  static bool classof(const Type *T) {
    return T->getTypeClass() == DependentSizedExtVector;
  }

  void Profile(llvm::FoldingSetNodeID &ID, const ASTContext &Context) {
    Profile(ID, Context, getElementType(), getSizeExpr());
  }

  static void Profile(llvm::FoldingSetNodeID &ID, const ASTContext &Context,
                      QualType ElementType, Expr *SizeExpr);
};

enum class VectorKind {
  /// not a target-specific vector type
  Generic,

  /// is AltiVec vector
  AltiVecVector,

  /// is AltiVec 'vector Pixel'
  AltiVecPixel,

  /// is AltiVec 'vector bool ...'
  AltiVecBool,

  /// is ARM Neon vector
  Neon,

  /// is ARM Neon polynomial vector
  NeonPoly,

  /// is AArch64 SVE fixed-length data vector
  SveFixedLengthData,

  /// is AArch64 SVE fixed-length predicate vector
  SveFixedLengthPredicate,

  /// is RISC-V RVV fixed-length data vector
  RVVFixedLengthData,

  /// is RISC-V RVV fixed-length mask vector
  RVVFixedLengthMask,
};

/// Represents a GCC generic vector type. This type is created using
/// __attribute__((vector_size(n)), where "n" specifies the vector size in
/// bytes; or from an Altivec __vector or vector declaration.
/// Since the constructor takes the number of vector elements, the
/// client is responsible for converting the size into the number of elements.
class VectorType : public Type, public llvm::FoldingSetNode {
protected:
  friend class ASTContext; // ASTContext creates these.

  /// The element type of the vector.
  QualType ElementType;

  VectorType(QualType vecType, unsigned nElements, QualType canonType,
             VectorKind vecKind);

  VectorType(TypeClass tc, QualType vecType, unsigned nElements,
             QualType canonType, VectorKind vecKind);

public:
  QualType getElementType() const { return ElementType; }
  unsigned getNumElements() const { return VectorTypeBits.NumElements; }

  bool isSugared() const { return false; }
  QualType desugar() const { return QualType(this, 0); }

  VectorKind getVectorKind() const {
    return VectorKind(VectorTypeBits.VecKind);
  }

  void Profile(llvm::FoldingSetNodeID &ID) {
    Profile(ID, getElementType(), getNumElements(),
            getTypeClass(), getVectorKind());
  }

  static void Profile(llvm::FoldingSetNodeID &ID, QualType ElementType,
                      unsigned NumElements, TypeClass TypeClass,
                      VectorKind VecKind) {
    ID.AddPointer(ElementType.getAsOpaquePtr());
    ID.AddInteger(NumElements);
    ID.AddInteger(TypeClass);
    ID.AddInteger(llvm::to_underlying(VecKind));
  }

  static bool classof(const Type *T) {
    return T->getTypeClass() == Vector || T->getTypeClass() == ExtVector;
  }
};

/// Represents a vector type where either the type or size is dependent.
////
/// For example:
/// \code
/// template<typename T, int Size>
/// class vector {
///   typedef T __attribute__((vector_size(Size))) type;
/// }
/// \endcode
class DependentVectorType : public Type, public llvm::FoldingSetNode {
  friend class ASTContext;

  QualType ElementType;
  Expr *SizeExpr;
  SourceLocation Loc;

  DependentVectorType(QualType ElementType, QualType CanonType, Expr *SizeExpr,
                      SourceLocation Loc, VectorKind vecKind);

public:
  Expr *getSizeExpr() const { return SizeExpr; }
  QualType getElementType() const { return ElementType; }
  SourceLocation getAttributeLoc() const { return Loc; }
  VectorKind getVectorKind() const {
    return VectorKind(VectorTypeBits.VecKind);
  }

  bool isSugared() const { return false; }
  QualType desugar() const { return QualType(this, 0); }

  static bool classof(const Type *T) {
    return T->getTypeClass() == DependentVector;
  }

  void Profile(llvm::FoldingSetNodeID &ID, const ASTContext &Context) {
    Profile(ID, Context, getElementType(), getSizeExpr(), getVectorKind());
  }

  static void Profile(llvm::FoldingSetNodeID &ID, const ASTContext &Context,
                      QualType ElementType, const Expr *SizeExpr,
                      VectorKind VecKind);
};

/// ExtVectorType - Extended vector type. This type is created using
/// __attribute__((ext_vector_type(n)), where "n" is the number of elements.
/// Unlike vector_size, ext_vector_type is only allowed on typedef's. This
/// class enables syntactic extensions, like Vector Components for accessing
/// points (as .xyzw), colors (as .rgba), and textures (modeled after OpenGL
/// Shading Language).
class ExtVectorType : public VectorType {
  friend class ASTContext; // ASTContext creates these.

  ExtVectorType(QualType vecType, unsigned nElements, QualType canonType)
      : VectorType(ExtVector, vecType, nElements, canonType,
                   VectorKind::Generic) {}

public:
  static int getPointAccessorIdx(char c) {
    switch (c) {
    default: return -1;
    case 'x': case 'r': return 0;
    case 'y': case 'g': return 1;
    case 'z': case 'b': return 2;
    case 'w': case 'a': return 3;
    }
  }

  static int getNumericAccessorIdx(char c) {
    switch (c) {
      default: return -1;
      case '0': return 0;
      case '1': return 1;
      case '2': return 2;
      case '3': return 3;
      case '4': return 4;
      case '5': return 5;
      case '6': return 6;
      case '7': return 7;
      case '8': return 8;
      case '9': return 9;
      case 'A':
      case 'a': return 10;
      case 'B':
      case 'b': return 11;
      case 'C':
      case 'c': return 12;
      case 'D':
      case 'd': return 13;
      case 'E':
      case 'e': return 14;
      case 'F':
      case 'f': return 15;
    }
  }

  static int getAccessorIdx(char c, bool isNumericAccessor) {
    if (isNumericAccessor)
      return getNumericAccessorIdx(c);
    else
      return getPointAccessorIdx(c);
  }

  bool isAccessorWithinNumElements(char c, bool isNumericAccessor) const {
    if (int idx = getAccessorIdx(c, isNumericAccessor)+1)
      return unsigned(idx-1) < getNumElements();
    return false;
  }

  bool isSugared() const { return false; }
  QualType desugar() const { return QualType(this, 0); }

  static bool classof(const Type *T) {
    return T->getTypeClass() == ExtVector;
  }
};

/// Represents a matrix type, as defined in the Matrix Types clang extensions.
/// __attribute__((matrix_type(rows, columns))), where "rows" specifies
/// number of rows and "columns" specifies the number of columns.
class MatrixType : public Type, public llvm::FoldingSetNode {
protected:
  friend class ASTContext;

  /// The element type of the matrix.
  QualType ElementType;

  MatrixType(QualType ElementTy, QualType CanonElementTy);

  MatrixType(TypeClass TypeClass, QualType ElementTy, QualType CanonElementTy,
             const Expr *RowExpr = nullptr, const Expr *ColumnExpr = nullptr);

public:
  /// Returns type of the elements being stored in the matrix
  QualType getElementType() const { return ElementType; }

  /// Valid elements types are the following:
  /// * an integer type (as in C23 6.2.5p22), but excluding enumerated types
  ///   and _Bool
  /// * the standard floating types float or double
  /// * a half-precision floating point type, if one is supported on the target
  static bool isValidElementType(QualType T) {
    return T->isDependentType() ||
           (T->isRealType() && !T->isBooleanType() && !T->isEnumeralType());
  }

  bool isSugared() const { return false; }
  QualType desugar() const { return QualType(this, 0); }

  static bool classof(const Type *T) {
    return T->getTypeClass() == ConstantMatrix ||
           T->getTypeClass() == DependentSizedMatrix;
  }
};

/// Represents a concrete matrix type with constant number of rows and columns
class ConstantMatrixType final : public MatrixType {
protected:
  friend class ASTContext;

  /// Number of rows and columns.
  unsigned NumRows;
  unsigned NumColumns;

  static constexpr unsigned MaxElementsPerDimension = (1 << 20) - 1;

  ConstantMatrixType(QualType MatrixElementType, unsigned NRows,
                     unsigned NColumns, QualType CanonElementType);

  ConstantMatrixType(TypeClass typeClass, QualType MatrixType, unsigned NRows,
                     unsigned NColumns, QualType CanonElementType);

public:
  /// Returns the number of rows in the matrix.
  unsigned getNumRows() const { return NumRows; }

  /// Returns the number of columns in the matrix.
  unsigned getNumColumns() const { return NumColumns; }

  /// Returns the number of elements required to embed the matrix into a vector.
  unsigned getNumElementsFlattened() const {
    return getNumRows() * getNumColumns();
  }

  /// Returns true if \p NumElements is a valid matrix dimension.
  static constexpr bool isDimensionValid(size_t NumElements) {
    return NumElements > 0 && NumElements <= MaxElementsPerDimension;
  }

  /// Returns the maximum number of elements per dimension.
  static constexpr unsigned getMaxElementsPerDimension() {
    return MaxElementsPerDimension;
  }

  void Profile(llvm::FoldingSetNodeID &ID) {
    Profile(ID, getElementType(), getNumRows(), getNumColumns(),
            getTypeClass());
  }

  static void Profile(llvm::FoldingSetNodeID &ID, QualType ElementType,
                      unsigned NumRows, unsigned NumColumns,
                      TypeClass TypeClass) {
    ID.AddPointer(ElementType.getAsOpaquePtr());
    ID.AddInteger(NumRows);
    ID.AddInteger(NumColumns);
    ID.AddInteger(TypeClass);
  }

  static bool classof(const Type *T) {
    return T->getTypeClass() == ConstantMatrix;
  }
};

/// Represents a matrix type where the type and the number of rows and columns
/// is dependent on a template.
class DependentSizedMatrixType final : public MatrixType {
  friend class ASTContext;

  Expr *RowExpr;
  Expr *ColumnExpr;

  SourceLocation loc;

  DependentSizedMatrixType(QualType ElementType, QualType CanonicalType,
                           Expr *RowExpr, Expr *ColumnExpr, SourceLocation loc);

public:
  Expr *getRowExpr() const { return RowExpr; }
  Expr *getColumnExpr() const { return ColumnExpr; }
  SourceLocation getAttributeLoc() const { return loc; }

  static bool classof(const Type *T) {
    return T->getTypeClass() == DependentSizedMatrix;
  }

  void Profile(llvm::FoldingSetNodeID &ID, const ASTContext &Context) {
    Profile(ID, Context, getElementType(), getRowExpr(), getColumnExpr());
  }

  static void Profile(llvm::FoldingSetNodeID &ID, const ASTContext &Context,
                      QualType ElementType, Expr *RowExpr, Expr *ColumnExpr);
};

/// FunctionType - C99 6.7.5.3 - Function Declarators.  This is the common base
/// class of FunctionNoProtoType and FunctionProtoType.
class FunctionType : public Type {
  // The type returned by the function.
  QualType ResultType;

public:
  /// Interesting information about a specific parameter that can't simply
  /// be reflected in parameter's type. This is only used by FunctionProtoType
  /// but is in FunctionType to make this class available during the
  /// specification of the bases of FunctionProtoType.
  ///
  /// It makes sense to model language features this way when there's some
  /// sort of parameter-specific override (such as an attribute) that
  /// affects how the function is called.  For example, the ARC ns_consumed
  /// attribute changes whether a parameter is passed at +0 (the default)
  /// or +1 (ns_consumed).  This must be reflected in the function type,
  /// but isn't really a change to the parameter type.
  ///
  /// One serious disadvantage of modelling language features this way is
  /// that they generally do not work with language features that attempt
  /// to destructure types.  For example, template argument deduction will
  /// not be able to match a parameter declared as
  ///   T (*)(U)
  /// against an argument of type
  ///   void (*)(__attribute__((ns_consumed)) id)
  /// because the substitution of T=void, U=id into the former will
  /// not produce the latter.
  class ExtParameterInfo {
    enum {
      ABIMask = 0x0F,
      IsConsumed = 0x10,
      HasPassObjSize = 0x20,
      IsNoEscape = 0x40,
    };
    unsigned char Data = 0;

  public:
    ExtParameterInfo() = default;

    /// Return the ABI treatment of this parameter.
    ParameterABI getABI() const { return ParameterABI(Data & ABIMask); }
    ExtParameterInfo withABI(ParameterABI kind) const {
      ExtParameterInfo copy = *this;
      copy.Data = (copy.Data & ~ABIMask) | unsigned(kind);
      return copy;
    }

    /// Is this parameter considered "consumed" by Objective-C ARC?
    /// Consumed parameters must have retainable object type.
    bool isConsumed() const { return (Data & IsConsumed); }
    ExtParameterInfo withIsConsumed(bool consumed) const {
      ExtParameterInfo copy = *this;
      if (consumed)
        copy.Data |= IsConsumed;
      else
        copy.Data &= ~IsConsumed;
      return copy;
    }

    bool hasPassObjectSize() const { return Data & HasPassObjSize; }
    ExtParameterInfo withHasPassObjectSize() const {
      ExtParameterInfo Copy = *this;
      Copy.Data |= HasPassObjSize;
      return Copy;
    }

    bool isNoEscape() const { return Data & IsNoEscape; }
    ExtParameterInfo withIsNoEscape(bool NoEscape) const {
      ExtParameterInfo Copy = *this;
      if (NoEscape)
        Copy.Data |= IsNoEscape;
      else
        Copy.Data &= ~IsNoEscape;
      return Copy;
    }

    unsigned char getOpaqueValue() const { return Data; }
    static ExtParameterInfo getFromOpaqueValue(unsigned char data) {
      ExtParameterInfo result;
      result.Data = data;
      return result;
    }

    friend bool operator==(ExtParameterInfo lhs, ExtParameterInfo rhs) {
      return lhs.Data == rhs.Data;
    }

    friend bool operator!=(ExtParameterInfo lhs, ExtParameterInfo rhs) {
      return lhs.Data != rhs.Data;
    }
  };

  /// A class which abstracts out some details necessary for
  /// making a call.
  ///
  /// It is not actually used directly for storing this information in
  /// a FunctionType, although FunctionType does currently use the
  /// same bit-pattern.
  ///
  // If you add a field (say Foo), other than the obvious places (both,
  // constructors, compile failures), what you need to update is
  // * Operator==
  // * getFoo
  // * withFoo
  // * functionType. Add Foo, getFoo.
  // * ASTContext::getFooType
  // * ASTContext::mergeFunctionTypes
  // * FunctionNoProtoType::Profile
  // * FunctionProtoType::Profile
  // * TypePrinter::PrintFunctionProto
  // * AST read and write
  // * Codegen
  class ExtInfo {
    friend class FunctionType;

    // Feel free to rearrange or add bits, but if you go over 16, you'll need to
    // adjust the Bits field below, and if you add bits, you'll need to adjust
    // Type::FunctionTypeBitfields::ExtInfo as well.

    // |  CC  |noreturn|produces|nocallersavedregs|regparm|nocfcheck|cmsenscall|
    // |0 .. 4|   5    |    6   |       7         |8 .. 10|    11   |    12    |
    //
    // regparm is either 0 (no regparm attribute) or the regparm value+1.
    enum { CallConvMask = 0x1F };
    enum { NoReturnMask = 0x20 };
    enum { ProducesResultMask = 0x40 };
    enum { NoCallerSavedRegsMask = 0x80 };
    enum {
      RegParmMask =  0x700,
      RegParmOffset = 8
    };
    enum { NoCfCheckMask = 0x800 };
    enum { CmseNSCallMask = 0x1000 };
    uint16_t Bits = CC_C;

    ExtInfo(unsigned Bits) : Bits(static_cast<uint16_t>(Bits)) {}

  public:
    // Constructor with no defaults. Use this when you know that you
    // have all the elements (when reading an AST file for example).
    ExtInfo(bool noReturn, bool hasRegParm, unsigned regParm, CallingConv cc,
            bool producesResult, bool noCallerSavedRegs, bool NoCfCheck,
            bool cmseNSCall) {
      assert((!hasRegParm || regParm < 7) && "Invalid regparm value");
      Bits = ((unsigned)cc) | (noReturn ? NoReturnMask : 0) |
             (producesResult ? ProducesResultMask : 0) |
             (noCallerSavedRegs ? NoCallerSavedRegsMask : 0) |
             (hasRegParm ? ((regParm + 1) << RegParmOffset) : 0) |
             (NoCfCheck ? NoCfCheckMask : 0) |
             (cmseNSCall ? CmseNSCallMask : 0);
    }

    // Constructor with all defaults. Use when for example creating a
    // function known to use defaults.
    ExtInfo() = default;

    // Constructor with just the calling convention, which is an important part
    // of the canonical type.
    ExtInfo(CallingConv CC) : Bits(CC) {}

    bool getNoReturn() const { return Bits & NoReturnMask; }
    bool getProducesResult() const { return Bits & ProducesResultMask; }
    bool getCmseNSCall() const { return Bits & CmseNSCallMask; }
    bool getNoCallerSavedRegs() const { return Bits & NoCallerSavedRegsMask; }
    bool getNoCfCheck() const { return Bits & NoCfCheckMask; }
    bool getHasRegParm() const { return ((Bits & RegParmMask) >> RegParmOffset) != 0; }

    unsigned getRegParm() const {
      unsigned RegParm = (Bits & RegParmMask) >> RegParmOffset;
      if (RegParm > 0)
        --RegParm;
      return RegParm;
    }

    CallingConv getCC() const { return CallingConv(Bits & CallConvMask); }

    bool operator==(ExtInfo Other) const {
      return Bits == Other.Bits;
    }
    bool operator!=(ExtInfo Other) const {
      return Bits != Other.Bits;
    }

    // Note that we don't have setters. That is by design, use
    // the following with methods instead of mutating these objects.

    ExtInfo withNoReturn(bool noReturn) const {
      if (noReturn)
        return ExtInfo(Bits | NoReturnMask);
      else
        return ExtInfo(Bits & ~NoReturnMask);
    }

    ExtInfo withProducesResult(bool producesResult) const {
      if (producesResult)
        return ExtInfo(Bits | ProducesResultMask);
      else
        return ExtInfo(Bits & ~ProducesResultMask);
    }

    ExtInfo withCmseNSCall(bool cmseNSCall) const {
      if (cmseNSCall)
        return ExtInfo(Bits | CmseNSCallMask);
      else
        return ExtInfo(Bits & ~CmseNSCallMask);
    }

    ExtInfo withNoCallerSavedRegs(bool noCallerSavedRegs) const {
      if (noCallerSavedRegs)
        return ExtInfo(Bits | NoCallerSavedRegsMask);
      else
        return ExtInfo(Bits & ~NoCallerSavedRegsMask);
    }

    ExtInfo withNoCfCheck(bool noCfCheck) const {
      if (noCfCheck)
        return ExtInfo(Bits | NoCfCheckMask);
      else
        return ExtInfo(Bits & ~NoCfCheckMask);
    }

    ExtInfo withRegParm(unsigned RegParm) const {
      assert(RegParm < 7 && "Invalid regparm value");
      return ExtInfo((Bits & ~RegParmMask) |
                     ((RegParm + 1) << RegParmOffset));
    }

    ExtInfo withCallingConv(CallingConv cc) const {
      return ExtInfo((Bits & ~CallConvMask) | (unsigned) cc);
    }

    void Profile(llvm::FoldingSetNodeID &ID) const {
      ID.AddInteger(Bits);
    }
  };

  /// A simple holder for a QualType representing a type in an
  /// exception specification. Unfortunately needed by FunctionProtoType
  /// because TrailingObjects cannot handle repeated types.
  struct ExceptionType { QualType Type; };

  /// A simple holder for various uncommon bits which do not fit in
  /// FunctionTypeBitfields. Aligned to alignof(void *) to maintain the
  /// alignment of subsequent objects in TrailingObjects.
  struct alignas(void *) FunctionTypeExtraBitfields {
    /// The number of types in the exception specification.
    /// A whole unsigned is not needed here and according to
    /// [implimits] 8 bits would be enough here.
    unsigned NumExceptionType : 10;

    LLVM_PREFERRED_TYPE(bool)
    unsigned HasArmTypeAttributes : 1;

    FunctionTypeExtraBitfields()
        : NumExceptionType(0), HasArmTypeAttributes(false) {}
  };

  /// The AArch64 SME ACLE (Arm C/C++ Language Extensions) define a number
  /// of function type attributes that can be set on function types, including
  /// function pointers.
  enum AArch64SMETypeAttributes : unsigned {
    SME_NormalFunction = 0,
    SME_PStateSMEnabledMask = 1 << 0,
    SME_PStateSMCompatibleMask = 1 << 1,

    // Describes the value of the state using ArmStateValue.
    SME_ZAShift = 2,
    SME_ZAMask = 0b111 << SME_ZAShift,
    SME_ZT0Shift = 5,
    SME_ZT0Mask = 0b111 << SME_ZT0Shift,

    SME_AttributeMask =
        0b111'111'11 // We can't support more than 8 bits because of
                     // the bitmask in FunctionTypeExtraBitfields.
  };

  enum ArmStateValue : unsigned {
    ARM_None = 0,
    ARM_Preserves = 1,
    ARM_In = 2,
    ARM_Out = 3,
    ARM_InOut = 4,
  };

  static ArmStateValue getArmZAState(unsigned AttrBits) {
    return (ArmStateValue)((AttrBits & SME_ZAMask) >> SME_ZAShift);
  }

  static ArmStateValue getArmZT0State(unsigned AttrBits) {
    return (ArmStateValue)((AttrBits & SME_ZT0Mask) >> SME_ZT0Shift);
  }

  /// A holder for Arm type attributes as described in the Arm C/C++
  /// Language extensions which are not particularly common to all
  /// types and therefore accounted separately from FunctionTypeBitfields.
  struct alignas(void *) FunctionTypeArmAttributes {
    /// Any AArch64 SME ACLE type attributes that need to be propagated
    /// on declarations and function pointers.
    unsigned AArch64SMEAttributes : 8;

    FunctionTypeArmAttributes() : AArch64SMEAttributes(SME_NormalFunction) {}
  };

protected:
  FunctionType(TypeClass tc, QualType res, QualType Canonical,
               TypeDependence Dependence, ExtInfo Info)
      : Type(tc, Canonical, Dependence), ResultType(res) {
    FunctionTypeBits.ExtInfo = Info.Bits;
  }

  Qualifiers getFastTypeQuals() const {
    if (isFunctionProtoType())
      return Qualifiers::fromFastMask(FunctionTypeBits.FastTypeQuals);

    return Qualifiers();
  }

public:
  QualType getReturnType() const { return ResultType; }

  bool getHasRegParm() const { return getExtInfo().getHasRegParm(); }
  unsigned getRegParmType() const { return getExtInfo().getRegParm(); }

  /// Determine whether this function type includes the GNU noreturn
  /// attribute. The C++11 [[noreturn]] attribute does not affect the function
  /// type.
  bool getNoReturnAttr() const { return getExtInfo().getNoReturn(); }

  bool getCmseNSCallAttr() const { return getExtInfo().getCmseNSCall(); }
  CallingConv getCallConv() const { return getExtInfo().getCC(); }
  ExtInfo getExtInfo() const { return ExtInfo(FunctionTypeBits.ExtInfo); }

  static_assert((~Qualifiers::FastMask & Qualifiers::CVRMask) == 0,
                "Const, volatile and restrict are assumed to be a subset of "
                "the fast qualifiers.");

  bool isConst() const { return getFastTypeQuals().hasConst(); }
  bool isVolatile() const { return getFastTypeQuals().hasVolatile(); }
  bool isOptional() const { return getFastTypeQuals().hasOptional(); }
  bool isRestrict() const { return getFastTypeQuals().hasRestrict(); }

  /// Determine the type of an expression that calls a function of
  /// this type.
  QualType getCallResultType(const ASTContext &Context) const {
    return getReturnType().getNonLValueExprType(Context);
  }

  static StringRef getNameForCallConv(CallingConv CC);

  static bool classof(const Type *T) {
    return T->getTypeClass() == FunctionNoProto ||
           T->getTypeClass() == FunctionProto;
  }
};

/// Represents a K&R-style 'int foo()' function, which has
/// no information available about its arguments.
class FunctionNoProtoType : public FunctionType, public llvm::FoldingSetNode {
  friend class ASTContext; // ASTContext creates these.

  FunctionNoProtoType(QualType Result, QualType Canonical, ExtInfo Info)
      : FunctionType(FunctionNoProto, Result, Canonical,
                     Result->getDependence() &
                         ~(TypeDependence::DependentInstantiation |
                           TypeDependence::UnexpandedPack),
                     Info) {}

public:
  // No additional state past what FunctionType provides.

  bool isSugared() const { return false; }
  QualType desugar() const { return QualType(this, 0); }

  void Profile(llvm::FoldingSetNodeID &ID) {
    Profile(ID, getReturnType(), getExtInfo());
  }

  static void Profile(llvm::FoldingSetNodeID &ID, QualType ResultType,
                      ExtInfo Info) {
    Info.Profile(ID);
    ID.AddPointer(ResultType.getAsOpaquePtr());
  }

  static bool classof(const Type *T) {
    return T->getTypeClass() == FunctionNoProto;
  }
};

/// Represents a prototype with parameter type info, e.g.
/// 'int foo(int)' or 'int foo(void)'.  'void' is represented as having no
/// parameters, not as having a single void parameter. Such a type can have
/// an exception specification, but this specification is not part of the
/// canonical type. FunctionProtoType has several trailing objects, some of
/// which optional. For more information about the trailing objects see
/// the first comment inside FunctionProtoType.
class FunctionProtoType final
    : public FunctionType,
      public llvm::FoldingSetNode,
      private llvm::TrailingObjects<
          FunctionProtoType, QualType, SourceLocation,
          FunctionType::FunctionTypeExtraBitfields,
          FunctionType::FunctionTypeArmAttributes, FunctionType::ExceptionType,
          Expr *, FunctionDecl *, FunctionType::ExtParameterInfo, Qualifiers> {
  friend class ASTContext; // ASTContext creates these.
  friend TrailingObjects;

  // FunctionProtoType is followed by several trailing objects, some of
  // which optional. They are in order:
  //
  // * An array of getNumParams() QualType holding the parameter types.
  //   Always present. Note that for the vast majority of FunctionProtoType,
  //   these will be the only trailing objects.
  //
  // * Optionally if the function is variadic, the SourceLocation of the
  //   ellipsis.
  //
  // * Optionally if some extra data is stored in FunctionTypeExtraBitfields
  //   (see FunctionTypeExtraBitfields and FunctionTypeBitfields):
  //   a single FunctionTypeExtraBitfields. Present if and only if
  //   hasExtraBitfields() is true.
  //
  // * Optionally exactly one of:
  //   * an array of getNumExceptions() ExceptionType,
  //   * a single Expr *,
  //   * a pair of FunctionDecl *,
  //   * a single FunctionDecl *
  //   used to store information about the various types of exception
  //   specification. See getExceptionSpecSize for the details.
  //
  // * Optionally an array of getNumParams() ExtParameterInfo holding
  //   an ExtParameterInfo for each of the parameters. Present if and
  //   only if hasExtParameterInfos() is true.
  //
  // * Optionally a Qualifiers object to represent extra qualifiers that can't
  //   be represented by FunctionTypeBitfields.FastTypeQuals. Present if and only
  //   if hasExtQualifiers() is true.
  //
  // The optional FunctionTypeExtraBitfields has to be before the data
  // related to the exception specification since it contains the number
  // of exception types.
  //
  // We put the ExtParameterInfos last.  If all were equal, it would make
  // more sense to put these before the exception specification, because
  // it's much easier to skip past them compared to the elaborate switch
  // required to skip the exception specification.  However, all is not
  // equal; ExtParameterInfos are used to model very uncommon features,
  // and it's better not to burden the more common paths.

public:
  /// Holds information about the various types of exception specification.
  /// ExceptionSpecInfo is not stored as such in FunctionProtoType but is
  /// used to group together the various bits of information about the
  /// exception specification.
  struct ExceptionSpecInfo {
    /// The kind of exception specification this is.
    ExceptionSpecificationType Type = EST_None;

    /// Explicitly-specified list of exception types.
    ArrayRef<QualType> Exceptions;

    /// Noexcept expression, if this is a computed noexcept specification.
    Expr *NoexceptExpr = nullptr;

    /// The function whose exception specification this is, for
    /// EST_Unevaluated and EST_Uninstantiated.
    FunctionDecl *SourceDecl = nullptr;

    /// The function template whose exception specification this is instantiated
    /// from, for EST_Uninstantiated.
    FunctionDecl *SourceTemplate = nullptr;

    ExceptionSpecInfo() = default;

    ExceptionSpecInfo(ExceptionSpecificationType EST) : Type(EST) {}

    void instantiate();
  };

  /// Extra information about a function prototype. ExtProtoInfo is not
  /// stored as such in FunctionProtoType but is used to group together
  /// the various bits of extra information about a function prototype.
  struct ExtProtoInfo {
    FunctionType::ExtInfo ExtInfo;
    unsigned Variadic : 1;
    unsigned HasTrailingReturn : 1;
    unsigned AArch64SMEAttributes : 8;
    Qualifiers TypeQuals;
    RefQualifierKind RefQualifier = RQ_None;
    ExceptionSpecInfo ExceptionSpec;
    const ExtParameterInfo *ExtParameterInfos = nullptr;
    SourceLocation EllipsisLoc;

    ExtProtoInfo()
        : Variadic(false), HasTrailingReturn(false),
          AArch64SMEAttributes(SME_NormalFunction) {}

    ExtProtoInfo(CallingConv CC)
        : ExtInfo(CC), Variadic(false), HasTrailingReturn(false),
          AArch64SMEAttributes(SME_NormalFunction) {}

    ExtProtoInfo withExceptionSpec(const ExceptionSpecInfo &ESI) {
      ExtProtoInfo Result(*this);
      Result.ExceptionSpec = ESI;
      return Result;
    }

    bool requiresFunctionProtoTypeExtraBitfields() const {
      return ExceptionSpec.Type == EST_Dynamic ||
             requiresFunctionProtoTypeArmAttributes();
    }

    bool requiresFunctionProtoTypeArmAttributes() const {
      return AArch64SMEAttributes != SME_NormalFunction;
    }

    void setArmSMEAttribute(AArch64SMETypeAttributes Kind, bool Enable = true) {
      if (Enable)
        AArch64SMEAttributes |= Kind;
      else
        AArch64SMEAttributes &= ~Kind;
    }
  };

private:
  unsigned numTrailingObjects(OverloadToken<QualType>) const {
    return getNumParams();
  }

  unsigned numTrailingObjects(OverloadToken<SourceLocation>) const {
    return isVariadic();
  }

  unsigned numTrailingObjects(OverloadToken<FunctionTypeArmAttributes>) const {
    return hasArmTypeAttributes();
  }

  unsigned numTrailingObjects(OverloadToken<FunctionTypeExtraBitfields>) const {
    return hasExtraBitfields();
  }

  unsigned numTrailingObjects(OverloadToken<ExceptionType>) const {
    return getExceptionSpecSize().NumExceptionType;
  }

  unsigned numTrailingObjects(OverloadToken<Expr *>) const {
    return getExceptionSpecSize().NumExprPtr;
  }

  unsigned numTrailingObjects(OverloadToken<FunctionDecl *>) const {
    return getExceptionSpecSize().NumFunctionDeclPtr;
  }

  unsigned numTrailingObjects(OverloadToken<ExtParameterInfo>) const {
    return hasExtParameterInfos() ? getNumParams() : 0;
  }

  /// Determine whether there are any argument types that
  /// contain an unexpanded parameter pack.
  static bool containsAnyUnexpandedParameterPack(const QualType *ArgArray,
                                                 unsigned numArgs) {
    for (unsigned Idx = 0; Idx < numArgs; ++Idx)
      if (ArgArray[Idx]->containsUnexpandedParameterPack())
        return true;

    return false;
  }

  FunctionProtoType(QualType result, ArrayRef<QualType> params,
                    QualType canonical, const ExtProtoInfo &epi);

  /// This struct is returned by getExceptionSpecSize and is used to
  /// translate an ExceptionSpecificationType to the number and kind
  /// of trailing objects related to the exception specification.
  struct ExceptionSpecSizeHolder {
    unsigned NumExceptionType;
    unsigned NumExprPtr;
    unsigned NumFunctionDeclPtr;
  };

  /// Return the number and kind of trailing objects
  /// related to the exception specification.
  static ExceptionSpecSizeHolder
  getExceptionSpecSize(ExceptionSpecificationType EST, unsigned NumExceptions) {
    switch (EST) {
    case EST_None:
    case EST_DynamicNone:
    case EST_MSAny:
    case EST_BasicNoexcept:
    case EST_Unparsed:
    case EST_NoThrow:
      return {0, 0, 0};

    case EST_Dynamic:
      return {NumExceptions, 0, 0};

    case EST_DependentNoexcept:
    case EST_NoexceptFalse:
    case EST_NoexceptTrue:
      return {0, 1, 0};

    case EST_Uninstantiated:
      return {0, 0, 2};

    case EST_Unevaluated:
      return {0, 0, 1};
    }
    llvm_unreachable("bad exception specification kind");
  }

  /// Return the number and kind of trailing objects
  /// related to the exception specification.
  ExceptionSpecSizeHolder getExceptionSpecSize() const {
    return getExceptionSpecSize(getExceptionSpecType(), getNumExceptions());
  }

  /// Whether the trailing FunctionTypeExtraBitfields is present.
  bool hasExtraBitfields() const {
    assert((getExceptionSpecType() != EST_Dynamic ||
            FunctionTypeBits.HasExtraBitfields) &&
           "ExtraBitfields are required for given ExceptionSpecType");
    return FunctionTypeBits.HasExtraBitfields;

  }

  bool hasArmTypeAttributes() const {
    return FunctionTypeBits.HasExtraBitfields &&
           getTrailingObjects<FunctionTypeExtraBitfields>()
               ->HasArmTypeAttributes;
  }

  bool hasExtQualifiers() const {
    return FunctionTypeBits.HasExtQuals;
  }

public:
  unsigned getNumParams() const { return FunctionTypeBits.NumParams; }

  QualType getParamType(unsigned i) const {
    assert(i < getNumParams() && "invalid parameter index");
    return param_type_begin()[i];
  }

  ArrayRef<QualType> getParamTypes() const {
    return llvm::ArrayRef(param_type_begin(), param_type_end());
  }

  ExtProtoInfo getExtProtoInfo() const {
    ExtProtoInfo EPI;
    EPI.ExtInfo = getExtInfo();
    EPI.Variadic = isVariadic();
    EPI.EllipsisLoc = getEllipsisLoc();
    EPI.HasTrailingReturn = hasTrailingReturn();
    EPI.ExceptionSpec = getExceptionSpecInfo();
    EPI.TypeQuals = getMethodQuals();
    EPI.RefQualifier = getRefQualifier();
    EPI.ExtParameterInfos = getExtParameterInfosOrNull();
    EPI.AArch64SMEAttributes = getAArch64SMEAttributes();
    return EPI;
  }

  /// Get the kind of exception specification on this function.
  ExceptionSpecificationType getExceptionSpecType() const {
    return static_cast<ExceptionSpecificationType>(
        FunctionTypeBits.ExceptionSpecType);
  }

  /// Return whether this function has any kind of exception spec.
  bool hasExceptionSpec() const { return getExceptionSpecType() != EST_None; }

  /// Return whether this function has a dynamic (throw) exception spec.
  bool hasDynamicExceptionSpec() const {
    return isDynamicExceptionSpec(getExceptionSpecType());
  }

  /// Return whether this function has a noexcept exception spec.
  bool hasNoexceptExceptionSpec() const {
    return isNoexceptExceptionSpec(getExceptionSpecType());
  }

  /// Return whether this function has a dependent exception spec.
  bool hasDependentExceptionSpec() const;

  /// Return whether this function has an instantiation-dependent exception
  /// spec.
  bool hasInstantiationDependentExceptionSpec() const;

  /// Return all the available information about this type's exception spec.
  ExceptionSpecInfo getExceptionSpecInfo() const {
    ExceptionSpecInfo Result;
    Result.Type = getExceptionSpecType();
    if (Result.Type == EST_Dynamic) {
      Result.Exceptions = exceptions();
    } else if (isComputedNoexcept(Result.Type)) {
      Result.NoexceptExpr = getNoexceptExpr();
    } else if (Result.Type == EST_Uninstantiated) {
      Result.SourceDecl = getExceptionSpecDecl();
      Result.SourceTemplate = getExceptionSpecTemplate();
    } else if (Result.Type == EST_Unevaluated) {
      Result.SourceDecl = getExceptionSpecDecl();
    }
    return Result;
  }

  /// Return the number of types in the exception specification.
  unsigned getNumExceptions() const {
    return getExceptionSpecType() == EST_Dynamic
               ? getTrailingObjects<FunctionTypeExtraBitfields>()
                     ->NumExceptionType
               : 0;
  }

  /// Return the ith exception type, where 0 <= i < getNumExceptions().
  QualType getExceptionType(unsigned i) const {
    assert(i < getNumExceptions() && "Invalid exception number!");
    return exception_begin()[i];
  }

  /// Return the expression inside noexcept(expression), or a null pointer
  /// if there is none (because the exception spec is not of this form).
  Expr *getNoexceptExpr() const {
    if (!isComputedNoexcept(getExceptionSpecType()))
      return nullptr;
    return *getTrailingObjects<Expr *>();
  }

  /// If this function type has an exception specification which hasn't
  /// been determined yet (either because it has not been evaluated or because
  /// it has not been instantiated), this is the function whose exception
  /// specification is represented by this type.
  FunctionDecl *getExceptionSpecDecl() const {
    if (getExceptionSpecType() != EST_Uninstantiated &&
        getExceptionSpecType() != EST_Unevaluated)
      return nullptr;
    return getTrailingObjects<FunctionDecl *>()[0];
  }

  /// If this function type has an uninstantiated exception
  /// specification, this is the function whose exception specification
  /// should be instantiated to find the exception specification for
  /// this type.
  FunctionDecl *getExceptionSpecTemplate() const {
    if (getExceptionSpecType() != EST_Uninstantiated)
      return nullptr;
    return getTrailingObjects<FunctionDecl *>()[1];
  }

  /// Determine whether this function type has a non-throwing exception
  /// specification.
  CanThrowResult canThrow() const;

  /// Determine whether this function type has a non-throwing exception
  /// specification. If this depends on template arguments, returns
  /// \c ResultIfDependent.
  bool isNothrow(bool ResultIfDependent = false) const {
    return ResultIfDependent ? canThrow() != CT_Can : canThrow() == CT_Cannot;
  }

  /// Whether this function prototype is variadic.
  bool isVariadic() const { return FunctionTypeBits.Variadic; }

  SourceLocation getEllipsisLoc() const {
    return isVariadic() ? *getTrailingObjects<SourceLocation>()
                        : SourceLocation();
  }

  /// Determines whether this function prototype contains a
  /// parameter pack at the end.
  ///
  /// A function template whose last parameter is a parameter pack can be
  /// called with an arbitrary number of arguments, much like a variadic
  /// function.
  bool isTemplateVariadic() const;

  /// Whether this function prototype has a trailing return type.
  bool hasTrailingReturn() const { return FunctionTypeBits.HasTrailingReturn; }

  Qualifiers getMethodQuals() const {
    if (hasExtQualifiers())
      return *getTrailingObjects<Qualifiers>();
    else
      return getFastTypeQuals();
  }

  /// Retrieve the ref-qualifier associated with this function type.
  RefQualifierKind getRefQualifier() const {
    return static_cast<RefQualifierKind>(FunctionTypeBits.RefQualifier);
  }

  using param_type_iterator = const QualType *;

  ArrayRef<QualType> param_types() const {
    return llvm::ArrayRef(param_type_begin(), param_type_end());
  }

  param_type_iterator param_type_begin() const {
    return getTrailingObjects<QualType>();
  }

  param_type_iterator param_type_end() const {
    return param_type_begin() + getNumParams();
  }

  using exception_iterator = const QualType *;

  ArrayRef<QualType> exceptions() const {
    return llvm::ArrayRef(exception_begin(), exception_end());
  }

  exception_iterator exception_begin() const {
    return reinterpret_cast<exception_iterator>(
        getTrailingObjects<ExceptionType>());
  }

  exception_iterator exception_end() const {
    return exception_begin() + getNumExceptions();
  }

  /// Is there any interesting extra information for any of the parameters
  /// of this function type?
  bool hasExtParameterInfos() const {
    return FunctionTypeBits.HasExtParameterInfos;
  }

  ArrayRef<ExtParameterInfo> getExtParameterInfos() const {
    assert(hasExtParameterInfos());
    return ArrayRef<ExtParameterInfo>(getTrailingObjects<ExtParameterInfo>(),
                                      getNumParams());
  }

  /// Return a pointer to the beginning of the array of extra parameter
  /// information, if present, or else null if none of the parameters
  /// carry it.  This is equivalent to getExtProtoInfo().ExtParameterInfos.
  const ExtParameterInfo *getExtParameterInfosOrNull() const {
    if (!hasExtParameterInfos())
      return nullptr;
    return getTrailingObjects<ExtParameterInfo>();
  }

  /// Return a bitmask describing the SME attributes on the function type, see
  /// AArch64SMETypeAttributes for their values.
  unsigned getAArch64SMEAttributes() const {
    if (!hasArmTypeAttributes())
      return SME_NormalFunction;
    return getTrailingObjects<FunctionTypeArmAttributes>()
        ->AArch64SMEAttributes;
  }

  ExtParameterInfo getExtParameterInfo(unsigned I) const {
    assert(I < getNumParams() && "parameter index out of range");
    if (hasExtParameterInfos())
      return getTrailingObjects<ExtParameterInfo>()[I];
    return ExtParameterInfo();
  }

  ParameterABI getParameterABI(unsigned I) const {
    assert(I < getNumParams() && "parameter index out of range");
    if (hasExtParameterInfos())
      return getTrailingObjects<ExtParameterInfo>()[I].getABI();
    return ParameterABI::Ordinary;
  }

  bool isParamConsumed(unsigned I) const {
    assert(I < getNumParams() && "parameter index out of range");
    if (hasExtParameterInfos())
      return getTrailingObjects<ExtParameterInfo>()[I].isConsumed();
    return false;
  }

  bool isSugared() const { return false; }
  QualType desugar() const { return QualType(this, 0); }

  void printExceptionSpecification(raw_ostream &OS,
                                   const PrintingPolicy &Policy) const;

  static bool classof(const Type *T) {
    return T->getTypeClass() == FunctionProto;
  }

  void Profile(llvm::FoldingSetNodeID &ID, const ASTContext &Ctx);
  static void Profile(llvm::FoldingSetNodeID &ID, QualType Result,
                      param_type_iterator ArgTys, unsigned NumArgs,
                      const ExtProtoInfo &EPI, const ASTContext &Context,
                      bool Canonical);
};

/// Represents the dependent type named by a dependently-scoped
/// typename using declaration, e.g.
///   using typename Base<T>::foo;
///
/// Template instantiation turns these into the underlying type.
class UnresolvedUsingType : public Type {
  friend class ASTContext; // ASTContext creates these.

  UnresolvedUsingTypenameDecl *Decl;

  UnresolvedUsingType(const UnresolvedUsingTypenameDecl *D)
      : Type(UnresolvedUsing, QualType(),
             TypeDependence::DependentInstantiation),
        Decl(const_cast<UnresolvedUsingTypenameDecl *>(D)) {}

public:
  UnresolvedUsingTypenameDecl *getDecl() const { return Decl; }

  bool isSugared() const { return false; }
  QualType desugar() const { return QualType(this, 0); }

  static bool classof(const Type *T) {
    return T->getTypeClass() == UnresolvedUsing;
  }

  void Profile(llvm::FoldingSetNodeID &ID) {
    return Profile(ID, Decl);
  }

  static void Profile(llvm::FoldingSetNodeID &ID,
                      UnresolvedUsingTypenameDecl *D) {
    ID.AddPointer(D);
  }
};

class UsingType final : public Type,
                        public llvm::FoldingSetNode,
                        private llvm::TrailingObjects<UsingType, QualType> {
  UsingShadowDecl *Found;
  friend class ASTContext; // ASTContext creates these.
  friend TrailingObjects;

  UsingType(const UsingShadowDecl *Found, QualType Underlying, QualType Canon);

public:
  UsingShadowDecl *getFoundDecl() const { return Found; }
  QualType getUnderlyingType() const;

  bool isSugared() const { return true; }

  // This always has the 'same' type as declared, but not necessarily identical.
  QualType desugar() const { return getUnderlyingType(); }

  // Internal helper, for debugging purposes.
  bool typeMatchesDecl() const { return !UsingBits.hasTypeDifferentFromDecl; }

  void Profile(llvm::FoldingSetNodeID &ID) {
    Profile(ID, Found, getUnderlyingType());
  }
  static void Profile(llvm::FoldingSetNodeID &ID, const UsingShadowDecl *Found,
                      QualType Underlying) {
    ID.AddPointer(Found);
    Underlying.Profile(ID);
  }
  static bool classof(const Type *T) { return T->getTypeClass() == Using; }
};

class TypedefType final : public Type,
                          public llvm::FoldingSetNode,
                          private llvm::TrailingObjects<TypedefType, QualType> {
  TypedefNameDecl *Decl;
  friend class ASTContext; // ASTContext creates these.
  friend TrailingObjects;

  TypedefType(TypeClass tc, const TypedefNameDecl *D, QualType underlying,
              QualType can);

public:
  TypedefNameDecl *getDecl() const { return Decl; }

  bool isSugared() const { return true; }

  // This always has the 'same' type as declared, but not necessarily identical.
  QualType desugar() const;

  // Internal helper, for debugging purposes.
  bool typeMatchesDecl() const { return !TypedefBits.hasTypeDifferentFromDecl; }

  void Profile(llvm::FoldingSetNodeID &ID) {
    Profile(ID, Decl, typeMatchesDecl() ? QualType() : desugar());
  }
  static void Profile(llvm::FoldingSetNodeID &ID, const TypedefNameDecl *Decl,
                      QualType Underlying) {
    ID.AddPointer(Decl);
    if (!Underlying.isNull())
      Underlying.Profile(ID);
  }

  static bool classof(const Type *T) { return T->getTypeClass() == Typedef; }
};

/// Sugar type that represents a type that was qualified by a qualifier written
/// as a macro invocation.
class MacroQualifiedType : public Type {
  friend class ASTContext; // ASTContext creates these.

  QualType UnderlyingTy;
  const IdentifierInfo *MacroII;

  MacroQualifiedType(QualType UnderlyingTy, QualType CanonTy,
                     const IdentifierInfo *MacroII)
      : Type(MacroQualified, CanonTy, UnderlyingTy->getDependence()),
        UnderlyingTy(UnderlyingTy), MacroII(MacroII) {
    assert(isa<AttributedType>(UnderlyingTy) &&
           "Expected a macro qualified type to only wrap attributed types.");
  }

public:
  const IdentifierInfo *getMacroIdentifier() const { return MacroII; }
  QualType getUnderlyingType() const { return UnderlyingTy; }

  /// Return this attributed type's modified type with no qualifiers attached to
  /// it.
  QualType getModifiedType() const;

  bool isSugared() const { return true; }
  QualType desugar() const;

  static bool classof(const Type *T) {
    return T->getTypeClass() == MacroQualified;
  }
};

/// Represents a `typeof` (or __typeof__) expression (a C23 feature and GCC
/// extension) or a `typeof_unqual` expression (a C23 feature).
class TypeOfExprType : public Type {
  Expr *TOExpr;

protected:
  friend class ASTContext; // ASTContext creates these.

  TypeOfExprType(Expr *E, TypeOfKind Kind, QualType Can = QualType());

public:
  Expr *getUnderlyingExpr() const { return TOExpr; }

  /// Returns the kind of 'typeof' type this is.
  TypeOfKind getKind() const {
    return TypeOfBits.IsUnqual ? TypeOfKind::Unqualified
                               : TypeOfKind::Qualified;
  }

  /// Remove a single level of sugar.
  QualType desugar() const;

  /// Returns whether this type directly provides sugar.
  bool isSugared() const;

  static bool classof(const Type *T) { return T->getTypeClass() == TypeOfExpr; }
};

/// Internal representation of canonical, dependent
/// `typeof(expr)` types.
///
/// This class is used internally by the ASTContext to manage
/// canonical, dependent types, only. Clients will only see instances
/// of this class via TypeOfExprType nodes.
class DependentTypeOfExprType : public TypeOfExprType,
                                public llvm::FoldingSetNode {
public:
  DependentTypeOfExprType(Expr *E, TypeOfKind Kind) : TypeOfExprType(E, Kind) {}

  void Profile(llvm::FoldingSetNodeID &ID, const ASTContext &Context) {
    Profile(ID, Context, getUnderlyingExpr(),
            getKind() == TypeOfKind::Unqualified);
  }

  static void Profile(llvm::FoldingSetNodeID &ID, const ASTContext &Context,
                      Expr *E, bool IsUnqual);
};

/// Represents `typeof(type)`, a C23 feature and GCC extension, or
/// `typeof_unqual(type), a C23 feature.
class TypeOfType : public Type {
  friend class ASTContext; // ASTContext creates these.

  QualType TOType;

  TypeOfType(QualType T, QualType Can, TypeOfKind Kind)
      : Type(TypeOf,
             Kind == TypeOfKind::Unqualified ? Can.getAtomicUnqualifiedType()
                                             : Can,
             T->getDependence()),
        TOType(T) {
    TypeOfBits.IsUnqual = Kind == TypeOfKind::Unqualified;
  }

public:
  QualType getUnmodifiedType() const { return TOType; }

  /// Remove a single level of sugar.
  QualType desugar() const {
    QualType QT = getUnmodifiedType();
    return TypeOfBits.IsUnqual ? QT.getAtomicUnqualifiedType() : QT;
  }

  /// Returns whether this type directly provides sugar.
  bool isSugared() const { return true; }

  /// Returns the kind of 'typeof' type this is.
  TypeOfKind getKind() const {
    return TypeOfBits.IsUnqual ? TypeOfKind::Unqualified
                               : TypeOfKind::Qualified;
  }

  static bool classof(const Type *T) { return T->getTypeClass() == TypeOf; }
};

/// Represents the type `decltype(expr)` (C++11).
class DecltypeType : public Type {
  Expr *E;
  QualType UnderlyingType;

protected:
  friend class ASTContext; // ASTContext creates these.

  DecltypeType(Expr *E, QualType underlyingType, QualType can = QualType());

public:
  Expr *getUnderlyingExpr() const { return E; }
  QualType getUnderlyingType() const { return UnderlyingType; }

  /// Remove a single level of sugar.
  QualType desugar() const;

  /// Returns whether this type directly provides sugar.
  bool isSugared() const;

  static bool classof(const Type *T) { return T->getTypeClass() == Decltype; }
};

/// Internal representation of canonical, dependent
/// decltype(expr) types.
///
/// This class is used internally by the ASTContext to manage
/// canonical, dependent types, only. Clients will only see instances
/// of this class via DecltypeType nodes.
class DependentDecltypeType : public DecltypeType, public llvm::FoldingSetNode {
public:
  DependentDecltypeType(Expr *E, QualType UnderlyingTpe);

  void Profile(llvm::FoldingSetNodeID &ID, const ASTContext &Context) {
    Profile(ID, Context, getUnderlyingExpr());
  }

  static void Profile(llvm::FoldingSetNodeID &ID, const ASTContext &Context,
                      Expr *E);
};

class PackIndexingType final
    : public Type,
      public llvm::FoldingSetNode,
      private llvm::TrailingObjects<PackIndexingType, QualType> {
  friend TrailingObjects;

  const ASTContext &Context;
  QualType Pattern;
  Expr *IndexExpr;

  unsigned Size;

protected:
  friend class ASTContext; // ASTContext creates these.
  PackIndexingType(const ASTContext &Context, QualType Canonical,
                   QualType Pattern, Expr *IndexExpr,
                   ArrayRef<QualType> Expansions = {});

public:
  Expr *getIndexExpr() const { return IndexExpr; }
  QualType getPattern() const { return Pattern; }

  bool isSugared() const { return hasSelectedType(); }

  QualType desugar() const {
    if (hasSelectedType())
      return getSelectedType();
    return QualType(this, 0);
  }

  QualType getSelectedType() const {
    assert(hasSelectedType() && "Type is dependant");
    return *(getExpansionsPtr() + *getSelectedIndex());
  }

  std::optional<unsigned> getSelectedIndex() const;

  bool hasSelectedType() const { return getSelectedIndex() != std::nullopt; }

  ArrayRef<QualType> getExpansions() const {
    return {getExpansionsPtr(), Size};
  }

  static bool classof(const Type *T) {
    return T->getTypeClass() == PackIndexing;
  }

  void Profile(llvm::FoldingSetNodeID &ID) {
    if (hasSelectedType())
      getSelectedType().Profile(ID);
    else
      Profile(ID, Context, getPattern(), getIndexExpr());
  }
  static void Profile(llvm::FoldingSetNodeID &ID, const ASTContext &Context,
                      QualType Pattern, Expr *E);

private:
  const QualType *getExpansionsPtr() const {
    return getTrailingObjects<QualType>();
  }

  static TypeDependence computeDependence(QualType Pattern, Expr *IndexExpr,
                                          ArrayRef<QualType> Expansions = {});

  unsigned numTrailingObjects(OverloadToken<QualType>) const { return Size; }
};

/// A unary type transform, which is a type constructed from another.
class UnaryTransformType : public Type {
public:
  enum UTTKind {
#define TRANSFORM_TYPE_TRAIT_DEF(Enum, _) Enum,
#include "clang/Basic/TransformTypeTraits.def"
  };

private:
  /// The untransformed type.
  QualType BaseType;

  /// The transformed type if not dependent, otherwise the same as BaseType.
  QualType UnderlyingType;

  UTTKind UKind;

protected:
  friend class ASTContext;

  UnaryTransformType(QualType BaseTy, QualType UnderlyingTy, UTTKind UKind,
                     QualType CanonicalTy);

public:
  bool isSugared() const { return !isDependentType(); }
  QualType desugar() const { return UnderlyingType; }

  QualType getUnderlyingType() const { return UnderlyingType; }
  QualType getBaseType() const { return BaseType; }

  UTTKind getUTTKind() const { return UKind; }

  static bool classof(const Type *T) {
    return T->getTypeClass() == UnaryTransform;
  }
};

/// Internal representation of canonical, dependent
/// __underlying_type(type) types.
///
/// This class is used internally by the ASTContext to manage
/// canonical, dependent types, only. Clients will only see instances
/// of this class via UnaryTransformType nodes.
class DependentUnaryTransformType : public UnaryTransformType,
                                    public llvm::FoldingSetNode {
public:
  DependentUnaryTransformType(const ASTContext &C, QualType BaseType,
                              UTTKind UKind);

  void Profile(llvm::FoldingSetNodeID &ID) {
    Profile(ID, getBaseType(), getUTTKind());
  }

  static void Profile(llvm::FoldingSetNodeID &ID, QualType BaseType,
                      UTTKind UKind) {
    ID.AddPointer(BaseType.getAsOpaquePtr());
    ID.AddInteger((unsigned)UKind);
  }
};

class TagType : public Type {
  friend class ASTReader;
  template <class T> friend class serialization::AbstractTypeReader;

  /// Stores the TagDecl associated with this type. The decl may point to any
  /// TagDecl that declares the entity.
  TagDecl *decl;

protected:
  TagType(TypeClass TC, const TagDecl *D, QualType can);

public:
  TagDecl *getDecl() const;

  /// Determines whether this type is in the process of being defined.
  bool isBeingDefined() const;

  static bool classof(const Type *T) {
    return T->getTypeClass() == Enum || T->getTypeClass() == Record;
  }
};

/// A helper class that allows the use of isa/cast/dyncast
/// to detect TagType objects of structs/unions/classes.
class RecordType : public TagType {
protected:
  friend class ASTContext; // ASTContext creates these.

  explicit RecordType(const RecordDecl *D)
      : TagType(Record, reinterpret_cast<const TagDecl*>(D), QualType()) {}
  explicit RecordType(TypeClass TC, RecordDecl *D)
      : TagType(TC, reinterpret_cast<const TagDecl*>(D), QualType()) {}

public:
  RecordDecl *getDecl() const {
    return reinterpret_cast<RecordDecl*>(TagType::getDecl());
  }

  /// Recursively check all fields in the record for const-ness. If any field
  /// is declared const, return true. Otherwise, return false.
  bool hasConstFields() const;

  bool isSugared() const { return false; }
  QualType desugar() const { return QualType(this, 0); }

  static bool classof(const Type *T) { return T->getTypeClass() == Record; }
};

/// A helper class that allows the use of isa/cast/dyncast
/// to detect TagType objects of enums.
class EnumType : public TagType {
  friend class ASTContext; // ASTContext creates these.

  explicit EnumType(const EnumDecl *D)
      : TagType(Enum, reinterpret_cast<const TagDecl*>(D), QualType()) {}

public:
  EnumDecl *getDecl() const {
    return reinterpret_cast<EnumDecl*>(TagType::getDecl());
  }

  bool isSugared() const { return false; }
  QualType desugar() const { return QualType(this, 0); }

  static bool classof(const Type *T) { return T->getTypeClass() == Enum; }
};

/// An attributed type is a type to which a type attribute has been applied.
///
/// The "modified type" is the fully-sugared type to which the attributed
/// type was applied; generally it is not canonically equivalent to the
/// attributed type. The "equivalent type" is the minimally-desugared type
/// which the type is canonically equivalent to.
///
/// For example, in the following attributed type:
///     int32_t __attribute__((vector_size(16)))
///   - the modified type is the TypedefType for int32_t
///   - the equivalent type is VectorType(16, int32_t)
///   - the canonical type is VectorType(16, int)
class AttributedType : public Type, public llvm::FoldingSetNode {
public:
  using Kind = attr::Kind;

private:
  friend class ASTContext; // ASTContext creates these

  QualType ModifiedType;
  QualType EquivalentType;

  AttributedType(QualType canon, attr::Kind attrKind, QualType modified,
                 QualType equivalent)
      : Type(Attributed, canon, equivalent->getDependence()),
        ModifiedType(modified), EquivalentType(equivalent) {
    AttributedTypeBits.AttrKind = attrKind;
  }

public:
  Kind getAttrKind() const {
    return static_cast<Kind>(AttributedTypeBits.AttrKind);
  }

  QualType getModifiedType() const { return ModifiedType; }
  QualType getEquivalentType() const { return EquivalentType; }

  bool isSugared() const { return true; }
  QualType desugar() const { return getEquivalentType(); }

  /// Does this attribute behave like a type qualifier?
  ///
  /// A type qualifier adjusts a type to provide specialized rules for
  /// a specific object, like the standard const and volatile qualifiers.
  /// This includes attributes controlling things like nullability,
  /// address spaces, and ARC ownership.  The value of the object is still
  /// largely described by the modified type.
  ///
  /// In contrast, many type attributes "rewrite" their modified type to
  /// produce a fundamentally different type, not necessarily related in any
  /// formalizable way to the original type.  For example, calling convention
  /// and vector attributes are not simple type qualifiers.
  ///
  /// Type qualifiers are often, but not always, reflected in the canonical
  /// type.
  bool isQualifier() const;

  bool isMSTypeSpec() const;

  bool isWebAssemblyFuncrefSpec() const;

  bool isCallingConv() const;

  std::optional<NullabilityKind> getImmediateNullability() const;

  /// Retrieve the attribute kind corresponding to the given
  /// nullability kind.
  static Kind getNullabilityAttrKind(NullabilityKind kind) {
    switch (kind) {
    case NullabilityKind::NonNull:
      return attr::TypeNonNull;

    case NullabilityKind::Nullable:
      return attr::TypeNullable;

    case NullabilityKind::NullableResult:
      return attr::TypeNullableResult;

    case NullabilityKind::Unspecified:
      return attr::TypeNullUnspecified;
    }
    llvm_unreachable("Unknown nullability kind.");
  }

  /// Strip off the top-level nullability annotation on the given
  /// type, if it's there.
  ///
  /// \param T The type to strip. If the type is exactly an
  /// AttributedType specifying nullability (without looking through
  /// type sugar), the nullability is returned and this type changed
  /// to the underlying modified type.
  ///
  /// \returns the top-level nullability, if present.
  static std::optional<NullabilityKind> stripOuterNullability(QualType &T);

  void Profile(llvm::FoldingSetNodeID &ID) {
    Profile(ID, getAttrKind(), ModifiedType, EquivalentType);
  }

  static void Profile(llvm::FoldingSetNodeID &ID, Kind attrKind,
                      QualType modified, QualType equivalent) {
    ID.AddInteger(attrKind);
    ID.AddPointer(modified.getAsOpaquePtr());
    ID.AddPointer(equivalent.getAsOpaquePtr());
  }

  static bool classof(const Type *T) {
    return T->getTypeClass() == Attributed;
  }
};

class BTFTagAttributedType : public Type, public llvm::FoldingSetNode {
private:
  friend class ASTContext; // ASTContext creates these

  QualType WrappedType;
  const BTFTypeTagAttr *BTFAttr;

  BTFTagAttributedType(QualType Canon, QualType Wrapped,
                       const BTFTypeTagAttr *BTFAttr)
      : Type(BTFTagAttributed, Canon, Wrapped->getDependence()),
        WrappedType(Wrapped), BTFAttr(BTFAttr) {}

public:
  QualType getWrappedType() const { return WrappedType; }
  const BTFTypeTagAttr *getAttr() const { return BTFAttr; }

  bool isSugared() const { return true; }
  QualType desugar() const { return getWrappedType(); }

  void Profile(llvm::FoldingSetNodeID &ID) {
    Profile(ID, WrappedType, BTFAttr);
  }

  static void Profile(llvm::FoldingSetNodeID &ID, QualType Wrapped,
                      const BTFTypeTagAttr *BTFAttr) {
    ID.AddPointer(Wrapped.getAsOpaquePtr());
    ID.AddPointer(BTFAttr);
  }

  static bool classof(const Type *T) {
    return T->getTypeClass() == BTFTagAttributed;
  }
};

class TemplateTypeParmType : public Type, public llvm::FoldingSetNode {
  friend class ASTContext; // ASTContext creates these

  // Helper data collector for canonical types.
  struct CanonicalTTPTInfo {
    unsigned Depth : 15;
    unsigned ParameterPack : 1;
    unsigned Index : 16;
  };

  union {
    // Info for the canonical type.
    CanonicalTTPTInfo CanTTPTInfo;

    // Info for the non-canonical type.
    TemplateTypeParmDecl *TTPDecl;
  };

  /// Build a non-canonical type.
  TemplateTypeParmType(TemplateTypeParmDecl *TTPDecl, QualType Canon)
      : Type(TemplateTypeParm, Canon,
             TypeDependence::DependentInstantiation |
                 (Canon->getDependence() & TypeDependence::UnexpandedPack)),
        TTPDecl(TTPDecl) {}

  /// Build the canonical type.
  TemplateTypeParmType(unsigned D, unsigned I, bool PP)
      : Type(TemplateTypeParm, QualType(this, 0),
             TypeDependence::DependentInstantiation |
                 (PP ? TypeDependence::UnexpandedPack : TypeDependence::None)) {
    CanTTPTInfo.Depth = D;
    CanTTPTInfo.Index = I;
    CanTTPTInfo.ParameterPack = PP;
  }

  const CanonicalTTPTInfo& getCanTTPTInfo() const {
    QualType Can = getCanonicalTypeInternal();
    return Can->castAs<TemplateTypeParmType>()->CanTTPTInfo;
  }

public:
  unsigned getDepth() const { return getCanTTPTInfo().Depth; }
  unsigned getIndex() const { return getCanTTPTInfo().Index; }
  bool isParameterPack() const { return getCanTTPTInfo().ParameterPack; }

  TemplateTypeParmDecl *getDecl() const {
    return isCanonicalUnqualified() ? nullptr : TTPDecl;
  }

  IdentifierInfo *getIdentifier() const;

  bool isSugared() const { return false; }
  QualType desugar() const { return QualType(this, 0); }

  void Profile(llvm::FoldingSetNodeID &ID) {
    Profile(ID, getDepth(), getIndex(), isParameterPack(), getDecl());
  }

  static void Profile(llvm::FoldingSetNodeID &ID, unsigned Depth,
                      unsigned Index, bool ParameterPack,
                      TemplateTypeParmDecl *TTPDecl) {
    ID.AddInteger(Depth);
    ID.AddInteger(Index);
    ID.AddBoolean(ParameterPack);
    ID.AddPointer(TTPDecl);
  }

  static bool classof(const Type *T) {
    return T->getTypeClass() == TemplateTypeParm;
  }
};

/// Represents the result of substituting a type for a template
/// type parameter.
///
/// Within an instantiated template, all template type parameters have
/// been replaced with these.  They are used solely to record that a
/// type was originally written as a template type parameter;
/// therefore they are never canonical.
class SubstTemplateTypeParmType final
    : public Type,
      public llvm::FoldingSetNode,
      private llvm::TrailingObjects<SubstTemplateTypeParmType, QualType> {
  friend class ASTContext;
  friend class llvm::TrailingObjects<SubstTemplateTypeParmType, QualType>;

  Decl *AssociatedDecl;

  SubstTemplateTypeParmType(QualType Replacement, Decl *AssociatedDecl,
                            unsigned Index, std::optional<unsigned> PackIndex);

public:
  /// Gets the type that was substituted for the template
  /// parameter.
  QualType getReplacementType() const {
    return SubstTemplateTypeParmTypeBits.HasNonCanonicalUnderlyingType
               ? *getTrailingObjects<QualType>()
               : getCanonicalTypeInternal();
  }

  /// A template-like entity which owns the whole pattern being substituted.
  /// This will usually own a set of template parameters, or in some
  /// cases might even be a template parameter itself.
  Decl *getAssociatedDecl() const { return AssociatedDecl; }

  /// Gets the template parameter declaration that was substituted for.
  const TemplateTypeParmDecl *getReplacedParameter() const;

  /// Returns the index of the replaced parameter in the associated declaration.
  /// This should match the result of `getReplacedParameter()->getIndex()`.
  unsigned getIndex() const { return SubstTemplateTypeParmTypeBits.Index; }

  std::optional<unsigned> getPackIndex() const {
    if (SubstTemplateTypeParmTypeBits.PackIndex == 0)
      return std::nullopt;
    return SubstTemplateTypeParmTypeBits.PackIndex - 1;
  }

  bool isSugared() const { return true; }
  QualType desugar() const { return getReplacementType(); }

  void Profile(llvm::FoldingSetNodeID &ID) {
    Profile(ID, getReplacementType(), getAssociatedDecl(), getIndex(),
            getPackIndex());
  }

  static void Profile(llvm::FoldingSetNodeID &ID, QualType Replacement,
                      const Decl *AssociatedDecl, unsigned Index,
                      std::optional<unsigned> PackIndex) {
    Replacement.Profile(ID);
    ID.AddPointer(AssociatedDecl);
    ID.AddInteger(Index);
    ID.AddInteger(PackIndex ? *PackIndex - 1 : 0);
  }

  static bool classof(const Type *T) {
    return T->getTypeClass() == SubstTemplateTypeParm;
  }
};

/// Represents the result of substituting a set of types for a template
/// type parameter pack.
///
/// When a pack expansion in the source code contains multiple parameter packs
/// and those parameter packs correspond to different levels of template
/// parameter lists, this type node is used to represent a template type
/// parameter pack from an outer level, which has already had its argument pack
/// substituted but that still lives within a pack expansion that itself
/// could not be instantiated. When actually performing a substitution into
/// that pack expansion (e.g., when all template parameters have corresponding
/// arguments), this type will be replaced with the \c SubstTemplateTypeParmType
/// at the current pack substitution index.
class SubstTemplateTypeParmPackType : public Type, public llvm::FoldingSetNode {
  friend class ASTContext;

  /// A pointer to the set of template arguments that this
  /// parameter pack is instantiated with.
  const TemplateArgument *Arguments;

  llvm::PointerIntPair<Decl *, 1, bool> AssociatedDeclAndFinal;

  SubstTemplateTypeParmPackType(QualType Canon, Decl *AssociatedDecl,
                                unsigned Index, bool Final,
                                const TemplateArgument &ArgPack);

public:
  IdentifierInfo *getIdentifier() const;

  /// A template-like entity which owns the whole pattern being substituted.
  /// This will usually own a set of template parameters, or in some
  /// cases might even be a template parameter itself.
  Decl *getAssociatedDecl() const;

  /// Gets the template parameter declaration that was substituted for.
  const TemplateTypeParmDecl *getReplacedParameter() const;

  /// Returns the index of the replaced parameter in the associated declaration.
  /// This should match the result of `getReplacedParameter()->getIndex()`.
  unsigned getIndex() const { return SubstTemplateTypeParmPackTypeBits.Index; }

  // When true the substitution will be 'Final' (subst node won't be placed).
  bool getFinal() const;

  unsigned getNumArgs() const {
    return SubstTemplateTypeParmPackTypeBits.NumArgs;
  }

  bool isSugared() const { return false; }
  QualType desugar() const { return QualType(this, 0); }

  TemplateArgument getArgumentPack() const;

  void Profile(llvm::FoldingSetNodeID &ID);
  static void Profile(llvm::FoldingSetNodeID &ID, const Decl *AssociatedDecl,
                      unsigned Index, bool Final,
                      const TemplateArgument &ArgPack);

  static bool classof(const Type *T) {
    return T->getTypeClass() == SubstTemplateTypeParmPack;
  }
};

/// Common base class for placeholders for types that get replaced by
/// placeholder type deduction: C++11 auto, C++14 decltype(auto), C++17 deduced
/// class template types, and constrained type names.
///
/// These types are usually a placeholder for a deduced type. However, before
/// the initializer is attached, or (usually) if the initializer is
/// type-dependent, there is no deduced type and the type is canonical. In
/// the latter case, it is also a dependent type.
class DeducedType : public Type {
  QualType DeducedAsType;

protected:
  DeducedType(TypeClass TC, QualType DeducedAsType,
              TypeDependence ExtraDependence, QualType Canon)
      : Type(TC, Canon,
             ExtraDependence | (DeducedAsType.isNull()
                                    ? TypeDependence::None
                                    : DeducedAsType->getDependence() &
                                          ~TypeDependence::VariablyModified)),
        DeducedAsType(DeducedAsType) {}

public:
  bool isSugared() const { return !DeducedAsType.isNull(); }
  QualType desugar() const {
    return isSugared() ? DeducedAsType : QualType(this, 0);
  }

  /// Get the type deduced for this placeholder type, or null if it
  /// has not been deduced.
  QualType getDeducedType() const { return DeducedAsType; }
  bool isDeduced() const {
    return !DeducedAsType.isNull() || isDependentType();
  }

  static bool classof(const Type *T) {
    return T->getTypeClass() == Auto ||
           T->getTypeClass() == DeducedTemplateSpecialization;
  }
};

/// Represents a C++11 auto or C++14 decltype(auto) type, possibly constrained
/// by a type-constraint.
class AutoType : public DeducedType, public llvm::FoldingSetNode {
  friend class ASTContext; // ASTContext creates these

  ConceptDecl *TypeConstraintConcept;

  AutoType(QualType DeducedAsType, AutoTypeKeyword Keyword,
           TypeDependence ExtraDependence, QualType Canon, ConceptDecl *CD,
           ArrayRef<TemplateArgument> TypeConstraintArgs);

public:
  ArrayRef<TemplateArgument> getTypeConstraintArguments() const {
    return {reinterpret_cast<const TemplateArgument *>(this + 1),
            AutoTypeBits.NumArgs};
  }

  ConceptDecl *getTypeConstraintConcept() const {
    return TypeConstraintConcept;
  }

  bool isConstrained() const {
    return TypeConstraintConcept != nullptr;
  }

  bool isDecltypeAuto() const {
    return getKeyword() == AutoTypeKeyword::DecltypeAuto;
  }

  bool isGNUAutoType() const {
    return getKeyword() == AutoTypeKeyword::GNUAutoType;
  }

  AutoTypeKeyword getKeyword() const {
    return (AutoTypeKeyword)AutoTypeBits.Keyword;
  }

  void Profile(llvm::FoldingSetNodeID &ID, const ASTContext &Context);
  static void Profile(llvm::FoldingSetNodeID &ID, const ASTContext &Context,
                      QualType Deduced, AutoTypeKeyword Keyword,
                      bool IsDependent, ConceptDecl *CD,
                      ArrayRef<TemplateArgument> Arguments);

  static bool classof(const Type *T) {
    return T->getTypeClass() == Auto;
  }
};

/// Represents a C++17 deduced template specialization type.
class DeducedTemplateSpecializationType : public DeducedType,
                                          public llvm::FoldingSetNode {
  friend class ASTContext; // ASTContext creates these

  /// The name of the template whose arguments will be deduced.
  TemplateName Template;

  DeducedTemplateSpecializationType(TemplateName Template,
                                    QualType DeducedAsType,
                                    bool IsDeducedAsDependent)
      : DeducedType(DeducedTemplateSpecialization, DeducedAsType,
                    toTypeDependence(Template.getDependence()) |
                        (IsDeducedAsDependent
                             ? TypeDependence::DependentInstantiation
                             : TypeDependence::None),
                    DeducedAsType.isNull() ? QualType(this, 0)
                                           : DeducedAsType.getCanonicalType()),
        Template(Template) {}

public:
  /// Retrieve the name of the template that we are deducing.
  TemplateName getTemplateName() const { return Template;}

  void Profile(llvm::FoldingSetNodeID &ID) {
    Profile(ID, getTemplateName(), getDeducedType(), isDependentType());
  }

  static void Profile(llvm::FoldingSetNodeID &ID, TemplateName Template,
                      QualType Deduced, bool IsDependent) {
    Template.Profile(ID);
    QualType CanonicalType =
        Deduced.isNull() ? Deduced : Deduced.getCanonicalType();
    ID.AddPointer(CanonicalType.getAsOpaquePtr());
    ID.AddBoolean(IsDependent || Template.isDependent());
  }

  static bool classof(const Type *T) {
    return T->getTypeClass() == DeducedTemplateSpecialization;
  }
};

/// Represents a type template specialization; the template
/// must be a class template, a type alias template, or a template
/// template parameter.  A template which cannot be resolved to one of
/// these, e.g. because it is written with a dependent scope
/// specifier, is instead represented as a
/// @c DependentTemplateSpecializationType.
///
/// A non-dependent template specialization type is always "sugar",
/// typically for a \c RecordType.  For example, a class template
/// specialization type of \c vector<int> will refer to a tag type for
/// the instantiation \c std::vector<int, std::allocator<int>>
///
/// Template specializations are dependent if either the template or
/// any of the template arguments are dependent, in which case the
/// type may also be canonical.
///
/// Instances of this type are allocated with a trailing array of
/// TemplateArguments, followed by a QualType representing the
/// non-canonical aliased type when the template is a type alias
/// template.
class TemplateSpecializationType : public Type, public llvm::FoldingSetNode {
  friend class ASTContext; // ASTContext creates these

  /// The name of the template being specialized.  This is
  /// either a TemplateName::Template (in which case it is a
  /// ClassTemplateDecl*, a TemplateTemplateParmDecl*, or a
  /// TypeAliasTemplateDecl*), a
  /// TemplateName::SubstTemplateTemplateParmPack, or a
  /// TemplateName::SubstTemplateTemplateParm (in which case the
  /// replacement must, recursively, be one of these).
  TemplateName Template;

  TemplateSpecializationType(TemplateName T,
                             ArrayRef<TemplateArgument> Args,
                             QualType Canon,
                             QualType Aliased);

public:
  /// Determine whether any of the given template arguments are dependent.
  ///
  /// The converted arguments should be supplied when known; whether an
  /// argument is dependent can depend on the conversions performed on it
  /// (for example, a 'const int' passed as a template argument might be
  /// dependent if the parameter is a reference but non-dependent if the
  /// parameter is an int).
  ///
  /// Note that the \p Args parameter is unused: this is intentional, to remind
  /// the caller that they need to pass in the converted arguments, not the
  /// specified arguments.
  static bool
  anyDependentTemplateArguments(ArrayRef<TemplateArgumentLoc> Args,
                                ArrayRef<TemplateArgument> Converted);
  static bool
  anyDependentTemplateArguments(const TemplateArgumentListInfo &,
                                ArrayRef<TemplateArgument> Converted);
  static bool anyInstantiationDependentTemplateArguments(
      ArrayRef<TemplateArgumentLoc> Args);

  /// True if this template specialization type matches a current
  /// instantiation in the context in which it is found.
  bool isCurrentInstantiation() const {
    return isa<InjectedClassNameType>(getCanonicalTypeInternal());
  }

  /// Determine if this template specialization type is for a type alias
  /// template that has been substituted.
  ///
  /// Nearly every template specialization type whose template is an alias
  /// template will be substituted. However, this is not the case when
  /// the specialization contains a pack expansion but the template alias
  /// does not have a corresponding parameter pack, e.g.,
  ///
  /// \code
  /// template<typename T, typename U, typename V> struct S;
  /// template<typename T, typename U> using A = S<T, int, U>;
  /// template<typename... Ts> struct X {
  ///   typedef A<Ts...> type; // not a type alias
  /// };
  /// \endcode
  bool isTypeAlias() const { return TemplateSpecializationTypeBits.TypeAlias; }

  /// Get the aliased type, if this is a specialization of a type alias
  /// template.
  QualType getAliasedType() const;

  /// Retrieve the name of the template that we are specializing.
  TemplateName getTemplateName() const { return Template; }

  ArrayRef<TemplateArgument> template_arguments() const {
    return {reinterpret_cast<const TemplateArgument *>(this + 1),
            TemplateSpecializationTypeBits.NumArgs};
  }

  bool isSugared() const {
    return !isDependentType() || isCurrentInstantiation() || isTypeAlias();
  }

  QualType desugar() const {
    return isTypeAlias() ? getAliasedType() : getCanonicalTypeInternal();
  }

  void Profile(llvm::FoldingSetNodeID &ID, const ASTContext &Ctx);
  static void Profile(llvm::FoldingSetNodeID &ID, TemplateName T,
                      ArrayRef<TemplateArgument> Args,
                      const ASTContext &Context);

  static bool classof(const Type *T) {
    return T->getTypeClass() == TemplateSpecialization;
  }
};

/// Print a template argument list, including the '<' and '>'
/// enclosing the template arguments.
void printTemplateArgumentList(raw_ostream &OS,
                               ArrayRef<TemplateArgument> Args,
                               const PrintingPolicy &Policy,
                               const TemplateParameterList *TPL = nullptr);

void printTemplateArgumentList(raw_ostream &OS,
                               ArrayRef<TemplateArgumentLoc> Args,
                               const PrintingPolicy &Policy,
                               const TemplateParameterList *TPL = nullptr);

void printTemplateArgumentList(raw_ostream &OS,
                               const TemplateArgumentListInfo &Args,
                               const PrintingPolicy &Policy,
                               const TemplateParameterList *TPL = nullptr);

/// Make a best-effort determination of whether the type T can be produced by
/// substituting Args into the default argument of Param.
bool isSubstitutedDefaultArgument(ASTContext &Ctx, TemplateArgument Arg,
                                  const NamedDecl *Param,
                                  ArrayRef<TemplateArgument> Args,
                                  unsigned Depth);

/// The injected class name of a C++ class template or class
/// template partial specialization.  Used to record that a type was
/// spelled with a bare identifier rather than as a template-id; the
/// equivalent for non-templated classes is just RecordType.
///
/// Injected class name types are always dependent.  Template
/// instantiation turns these into RecordTypes.
///
/// Injected class name types are always canonical.  This works
/// because it is impossible to compare an injected class name type
/// with the corresponding non-injected template type, for the same
/// reason that it is impossible to directly compare template
/// parameters from different dependent contexts: injected class name
/// types can only occur within the scope of a particular templated
/// declaration, and within that scope every template specialization
/// will canonicalize to the injected class name (when appropriate
/// according to the rules of the language).
class InjectedClassNameType : public Type {
  friend class ASTContext; // ASTContext creates these.
  friend class ASTNodeImporter;
  friend class ASTReader; // FIXME: ASTContext::getInjectedClassNameType is not
                          // currently suitable for AST reading, too much
                          // interdependencies.
  template <class T> friend class serialization::AbstractTypeReader;

  CXXRecordDecl *Decl;

  /// The template specialization which this type represents.
  /// For example, in
  ///   template <class T> class A { ... };
  /// this is A<T>, whereas in
  ///   template <class X, class Y> class A<B<X,Y> > { ... };
  /// this is A<B<X,Y> >.
  ///
  /// It is always unqualified, always a template specialization type,
  /// and always dependent.
  QualType InjectedType;

  InjectedClassNameType(CXXRecordDecl *D, QualType TST)
      : Type(InjectedClassName, QualType(),
             TypeDependence::DependentInstantiation),
        Decl(D), InjectedType(TST) {
    assert(isa<TemplateSpecializationType>(TST));
    assert(!TST.hasQualifiers());
    assert(TST->isDependentType());
  }

public:
  QualType getInjectedSpecializationType() const { return InjectedType; }

  const TemplateSpecializationType *getInjectedTST() const {
    return cast<TemplateSpecializationType>(InjectedType.getTypePtr());
  }

  TemplateName getTemplateName() const {
    return getInjectedTST()->getTemplateName();
  }

  CXXRecordDecl *getDecl() const;

  bool isSugared() const { return false; }
  QualType desugar() const { return QualType(this, 0); }

  static bool classof(const Type *T) {
    return T->getTypeClass() == InjectedClassName;
  }
};

/// The elaboration keyword that precedes a qualified type name or
/// introduces an elaborated-type-specifier.
enum class ElaboratedTypeKeyword {
  /// The "struct" keyword introduces the elaborated-type-specifier.
  Struct,

  /// The "__interface" keyword introduces the elaborated-type-specifier.
  Interface,

  /// The "union" keyword introduces the elaborated-type-specifier.
  Union,

  /// The "class" keyword introduces the elaborated-type-specifier.
  Class,

  /// The "enum" keyword introduces the elaborated-type-specifier.
  Enum,

  /// The "typename" keyword precedes the qualified type name, e.g.,
  /// \c typename T::type.
  Typename,

  /// No keyword precedes the qualified type name.
  None
};

/// The kind of a tag type.
enum class TagTypeKind {
  /// The "struct" keyword.
  Struct,

  /// The "__interface" keyword.
  Interface,

  /// The "union" keyword.
  Union,

  /// The "class" keyword.
  Class,

  /// The "enum" keyword.
  Enum
};

/// A helper class for Type nodes having an ElaboratedTypeKeyword.
/// The keyword in stored in the free bits of the base class.
/// Also provides a few static helpers for converting and printing
/// elaborated type keyword and tag type kind enumerations.
class TypeWithKeyword : public Type {
protected:
  TypeWithKeyword(ElaboratedTypeKeyword Keyword, TypeClass tc,
                  QualType Canonical, TypeDependence Dependence)
      : Type(tc, Canonical, Dependence) {
    TypeWithKeywordBits.Keyword = llvm::to_underlying(Keyword);
  }

public:
  ElaboratedTypeKeyword getKeyword() const {
    return static_cast<ElaboratedTypeKeyword>(TypeWithKeywordBits.Keyword);
  }

  /// Converts a type specifier (DeclSpec::TST) into an elaborated type keyword.
  static ElaboratedTypeKeyword getKeywordForTypeSpec(unsigned TypeSpec);

  /// Converts a type specifier (DeclSpec::TST) into a tag type kind.
  /// It is an error to provide a type specifier which *isn't* a tag kind here.
  static TagTypeKind getTagTypeKindForTypeSpec(unsigned TypeSpec);

  /// Converts a TagTypeKind into an elaborated type keyword.
  static ElaboratedTypeKeyword getKeywordForTagTypeKind(TagTypeKind Tag);

  /// Converts an elaborated type keyword into a TagTypeKind.
  /// It is an error to provide an elaborated type keyword
  /// which *isn't* a tag kind here.
  static TagTypeKind getTagTypeKindForKeyword(ElaboratedTypeKeyword Keyword);

  static bool KeywordIsTagTypeKind(ElaboratedTypeKeyword Keyword);

  static StringRef getKeywordName(ElaboratedTypeKeyword Keyword);

  static StringRef getTagTypeKindName(TagTypeKind Kind) {
    return getKeywordName(getKeywordForTagTypeKind(Kind));
  }

  class CannotCastToThisType {};
  static CannotCastToThisType classof(const Type *);
};

/// Represents a type that was referred to using an elaborated type
/// keyword, e.g., struct S, or via a qualified name, e.g., N::M::type,
/// or both.
///
/// This type is used to keep track of a type name as written in the
/// source code, including tag keywords and any nested-name-specifiers.
/// The type itself is always "sugar", used to express what was written
/// in the source code but containing no additional semantic information.
class ElaboratedType final
    : public TypeWithKeyword,
      public llvm::FoldingSetNode,
      private llvm::TrailingObjects<ElaboratedType, TagDecl *> {
  friend class ASTContext; // ASTContext creates these
  friend TrailingObjects;

  /// The nested name specifier containing the qualifier.
  NestedNameSpecifier *NNS;

  /// The type that this qualified name refers to.
  QualType NamedType;

  /// The (re)declaration of this tag type owned by this occurrence is stored
  /// as a trailing object if there is one. Use getOwnedTagDecl to obtain
  /// it, or obtain a null pointer if there is none.

  ElaboratedType(ElaboratedTypeKeyword Keyword, NestedNameSpecifier *NNS,
                 QualType NamedType, QualType CanonType, TagDecl *OwnedTagDecl)
      : TypeWithKeyword(Keyword, Elaborated, CanonType,
                        // Any semantic dependence on the qualifier will have
                        // been incorporated into NamedType. We still need to
                        // track syntactic (instantiation / error / pack)
                        // dependence on the qualifier.
                        NamedType->getDependence() |
                            (NNS ? toSyntacticDependence(
                                       toTypeDependence(NNS->getDependence()))
                                 : TypeDependence::None)),
        NNS(NNS), NamedType(NamedType) {
    ElaboratedTypeBits.HasOwnedTagDecl = false;
    if (OwnedTagDecl) {
      ElaboratedTypeBits.HasOwnedTagDecl = true;
      *getTrailingObjects<TagDecl *>() = OwnedTagDecl;
    }
  }

public:
  /// Retrieve the qualification on this type.
  NestedNameSpecifier *getQualifier() const { return NNS; }

  /// Retrieve the type named by the qualified-id.
  QualType getNamedType() const { return NamedType; }

  /// Remove a single level of sugar.
  QualType desugar() const { return getNamedType(); }

  /// Returns whether this type directly provides sugar.
  bool isSugared() const { return true; }

  /// Return the (re)declaration of this type owned by this occurrence of this
  /// type, or nullptr if there is none.
  TagDecl *getOwnedTagDecl() const {
    return ElaboratedTypeBits.HasOwnedTagDecl ? *getTrailingObjects<TagDecl *>()
                                              : nullptr;
  }

  void Profile(llvm::FoldingSetNodeID &ID) {
    Profile(ID, getKeyword(), NNS, NamedType, getOwnedTagDecl());
  }

  static void Profile(llvm::FoldingSetNodeID &ID, ElaboratedTypeKeyword Keyword,
                      NestedNameSpecifier *NNS, QualType NamedType,
                      TagDecl *OwnedTagDecl) {
    ID.AddInteger(llvm::to_underlying(Keyword));
    ID.AddPointer(NNS);
    NamedType.Profile(ID);
    ID.AddPointer(OwnedTagDecl);
  }

  static bool classof(const Type *T) { return T->getTypeClass() == Elaborated; }
};

/// Represents a qualified type name for which the type name is
/// dependent.
///
/// DependentNameType represents a class of dependent types that involve a
/// possibly dependent nested-name-specifier (e.g., "T::") followed by a
/// name of a type. The DependentNameType may start with a "typename" (for a
/// typename-specifier), "class", "struct", "union", or "enum" (for a
/// dependent elaborated-type-specifier), or nothing (in contexts where we
/// know that we must be referring to a type, e.g., in a base class specifier).
/// Typically the nested-name-specifier is dependent, but in MSVC compatibility
/// mode, this type is used with non-dependent names to delay name lookup until
/// instantiation.
class DependentNameType : public TypeWithKeyword, public llvm::FoldingSetNode {
  friend class ASTContext; // ASTContext creates these

  /// The nested name specifier containing the qualifier.
  NestedNameSpecifier *NNS;

  /// The type that this typename specifier refers to.
  const IdentifierInfo *Name;

  DependentNameType(ElaboratedTypeKeyword Keyword, NestedNameSpecifier *NNS,
                    const IdentifierInfo *Name, QualType CanonType)
      : TypeWithKeyword(Keyword, DependentName, CanonType,
                        TypeDependence::DependentInstantiation |
                            toTypeDependence(NNS->getDependence())),
        NNS(NNS), Name(Name) {}

public:
  /// Retrieve the qualification on this type.
  NestedNameSpecifier *getQualifier() const { return NNS; }

  /// Retrieve the type named by the typename specifier as an identifier.
  ///
  /// This routine will return a non-NULL identifier pointer when the
  /// form of the original typename was terminated by an identifier,
  /// e.g., "typename T::type".
  const IdentifierInfo *getIdentifier() const {
    return Name;
  }

  bool isSugared() const { return false; }
  QualType desugar() const { return QualType(this, 0); }

  void Profile(llvm::FoldingSetNodeID &ID) {
    Profile(ID, getKeyword(), NNS, Name);
  }

  static void Profile(llvm::FoldingSetNodeID &ID, ElaboratedTypeKeyword Keyword,
                      NestedNameSpecifier *NNS, const IdentifierInfo *Name) {
    ID.AddInteger(llvm::to_underlying(Keyword));
    ID.AddPointer(NNS);
    ID.AddPointer(Name);
  }

  static bool classof(const Type *T) {
    return T->getTypeClass() == DependentName;
  }
};

/// Represents a template specialization type whose template cannot be
/// resolved, e.g.
///   A<T>::template B<T>
class DependentTemplateSpecializationType : public TypeWithKeyword,
                                            public llvm::FoldingSetNode {
  friend class ASTContext; // ASTContext creates these

  /// The nested name specifier containing the qualifier.
  NestedNameSpecifier *NNS;

  /// The identifier of the template.
  const IdentifierInfo *Name;

  DependentTemplateSpecializationType(ElaboratedTypeKeyword Keyword,
                                      NestedNameSpecifier *NNS,
                                      const IdentifierInfo *Name,
                                      ArrayRef<TemplateArgument> Args,
                                      QualType Canon);

public:
  NestedNameSpecifier *getQualifier() const { return NNS; }
  const IdentifierInfo *getIdentifier() const { return Name; }

  ArrayRef<TemplateArgument> template_arguments() const {
    return {reinterpret_cast<const TemplateArgument *>(this + 1),
            DependentTemplateSpecializationTypeBits.NumArgs};
  }

  bool isSugared() const { return false; }
  QualType desugar() const { return QualType(this, 0); }

  void Profile(llvm::FoldingSetNodeID &ID, const ASTContext &Context) {
    Profile(ID, Context, getKeyword(), NNS, Name, template_arguments());
  }

  static void Profile(llvm::FoldingSetNodeID &ID,
                      const ASTContext &Context,
                      ElaboratedTypeKeyword Keyword,
                      NestedNameSpecifier *Qualifier,
                      const IdentifierInfo *Name,
                      ArrayRef<TemplateArgument> Args);

  static bool classof(const Type *T) {
    return T->getTypeClass() == DependentTemplateSpecialization;
  }
};

/// Represents a pack expansion of types.
///
/// Pack expansions are part of C++11 variadic templates. A pack
/// expansion contains a pattern, which itself contains one or more
/// "unexpanded" parameter packs. When instantiated, a pack expansion
/// produces a series of types, each instantiated from the pattern of
/// the expansion, where the Ith instantiation of the pattern uses the
/// Ith arguments bound to each of the unexpanded parameter packs. The
/// pack expansion is considered to "expand" these unexpanded
/// parameter packs.
///
/// \code
/// template<typename ...Types> struct tuple;
///
/// template<typename ...Types>
/// struct tuple_of_references {
///   typedef tuple<Types&...> type;
/// };
/// \endcode
///
/// Here, the pack expansion \c Types&... is represented via a
/// PackExpansionType whose pattern is Types&.
class PackExpansionType : public Type, public llvm::FoldingSetNode {
  friend class ASTContext; // ASTContext creates these

  /// The pattern of the pack expansion.
  QualType Pattern;

  PackExpansionType(QualType Pattern, QualType Canon,
                    std::optional<unsigned> NumExpansions)
      : Type(PackExpansion, Canon,
             (Pattern->getDependence() | TypeDependence::Dependent |
              TypeDependence::Instantiation) &
                 ~TypeDependence::UnexpandedPack),
        Pattern(Pattern) {
    PackExpansionTypeBits.NumExpansions =
        NumExpansions ? *NumExpansions + 1 : 0;
  }

public:
  /// Retrieve the pattern of this pack expansion, which is the
  /// type that will be repeatedly instantiated when instantiating the
  /// pack expansion itself.
  QualType getPattern() const { return Pattern; }

  /// Retrieve the number of expansions that this pack expansion will
  /// generate, if known.
  std::optional<unsigned> getNumExpansions() const {
    if (PackExpansionTypeBits.NumExpansions)
      return PackExpansionTypeBits.NumExpansions - 1;
    return std::nullopt;
  }

  bool isSugared() const { return false; }
  QualType desugar() const { return QualType(this, 0); }

  void Profile(llvm::FoldingSetNodeID &ID) {
    Profile(ID, getPattern(), getNumExpansions());
  }

  static void Profile(llvm::FoldingSetNodeID &ID, QualType Pattern,
                      std::optional<unsigned> NumExpansions) {
    ID.AddPointer(Pattern.getAsOpaquePtr());
    ID.AddBoolean(NumExpansions.has_value());
    if (NumExpansions)
      ID.AddInteger(*NumExpansions);
  }

  static bool classof(const Type *T) {
    return T->getTypeClass() == PackExpansion;
  }
};

/// This class wraps the list of protocol qualifiers. For types that can
/// take ObjC protocol qualifers, they can subclass this class.
template <class T>
class ObjCProtocolQualifiers {
protected:
  ObjCProtocolQualifiers() = default;

  ObjCProtocolDecl * const *getProtocolStorage() const {
    return const_cast<ObjCProtocolQualifiers*>(this)->getProtocolStorage();
  }

  ObjCProtocolDecl **getProtocolStorage() {
    return static_cast<T*>(this)->getProtocolStorageImpl();
  }

  void setNumProtocols(unsigned N) {
    static_cast<T*>(this)->setNumProtocolsImpl(N);
  }

  void initialize(ArrayRef<ObjCProtocolDecl *> protocols) {
    setNumProtocols(protocols.size());
    assert(getNumProtocols() == protocols.size() &&
           "bitfield overflow in protocol count");
    if (!protocols.empty())
      memcpy(getProtocolStorage(), protocols.data(),
             protocols.size() * sizeof(ObjCProtocolDecl*));
  }

public:
  using qual_iterator = ObjCProtocolDecl * const *;
  using qual_range = llvm::iterator_range<qual_iterator>;

  qual_range quals() const { return qual_range(qual_begin(), qual_end()); }
  qual_iterator qual_begin() const { return getProtocolStorage(); }
  qual_iterator qual_end() const { return qual_begin() + getNumProtocols(); }

  bool qual_empty() const { return getNumProtocols() == 0; }

  /// Return the number of qualifying protocols in this type, or 0 if
  /// there are none.
  unsigned getNumProtocols() const {
    return static_cast<const T*>(this)->getNumProtocolsImpl();
  }

  /// Fetch a protocol by index.
  ObjCProtocolDecl *getProtocol(unsigned I) const {
    assert(I < getNumProtocols() && "Out-of-range protocol access");
    return qual_begin()[I];
  }

  /// Retrieve all of the protocol qualifiers.
  ArrayRef<ObjCProtocolDecl *> getProtocols() const {
    return ArrayRef<ObjCProtocolDecl *>(qual_begin(), getNumProtocols());
  }
};

/// Represents a type parameter type in Objective C. It can take
/// a list of protocols.
class ObjCTypeParamType : public Type,
                          public ObjCProtocolQualifiers<ObjCTypeParamType>,
                          public llvm::FoldingSetNode {
  friend class ASTContext;
  friend class ObjCProtocolQualifiers<ObjCTypeParamType>;

  /// The number of protocols stored on this type.
  unsigned NumProtocols : 6;

  ObjCTypeParamDecl *OTPDecl;

  /// The protocols are stored after the ObjCTypeParamType node. In the
  /// canonical type, the list of protocols are sorted alphabetically
  /// and uniqued.
  ObjCProtocolDecl **getProtocolStorageImpl();

  /// Return the number of qualifying protocols in this interface type,
  /// or 0 if there are none.
  unsigned getNumProtocolsImpl() const {
    return NumProtocols;
  }

  void setNumProtocolsImpl(unsigned N) {
    NumProtocols = N;
  }

  ObjCTypeParamType(const ObjCTypeParamDecl *D,
                    QualType can,
                    ArrayRef<ObjCProtocolDecl *> protocols);

public:
  bool isSugared() const { return true; }
  QualType desugar() const { return getCanonicalTypeInternal(); }

  static bool classof(const Type *T) {
    return T->getTypeClass() == ObjCTypeParam;
  }

  void Profile(llvm::FoldingSetNodeID &ID);
  static void Profile(llvm::FoldingSetNodeID &ID,
                      const ObjCTypeParamDecl *OTPDecl,
                      QualType CanonicalType,
                      ArrayRef<ObjCProtocolDecl *> protocols);

  ObjCTypeParamDecl *getDecl() const { return OTPDecl; }
};

/// Represents a class type in Objective C.
///
/// Every Objective C type is a combination of a base type, a set of
/// type arguments (optional, for parameterized classes) and a list of
/// protocols.
///
/// Given the following declarations:
/// \code
///   \@class C<T>;
///   \@protocol P;
/// \endcode
///
/// 'C' is an ObjCInterfaceType C.  It is sugar for an ObjCObjectType
/// with base C and no protocols.
///
/// 'C<P>' is an unspecialized ObjCObjectType with base C and protocol list [P].
/// 'C<C*>' is a specialized ObjCObjectType with type arguments 'C*' and no
/// protocol list.
/// 'C<C*><P>' is a specialized ObjCObjectType with base C, type arguments 'C*',
/// and protocol list [P].
///
/// 'id' is a TypedefType which is sugar for an ObjCObjectPointerType whose
/// pointee is an ObjCObjectType with base BuiltinType::ObjCIdType
/// and no protocols.
///
/// 'id<P>' is an ObjCObjectPointerType whose pointee is an ObjCObjectType
/// with base BuiltinType::ObjCIdType and protocol list [P].  Eventually
/// this should get its own sugar class to better represent the source.
class ObjCObjectType : public Type,
                       public ObjCProtocolQualifiers<ObjCObjectType> {
  friend class ObjCProtocolQualifiers<ObjCObjectType>;

  // ObjCObjectType.NumTypeArgs - the number of type arguments stored
  // after the ObjCObjectPointerType node.
  // ObjCObjectType.NumProtocols - the number of protocols stored
  // after the type arguments of ObjCObjectPointerType node.
  //
  // These protocols are those written directly on the type.  If
  // protocol qualifiers ever become additive, the iterators will need
  // to get kindof complicated.
  //
  // In the canonical object type, these are sorted alphabetically
  // and uniqued.

  /// Either a BuiltinType or an InterfaceType or sugar for either.
  QualType BaseType;

  /// Cached superclass type.
  mutable llvm::PointerIntPair<const ObjCObjectType *, 1, bool>
    CachedSuperClassType;

  QualType *getTypeArgStorage();
  const QualType *getTypeArgStorage() const {
    return const_cast<ObjCObjectType *>(this)->getTypeArgStorage();
  }

  ObjCProtocolDecl **getProtocolStorageImpl();
  /// Return the number of qualifying protocols in this interface type,
  /// or 0 if there are none.
  unsigned getNumProtocolsImpl() const {
    return ObjCObjectTypeBits.NumProtocols;
  }
  void setNumProtocolsImpl(unsigned N) {
    ObjCObjectTypeBits.NumProtocols = N;
  }

protected:
  enum Nonce_ObjCInterface { Nonce_ObjCInterface };

  ObjCObjectType(QualType Canonical, QualType Base,
                 ArrayRef<QualType> typeArgs,
                 ArrayRef<ObjCProtocolDecl *> protocols,
                 bool isKindOf);

  ObjCObjectType(enum Nonce_ObjCInterface)
      : Type(ObjCInterface, QualType(), TypeDependence::None),
        BaseType(QualType(this_(), 0)) {
    ObjCObjectTypeBits.NumProtocols = 0;
    ObjCObjectTypeBits.NumTypeArgs = 0;
    ObjCObjectTypeBits.IsKindOf = 0;
  }

  void computeSuperClassTypeSlow() const;

public:
  /// Gets the base type of this object type.  This is always (possibly
  /// sugar for) one of:
  ///  - the 'id' builtin type (as opposed to the 'id' type visible to the
  ///    user, which is a typedef for an ObjCObjectPointerType)
  ///  - the 'Class' builtin type (same caveat)
  ///  - an ObjCObjectType (currently always an ObjCInterfaceType)
  QualType getBaseType() const { return BaseType; }

  bool isObjCId() const {
    return getBaseType()->isSpecificBuiltinType(BuiltinType::ObjCId);
  }

  bool isObjCClass() const {
    return getBaseType()->isSpecificBuiltinType(BuiltinType::ObjCClass);
  }

  bool isObjCUnqualifiedId() const { return qual_empty() && isObjCId(); }
  bool isObjCUnqualifiedClass() const { return qual_empty() && isObjCClass(); }
  bool isObjCUnqualifiedIdOrClass() const {
    if (!qual_empty()) return false;
    if (const BuiltinType *T = getBaseType()->getAs<BuiltinType>())
      return T->getKind() == BuiltinType::ObjCId ||
             T->getKind() == BuiltinType::ObjCClass;
    return false;
  }
  bool isObjCQualifiedId() const { return !qual_empty() && isObjCId(); }
  bool isObjCQualifiedClass() const { return !qual_empty() && isObjCClass(); }

  /// Gets the interface declaration for this object type, if the base type
  /// really is an interface.
  ObjCInterfaceDecl *getInterface() const;

  /// Determine whether this object type is "specialized", meaning
  /// that it has type arguments.
  bool isSpecialized() const;

  /// Determine whether this object type was written with type arguments.
  bool isSpecializedAsWritten() const {
    return ObjCObjectTypeBits.NumTypeArgs > 0;
  }

  /// Determine whether this object type is "unspecialized", meaning
  /// that it has no type arguments.
  bool isUnspecialized() const { return !isSpecialized(); }

  /// Determine whether this object type is "unspecialized" as
  /// written, meaning that it has no type arguments.
  bool isUnspecializedAsWritten() const { return !isSpecializedAsWritten(); }

  /// Retrieve the type arguments of this object type (semantically).
  ArrayRef<QualType> getTypeArgs() const;

  /// Retrieve the type arguments of this object type as they were
  /// written.
  ArrayRef<QualType> getTypeArgsAsWritten() const {
    return llvm::ArrayRef(getTypeArgStorage(), ObjCObjectTypeBits.NumTypeArgs);
  }

  /// Whether this is a "__kindof" type as written.
  bool isKindOfTypeAsWritten() const { return ObjCObjectTypeBits.IsKindOf; }

  /// Whether this ia a "__kindof" type (semantically).
  bool isKindOfType() const;

  /// Retrieve the type of the superclass of this object type.
  ///
  /// This operation substitutes any type arguments into the
  /// superclass of the current class type, potentially producing a
  /// specialization of the superclass type. Produces a null type if
  /// there is no superclass.
  QualType getSuperClassType() const {
    if (!CachedSuperClassType.getInt())
      computeSuperClassTypeSlow();

    assert(CachedSuperClassType.getInt() && "Superclass not set?");
    return QualType(CachedSuperClassType.getPointer(), 0);
  }

  /// Strip off the Objective-C "kindof" type and (with it) any
  /// protocol qualifiers.
  QualType stripObjCKindOfTypeAndQuals(const ASTContext &ctx) const;

  bool isSugared() const { return false; }
  QualType desugar() const { return QualType(this, 0); }

  static bool classof(const Type *T) {
    return T->getTypeClass() == ObjCObject ||
           T->getTypeClass() == ObjCInterface;
  }
};

/// A class providing a concrete implementation
/// of ObjCObjectType, so as to not increase the footprint of
/// ObjCInterfaceType.  Code outside of ASTContext and the core type
/// system should not reference this type.
class ObjCObjectTypeImpl : public ObjCObjectType, public llvm::FoldingSetNode {
  friend class ASTContext;

  // If anyone adds fields here, ObjCObjectType::getProtocolStorage()
  // will need to be modified.

  ObjCObjectTypeImpl(QualType Canonical, QualType Base,
                     ArrayRef<QualType> typeArgs,
                     ArrayRef<ObjCProtocolDecl *> protocols,
                     bool isKindOf)
      : ObjCObjectType(Canonical, Base, typeArgs, protocols, isKindOf) {}

public:
  void Profile(llvm::FoldingSetNodeID &ID);
  static void Profile(llvm::FoldingSetNodeID &ID,
                      QualType Base,
                      ArrayRef<QualType> typeArgs,
                      ArrayRef<ObjCProtocolDecl *> protocols,
                      bool isKindOf);
};

inline QualType *ObjCObjectType::getTypeArgStorage() {
  return reinterpret_cast<QualType *>(static_cast<ObjCObjectTypeImpl*>(this)+1);
}

inline ObjCProtocolDecl **ObjCObjectType::getProtocolStorageImpl() {
    return reinterpret_cast<ObjCProtocolDecl**>(
             getTypeArgStorage() + ObjCObjectTypeBits.NumTypeArgs);
}

inline ObjCProtocolDecl **ObjCTypeParamType::getProtocolStorageImpl() {
    return reinterpret_cast<ObjCProtocolDecl**>(
             static_cast<ObjCTypeParamType*>(this)+1);
}

/// Interfaces are the core concept in Objective-C for object oriented design.
/// They basically correspond to C++ classes.  There are two kinds of interface
/// types: normal interfaces like `NSString`, and qualified interfaces, which
/// are qualified with a protocol list like `NSString<NSCopyable, NSAmazing>`.
///
/// ObjCInterfaceType guarantees the following properties when considered
/// as a subtype of its superclass, ObjCObjectType:
///   - There are no protocol qualifiers.  To reinforce this, code which
///     tries to invoke the protocol methods via an ObjCInterfaceType will
///     fail to compile.
///   - It is its own base type.  That is, if T is an ObjCInterfaceType*,
///     T->getBaseType() == QualType(T, 0).
class ObjCInterfaceType : public ObjCObjectType {
  friend class ASTContext; // ASTContext creates these.
  friend class ASTReader;
  template <class T> friend class serialization::AbstractTypeReader;

  ObjCInterfaceDecl *Decl;

  ObjCInterfaceType(const ObjCInterfaceDecl *D)
      : ObjCObjectType(Nonce_ObjCInterface),
        Decl(const_cast<ObjCInterfaceDecl*>(D)) {}

public:
  /// Get the declaration of this interface.
  ObjCInterfaceDecl *getDecl() const;

  bool isSugared() const { return false; }
  QualType desugar() const { return QualType(this, 0); }

  static bool classof(const Type *T) {
    return T->getTypeClass() == ObjCInterface;
  }

  // Nonsense to "hide" certain members of ObjCObjectType within this
  // class.  People asking for protocols on an ObjCInterfaceType are
  // not going to get what they want: ObjCInterfaceTypes are
  // guaranteed to have no protocols.
  enum {
    qual_iterator,
    qual_begin,
    qual_end,
    getNumProtocols,
    getProtocol
  };
};

inline ObjCInterfaceDecl *ObjCObjectType::getInterface() const {
  QualType baseType = getBaseType();
  while (const auto *ObjT = baseType->getAs<ObjCObjectType>()) {
    if (const auto *T = dyn_cast<ObjCInterfaceType>(ObjT))
      return T->getDecl();

    baseType = ObjT->getBaseType();
  }

  return nullptr;
}

/// Represents a pointer to an Objective C object.
///
/// These are constructed from pointer declarators when the pointee type is
/// an ObjCObjectType (or sugar for one).  In addition, the 'id' and 'Class'
/// types are typedefs for these, and the protocol-qualified types 'id<P>'
/// and 'Class<P>' are translated into these.
///
/// Pointers to pointers to Objective C objects are still PointerTypes;
/// only the first level of pointer gets it own type implementation.
class ObjCObjectPointerType : public Type, public llvm::FoldingSetNode {
  friend class ASTContext; // ASTContext creates these.

  QualType PointeeType;

  ObjCObjectPointerType(QualType Canonical, QualType Pointee)
      : Type(ObjCObjectPointer, Canonical, Pointee->getDependence()),
        PointeeType(Pointee) {}

public:
  /// Gets the type pointed to by this ObjC pointer.
  /// The result will always be an ObjCObjectType or sugar thereof.
  QualType getPointeeType() const { return PointeeType; }

  /// Gets the type pointed to by this ObjC pointer.  Always returns non-null.
  ///
  /// This method is equivalent to getPointeeType() except that
  /// it discards any typedefs (or other sugar) between this
  /// type and the "outermost" object type.  So for:
  /// \code
  ///   \@class A; \@protocol P; \@protocol Q;
  ///   typedef A<P> AP;
  ///   typedef A A1;
  ///   typedef A1<P> A1P;
  ///   typedef A1P<Q> A1PQ;
  /// \endcode
  /// For 'A*', getObjectType() will return 'A'.
  /// For 'A<P>*', getObjectType() will return 'A<P>'.
  /// For 'AP*', getObjectType() will return 'A<P>'.
  /// For 'A1*', getObjectType() will return 'A'.
  /// For 'A1<P>*', getObjectType() will return 'A1<P>'.
  /// For 'A1P*', getObjectType() will return 'A1<P>'.
  /// For 'A1PQ*', getObjectType() will return 'A1<Q>', because
  ///   adding protocols to a protocol-qualified base discards the
  ///   old qualifiers (for now).  But if it didn't, getObjectType()
  ///   would return 'A1P<Q>' (and we'd have to make iterating over
  ///   qualifiers more complicated).
  const ObjCObjectType *getObjectType() const {
    return PointeeType->castAs<ObjCObjectType>();
  }

  /// If this pointer points to an Objective C
  /// \@interface type, gets the type for that interface.  Any protocol
  /// qualifiers on the interface are ignored.
  ///
  /// \return null if the base type for this pointer is 'id' or 'Class'
  const ObjCInterfaceType *getInterfaceType() const;

  /// If this pointer points to an Objective \@interface
  /// type, gets the declaration for that interface.
  ///
  /// \return null if the base type for this pointer is 'id' or 'Class'
  ObjCInterfaceDecl *getInterfaceDecl() const {
    return getObjectType()->getInterface();
  }

  /// True if this is equivalent to the 'id' type, i.e. if
  /// its object type is the primitive 'id' type with no protocols.
  bool isObjCIdType() const {
    return getObjectType()->isObjCUnqualifiedId();
  }

  /// True if this is equivalent to the 'Class' type,
  /// i.e. if its object tive is the primitive 'Class' type with no protocols.
  bool isObjCClassType() const {
    return getObjectType()->isObjCUnqualifiedClass();
  }

  /// True if this is equivalent to the 'id' or 'Class' type,
  bool isObjCIdOrClassType() const {
    return getObjectType()->isObjCUnqualifiedIdOrClass();
  }

  /// True if this is equivalent to 'id<P>' for some non-empty set of
  /// protocols.
  bool isObjCQualifiedIdType() const {
    return getObjectType()->isObjCQualifiedId();
  }

  /// True if this is equivalent to 'Class<P>' for some non-empty set of
  /// protocols.
  bool isObjCQualifiedClassType() const {
    return getObjectType()->isObjCQualifiedClass();
  }

  /// Whether this is a "__kindof" type.
  bool isKindOfType() const { return getObjectType()->isKindOfType(); }

  /// Whether this type is specialized, meaning that it has type arguments.
  bool isSpecialized() const { return getObjectType()->isSpecialized(); }

  /// Whether this type is specialized, meaning that it has type arguments.
  bool isSpecializedAsWritten() const {
    return getObjectType()->isSpecializedAsWritten();
  }

  /// Whether this type is unspecialized, meaning that is has no type arguments.
  bool isUnspecialized() const { return getObjectType()->isUnspecialized(); }

  /// Determine whether this object type is "unspecialized" as
  /// written, meaning that it has no type arguments.
  bool isUnspecializedAsWritten() const { return !isSpecializedAsWritten(); }

  /// Retrieve the type arguments for this type.
  ArrayRef<QualType> getTypeArgs() const {
    return getObjectType()->getTypeArgs();
  }

  /// Retrieve the type arguments for this type.
  ArrayRef<QualType> getTypeArgsAsWritten() const {
    return getObjectType()->getTypeArgsAsWritten();
  }

  /// An iterator over the qualifiers on the object type.  Provided
  /// for convenience.  This will always iterate over the full set of
  /// protocols on a type, not just those provided directly.
  using qual_iterator = ObjCObjectType::qual_iterator;
  using qual_range = llvm::iterator_range<qual_iterator>;

  qual_range quals() const { return qual_range(qual_begin(), qual_end()); }

  qual_iterator qual_begin() const {
    return getObjectType()->qual_begin();
  }

  qual_iterator qual_end() const {
    return getObjectType()->qual_end();
  }

  bool qual_empty() const { return getObjectType()->qual_empty(); }

  /// Return the number of qualifying protocols on the object type.
  unsigned getNumProtocols() const {
    return getObjectType()->getNumProtocols();
  }

  /// Retrieve a qualifying protocol by index on the object type.
  ObjCProtocolDecl *getProtocol(unsigned I) const {
    return getObjectType()->getProtocol(I);
  }

  bool isSugared() const { return false; }
  QualType desugar() const { return QualType(this, 0); }

  /// Retrieve the type of the superclass of this object pointer type.
  ///
  /// This operation substitutes any type arguments into the
  /// superclass of the current class type, potentially producing a
  /// pointer to a specialization of the superclass type. Produces a
  /// null type if there is no superclass.
  QualType getSuperClassType() const;

  /// Strip off the Objective-C "kindof" type and (with it) any
  /// protocol qualifiers.
  const ObjCObjectPointerType *stripObjCKindOfTypeAndQuals(
                                 const ASTContext &ctx) const;

  void Profile(llvm::FoldingSetNodeID &ID) {
    Profile(ID, getPointeeType());
  }

  static void Profile(llvm::FoldingSetNodeID &ID, QualType T) {
    ID.AddPointer(T.getAsOpaquePtr());
  }

  static bool classof(const Type *T) {
    return T->getTypeClass() == ObjCObjectPointer;
  }
};

class AtomicType : public Type, public llvm::FoldingSetNode {
  friend class ASTContext; // ASTContext creates these.

  QualType ValueType;

  AtomicType(QualType ValTy, QualType Canonical)
      : Type(Atomic, Canonical, ValTy->getDependence()), ValueType(ValTy) {}

public:
  /// Gets the type contained by this atomic type, i.e.
  /// the type returned by performing an atomic load of this atomic type.
  QualType getValueType() const { return ValueType; }

  bool isSugared() const { return false; }
  QualType desugar() const { return QualType(this, 0); }

  void Profile(llvm::FoldingSetNodeID &ID) {
    Profile(ID, getValueType());
  }

  static void Profile(llvm::FoldingSetNodeID &ID, QualType T) {
    ID.AddPointer(T.getAsOpaquePtr());
  }

  static bool classof(const Type *T) {
    return T->getTypeClass() == Atomic;
  }
};

/// PipeType - OpenCL20.
class PipeType : public Type, public llvm::FoldingSetNode {
  friend class ASTContext; // ASTContext creates these.

  QualType ElementType;
  bool isRead;

  PipeType(QualType elemType, QualType CanonicalPtr, bool isRead)
      : Type(Pipe, CanonicalPtr, elemType->getDependence()),
        ElementType(elemType), isRead(isRead) {}

public:
  QualType getElementType() const { return ElementType; }

  bool isSugared() const { return false; }

  QualType desugar() const { return QualType(this, 0); }

  void Profile(llvm::FoldingSetNodeID &ID) {
    Profile(ID, getElementType(), isReadOnly());
  }

  static void Profile(llvm::FoldingSetNodeID &ID, QualType T, bool isRead) {
    ID.AddPointer(T.getAsOpaquePtr());
    ID.AddBoolean(isRead);
  }

  static bool classof(const Type *T) {
    return T->getTypeClass() == Pipe;
  }

  bool isReadOnly() const { return isRead; }
};

/// A fixed int type of a specified bitwidth.
class BitIntType final : public Type, public llvm::FoldingSetNode {
  friend class ASTContext;
  LLVM_PREFERRED_TYPE(bool)
  unsigned IsUnsigned : 1;
  unsigned NumBits : 24;

protected:
  BitIntType(bool isUnsigned, unsigned NumBits);

public:
  bool isUnsigned() const { return IsUnsigned; }
  bool isSigned() const { return !IsUnsigned; }
  unsigned getNumBits() const { return NumBits; }

  bool isSugared() const { return false; }
  QualType desugar() const { return QualType(this, 0); }

  void Profile(llvm::FoldingSetNodeID &ID) const {
    Profile(ID, isUnsigned(), getNumBits());
  }

  static void Profile(llvm::FoldingSetNodeID &ID, bool IsUnsigned,
                      unsigned NumBits) {
    ID.AddBoolean(IsUnsigned);
    ID.AddInteger(NumBits);
  }

  static bool classof(const Type *T) { return T->getTypeClass() == BitInt; }
};

class DependentBitIntType final : public Type, public llvm::FoldingSetNode {
  friend class ASTContext;
  llvm::PointerIntPair<Expr*, 1, bool> ExprAndUnsigned;

protected:
  DependentBitIntType(bool IsUnsigned, Expr *NumBits);

public:
  bool isUnsigned() const;
  bool isSigned() const { return !isUnsigned(); }
  Expr *getNumBitsExpr() const;

  bool isSugared() const { return false; }
  QualType desugar() const { return QualType(this, 0); }

  void Profile(llvm::FoldingSetNodeID &ID, const ASTContext &Context) {
    Profile(ID, Context, isUnsigned(), getNumBitsExpr());
  }
  static void Profile(llvm::FoldingSetNodeID &ID, const ASTContext &Context,
                      bool IsUnsigned, Expr *NumBitsExpr);

  static bool classof(const Type *T) {
    return T->getTypeClass() == DependentBitInt;
  }
};

/// A qualifier set is used to build a set of qualifiers.
class QualifierCollector : public Qualifiers {
public:
  QualifierCollector(Qualifiers Qs = Qualifiers()) : Qualifiers(Qs) {}

  /// Collect any qualifiers on the given type and return an
  /// unqualified type.  The qualifiers are assumed to be consistent
  /// with those already in the type.
  const Type *strip(QualType type) {
    addFastQualifiers(type.getLocalFastQualifiers());
    if (!type.hasLocalNonFastQualifiers())
      return type.getTypePtrUnsafe();

    const ExtQuals *extQuals = type.getExtQualsUnsafe();
    addConsistentQualifiers(extQuals->getQualifiers());
    return extQuals->getBaseType();
  }

  /// Apply the collected qualifiers to the given type.
  QualType apply(const ASTContext &Context, QualType QT) const;

  /// Apply the collected qualifiers to the given type.
  QualType apply(const ASTContext &Context, const Type* T) const;
};

/// A container of type source information.
///
/// A client can read the relevant info using TypeLoc wrappers, e.g:
/// @code
/// TypeLoc TL = TypeSourceInfo->getTypeLoc();
/// TL.getBeginLoc().print(OS, SrcMgr);
/// @endcode
class alignas(8) TypeSourceInfo {
  // Contains a memory block after the class, used for type source information,
  // allocated by ASTContext.
  friend class ASTContext;

  QualType Ty;

  TypeSourceInfo(QualType ty, size_t DataSize); // implemented in TypeLoc.h

public:
  /// Return the type wrapped by this type source info.
  QualType getType() const { return Ty; }

  /// Return the TypeLoc wrapper for the type source info.
  TypeLoc getTypeLoc() const; // implemented in TypeLoc.h

  /// Override the type stored in this TypeSourceInfo. Use with caution!
  void overrideType(QualType T) { Ty = T; }
};

// Inline function definitions.

inline SplitQualType SplitQualType::getSingleStepDesugaredType() const {
  SplitQualType desugar =
    Ty->getLocallyUnqualifiedSingleStepDesugaredType().split();
  desugar.Quals.addConsistentQualifiers(Quals);
  return desugar;
}

inline const Type *QualType::getTypePtr() const {
  return getCommonPtr()->BaseType;
}

inline const Type *QualType::getTypePtrOrNull() const {
  return (isNull() ? nullptr : getCommonPtr()->BaseType);
}

inline bool QualType::isReferenceable() const {
  // C++ [defns.referenceable]
  //   type that is either an object type, a function type that does not have
  //   cv-qualifiers or a ref-qualifier, or a reference type.
  const Type &Self = **this;
  if (Self.isObjectType() || Self.isReferenceType())
    return true;
  if (const auto *F = Self.getAs<FunctionProtoType>())
    return F->getMethodQuals().empty() && F->getRefQualifier() == RQ_None;

  return false;
}

inline SplitQualType QualType::split() const {
  if (!hasLocalNonFastQualifiers())
    return SplitQualType(getTypePtrUnsafe(),
                         Qualifiers::fromFastMask(getLocalFastQualifiers()));

  const ExtQuals *eq = getExtQualsUnsafe();
  Qualifiers qs = eq->getQualifiers();
  qs.addFastQualifiers(getLocalFastQualifiers());
  return SplitQualType(eq->getBaseType(), qs);
}

inline Qualifiers QualType::getLocalQualifiers() const {
  Qualifiers Quals;
  if (hasLocalNonFastQualifiers())
    Quals = getExtQualsUnsafe()->getQualifiers();
  Quals.addFastQualifiers(getLocalFastQualifiers());
  return Quals;
}

inline Qualifiers QualType::getQualifiers() const {
  Qualifiers quals = getCommonPtr()->CanonicalType.getLocalQualifiers();
  quals.addFastQualifiers(getLocalFastQualifiers());
  return quals;
}

inline unsigned QualType::getCVRQualifiers() const {
  unsigned cvr = getCommonPtr()->CanonicalType.getLocalCVRQualifiers();
  cvr |= getLocalCVRQualifiers();
  return cvr;
}

inline QualType QualType::getCanonicalType() const {
  QualType canon = getCommonPtr()->CanonicalType;
  return canon.withFastQualifiers(getLocalFastQualifiers());
}

inline bool QualType::isCanonical() const {
  return getTypePtr()->isCanonicalUnqualified();
}

inline bool QualType::isCanonicalAsParam() const {
  if (!isCanonical()) return false;
  if (hasLocalQualifiers()) return false;

  const Type *T = getTypePtr();
  if (T->isVariablyModifiedType() && T->hasSizedVLAType())
    return false;

  return !isa<FunctionType>(T) &&
         (!isa<ArrayType>(T) || isa<ArrayParameterType>(T));
}

inline bool QualType::isConstQualified() const {
  return isLocalConstQualified() ||
         getCommonPtr()->CanonicalType.isLocalConstQualified();
}

inline bool QualType::isRestrictQualified() const {
  return isLocalRestrictQualified() ||
         getCommonPtr()->CanonicalType.isLocalRestrictQualified();
}


inline bool QualType::isVolatileQualified() const {
  return isLocalVolatileQualified() ||
         getCommonPtr()->CanonicalType.isLocalVolatileQualified();
}

inline bool QualType::isOptionalQualified() const {
  return isLocalOptionalQualified() ||
         getCommonPtr()->CanonicalType.isLocalOptionalQualified();
}

inline bool QualType::hasQualifiers() const {
  return hasLocalQualifiers() ||
         getCommonPtr()->CanonicalType.hasLocalQualifiers();
}

inline QualType QualType::getUnqualifiedType() const {
  if (!getTypePtr()->getCanonicalTypeInternal().hasLocalQualifiers())
    return QualType(getTypePtr(), 0);

  return QualType(getSplitUnqualifiedTypeImpl(*this).Ty, 0);
}

inline SplitQualType QualType::getSplitUnqualifiedType() const {
  if (!getTypePtr()->getCanonicalTypeInternal().hasLocalQualifiers())
    return split();

  return getSplitUnqualifiedTypeImpl(*this);
}

inline void QualType::removeLocalConst() {
  removeLocalFastQualifiers(Qualifiers::Const);
}

inline void QualType::removeLocalRestrict() {
  removeLocalFastQualifiers(Qualifiers::Restrict);
}

inline void QualType::removeLocalVolatile() {
  removeLocalFastQualifiers(Qualifiers::Volatile);
}

<<<<<<< HEAD
inline void QualType::removeLocalOptional() {
  removeLocalFastQualifiers(Qualifiers::Optional);
}

inline void QualType::removeLocalCVRQualifiers(unsigned Mask) {
  assert(!(Mask & ~Qualifiers::CVRMask) && "mask has non-CVR bits");
  static_assert((int)Qualifiers::CVRMask == (int)Qualifiers::FastMask,
                "Fast bits differ from CVR bits!");

  // Fast path: we don't need to touch the slow qualifiers.
  removeLocalFastQualifiers(Mask);
}

=======
>>>>>>> 331eb8a0
/// Check if this type has any address space qualifier.
inline bool QualType::hasAddressSpace() const {
  return getQualifiers().hasAddressSpace();
}

/// Return the address space of this type.
inline LangAS QualType::getAddressSpace() const {
  return getQualifiers().getAddressSpace();
}

/// Return the gc attribute of this type.
inline Qualifiers::GC QualType::getObjCGCAttr() const {
  return getQualifiers().getObjCGCAttr();
}

inline bool QualType::hasNonTrivialToPrimitiveDefaultInitializeCUnion() const {
  if (auto *RD = getTypePtr()->getBaseElementTypeUnsafe()->getAsRecordDecl())
    return hasNonTrivialToPrimitiveDefaultInitializeCUnion(RD);
  return false;
}

inline bool QualType::hasNonTrivialToPrimitiveDestructCUnion() const {
  if (auto *RD = getTypePtr()->getBaseElementTypeUnsafe()->getAsRecordDecl())
    return hasNonTrivialToPrimitiveDestructCUnion(RD);
  return false;
}

inline bool QualType::hasNonTrivialToPrimitiveCopyCUnion() const {
  if (auto *RD = getTypePtr()->getBaseElementTypeUnsafe()->getAsRecordDecl())
    return hasNonTrivialToPrimitiveCopyCUnion(RD);
  return false;
}

inline FunctionType::ExtInfo getFunctionExtInfo(const Type &t) {
  if (const auto *PT = t.getAs<PointerType>()) {
    if (const auto *FT = PT->getPointeeType()->getAs<FunctionType>())
      return FT->getExtInfo();
  } else if (const auto *FT = t.getAs<FunctionType>())
    return FT->getExtInfo();

  return FunctionType::ExtInfo();
}

inline FunctionType::ExtInfo getFunctionExtInfo(QualType t) {
  return getFunctionExtInfo(*t);
}

/// Determine whether this type is more
/// qualified than the Other type. For example, "const volatile int"
/// is more qualified than "const int", "volatile int", and
/// "int". However, it is not more qualified than "const volatile
/// int".
inline bool QualType::isMoreQualifiedThan(QualType other) const {
  Qualifiers MyQuals = getQualifiers();
  Qualifiers OtherQuals = other.getQualifiers();
  return (MyQuals != OtherQuals && MyQuals.compatiblyIncludes(OtherQuals));
}

/// Determine whether this type is at last
/// as qualified as the Other type. For example, "const volatile
/// int" is at least as qualified as "const int", "volatile int",
/// "int", and "const volatile int".
inline bool QualType::isAtLeastAsQualifiedAs(QualType other) const {
  Qualifiers OtherQuals = other.getQualifiers();

  // Ignore __unaligned qualifier if this type is a void.
  if (getUnqualifiedType()->isVoidType())
    OtherQuals.removeUnaligned();

  return getQualifiers().compatiblyIncludes(OtherQuals);
}

/// If Type is a reference type (e.g., const
/// int&), returns the type that the reference refers to ("const
/// int"). Otherwise, returns the type itself. This routine is used
/// throughout Sema to implement C++ 5p6:
///
///   If an expression initially has the type "reference to T" (8.3.2,
///   8.5.3), the type is adjusted to "T" prior to any further
///   analysis, the expression designates the object or function
///   denoted by the reference, and the expression is an lvalue.
inline QualType QualType::getNonReferenceType() const {
  if (const auto *RefType = (*this)->getAs<ReferenceType>())
    return RefType->getPointeeType();
  else
    return *this;
}

inline bool QualType::isCForbiddenLValueType() const {
  return ((getTypePtr()->isVoidType() && !hasQualifiers()) ||
          getTypePtr()->isFunctionType());
}

/// Tests whether the type is categorized as a fundamental type.
///
/// \returns True for types specified in C++0x [basic.fundamental].
inline bool Type::isFundamentalType() const {
  return isVoidType() ||
         isNullPtrType() ||
         // FIXME: It's really annoying that we don't have an
         // 'isArithmeticType()' which agrees with the standard definition.
         (isArithmeticType() && !isEnumeralType());
}

/// Tests whether the type is categorized as a compound type.
///
/// \returns True for types specified in C++0x [basic.compound].
inline bool Type::isCompoundType() const {
  // C++0x [basic.compound]p1:
  //   Compound types can be constructed in the following ways:
  //    -- arrays of objects of a given type [...];
  return isArrayType() ||
  //    -- functions, which have parameters of given types [...];
         isFunctionType() ||
  //    -- pointers to void or objects or functions [...];
         isPointerType() ||
  //    -- references to objects or functions of a given type. [...]
         isReferenceType() ||
  //    -- classes containing a sequence of objects of various types, [...];
         isRecordType() ||
  //    -- unions, which are classes capable of containing objects of different
  //               types at different times;
         isUnionType() ||
  //    -- enumerations, which comprise a set of named constant values. [...];
         isEnumeralType() ||
  //    -- pointers to non-static class members, [...].
         isMemberPointerType();
}

inline bool Type::isFunctionType() const {
  return isa<FunctionType>(CanonicalType);
}

inline bool Type::isPointerType() const {
  return isa<PointerType>(CanonicalType);
}

inline bool Type::isAnyPointerType() const {
  return isPointerType() || isObjCObjectPointerType();
}

inline bool Type::isBlockPointerType() const {
  return isa<BlockPointerType>(CanonicalType);
}

inline bool Type::isReferenceType() const {
  return isa<ReferenceType>(CanonicalType);
}

inline bool Type::isLValueReferenceType() const {
  return isa<LValueReferenceType>(CanonicalType);
}

inline bool Type::isRValueReferenceType() const {
  return isa<RValueReferenceType>(CanonicalType);
}

inline bool Type::isObjectPointerType() const {
  // Note: an "object pointer type" is not the same thing as a pointer to an
  // object type; rather, it is a pointer to an object type or a pointer to cv
  // void.
  if (const auto *T = getAs<PointerType>())
    return !T->getPointeeType()->isFunctionType();
  else
    return false;
}

inline bool Type::isFunctionPointerType() const {
  if (const auto *T = getAs<PointerType>())
    return T->getPointeeType()->isFunctionType();
  else
    return false;
}

inline bool Type::isFunctionReferenceType() const {
  if (const auto *T = getAs<ReferenceType>())
    return T->getPointeeType()->isFunctionType();
  else
    return false;
}

inline bool Type::isMemberPointerType() const {
  return isa<MemberPointerType>(CanonicalType);
}

inline bool Type::isMemberFunctionPointerType() const {
  if (const auto *T = getAs<MemberPointerType>())
    return T->isMemberFunctionPointer();
  else
    return false;
}

inline bool Type::isMemberDataPointerType() const {
  if (const auto *T = getAs<MemberPointerType>())
    return T->isMemberDataPointer();
  else
    return false;
}

inline bool Type::isArrayType() const {
  return isa<ArrayType>(CanonicalType);
}

inline bool Type::isConstantArrayType() const {
  return isa<ConstantArrayType>(CanonicalType);
}

inline bool Type::isIncompleteArrayType() const {
  return isa<IncompleteArrayType>(CanonicalType);
}

inline bool Type::isVariableArrayType() const {
  return isa<VariableArrayType>(CanonicalType);
}

inline bool Type::isArrayParameterType() const {
  return isa<ArrayParameterType>(CanonicalType);
}

inline bool Type::isDependentSizedArrayType() const {
  return isa<DependentSizedArrayType>(CanonicalType);
}

inline bool Type::isBuiltinType() const {
  return isa<BuiltinType>(CanonicalType);
}

inline bool Type::isRecordType() const {
  return isa<RecordType>(CanonicalType);
}

inline bool Type::isEnumeralType() const {
  return isa<EnumType>(CanonicalType);
}

inline bool Type::isAnyComplexType() const {
  return isa<ComplexType>(CanonicalType);
}

inline bool Type::isVectorType() const {
  return isa<VectorType>(CanonicalType);
}

inline bool Type::isExtVectorType() const {
  return isa<ExtVectorType>(CanonicalType);
}

inline bool Type::isExtVectorBoolType() const {
  if (!isExtVectorType())
    return false;
  return cast<ExtVectorType>(CanonicalType)->getElementType()->isBooleanType();
}

inline bool Type::isSubscriptableVectorType() const {
  return isVectorType() || isSveVLSBuiltinType();
}

inline bool Type::isMatrixType() const {
  return isa<MatrixType>(CanonicalType);
}

inline bool Type::isConstantMatrixType() const {
  return isa<ConstantMatrixType>(CanonicalType);
}

inline bool Type::isDependentAddressSpaceType() const {
  return isa<DependentAddressSpaceType>(CanonicalType);
}

inline bool Type::isObjCObjectPointerType() const {
  return isa<ObjCObjectPointerType>(CanonicalType);
}

inline bool Type::isObjCObjectType() const {
  return isa<ObjCObjectType>(CanonicalType);
}

inline bool Type::isObjCObjectOrInterfaceType() const {
  return isa<ObjCInterfaceType>(CanonicalType) ||
    isa<ObjCObjectType>(CanonicalType);
}

inline bool Type::isAtomicType() const {
  return isa<AtomicType>(CanonicalType);
}

inline bool Type::isUndeducedAutoType() const {
  return isa<AutoType>(CanonicalType);
}

inline bool Type::isObjCQualifiedIdType() const {
  if (const auto *OPT = getAs<ObjCObjectPointerType>())
    return OPT->isObjCQualifiedIdType();
  return false;
}

inline bool Type::isObjCQualifiedClassType() const {
  if (const auto *OPT = getAs<ObjCObjectPointerType>())
    return OPT->isObjCQualifiedClassType();
  return false;
}

inline bool Type::isObjCIdType() const {
  if (const auto *OPT = getAs<ObjCObjectPointerType>())
    return OPT->isObjCIdType();
  return false;
}

inline bool Type::isObjCClassType() const {
  if (const auto *OPT = getAs<ObjCObjectPointerType>())
    return OPT->isObjCClassType();
  return false;
}

inline bool Type::isObjCSelType() const {
  if (const auto *OPT = getAs<PointerType>())
    return OPT->getPointeeType()->isSpecificBuiltinType(BuiltinType::ObjCSel);
  return false;
}

inline bool Type::isObjCBuiltinType() const {
  return isObjCIdType() || isObjCClassType() || isObjCSelType();
}

inline bool Type::isDecltypeType() const {
  return isa<DecltypeType>(this);
}

#define IMAGE_TYPE(ImgType, Id, SingletonId, Access, Suffix) \
  inline bool Type::is##Id##Type() const { \
    return isSpecificBuiltinType(BuiltinType::Id); \
  }
#include "clang/Basic/OpenCLImageTypes.def"

inline bool Type::isSamplerT() const {
  return isSpecificBuiltinType(BuiltinType::OCLSampler);
}

inline bool Type::isEventT() const {
  return isSpecificBuiltinType(BuiltinType::OCLEvent);
}

inline bool Type::isClkEventT() const {
  return isSpecificBuiltinType(BuiltinType::OCLClkEvent);
}

inline bool Type::isQueueT() const {
  return isSpecificBuiltinType(BuiltinType::OCLQueue);
}

inline bool Type::isReserveIDT() const {
  return isSpecificBuiltinType(BuiltinType::OCLReserveID);
}

inline bool Type::isImageType() const {
#define IMAGE_TYPE(ImgType, Id, SingletonId, Access, Suffix) is##Id##Type() ||
  return
#include "clang/Basic/OpenCLImageTypes.def"
      false; // end boolean or operation
}

inline bool Type::isPipeType() const {
  return isa<PipeType>(CanonicalType);
}

inline bool Type::isBitIntType() const {
  return isa<BitIntType>(CanonicalType);
}

#define EXT_OPAQUE_TYPE(ExtType, Id, Ext) \
  inline bool Type::is##Id##Type() const { \
    return isSpecificBuiltinType(BuiltinType::Id); \
  }
#include "clang/Basic/OpenCLExtensionTypes.def"

inline bool Type::isOCLIntelSubgroupAVCType() const {
#define INTEL_SUBGROUP_AVC_TYPE(ExtType, Id) \
  isOCLIntelSubgroupAVC##Id##Type() ||
  return
#include "clang/Basic/OpenCLExtensionTypes.def"
    false; // end of boolean or operation
}

inline bool Type::isOCLExtOpaqueType() const {
#define EXT_OPAQUE_TYPE(ExtType, Id, Ext) is##Id##Type() ||
  return
#include "clang/Basic/OpenCLExtensionTypes.def"
    false; // end of boolean or operation
}

inline bool Type::isOpenCLSpecificType() const {
  return isSamplerT() || isEventT() || isImageType() || isClkEventT() ||
         isQueueT() || isReserveIDT() || isPipeType() || isOCLExtOpaqueType();
}

inline bool Type::isTemplateTypeParmType() const {
  return isa<TemplateTypeParmType>(CanonicalType);
}

inline bool Type::isSpecificBuiltinType(unsigned K) const {
  if (const BuiltinType *BT = getAs<BuiltinType>()) {
    return BT->getKind() == static_cast<BuiltinType::Kind>(K);
  }
  return false;
}

inline bool Type::isPlaceholderType() const {
  if (const auto *BT = dyn_cast<BuiltinType>(this))
    return BT->isPlaceholderType();
  return false;
}

inline const BuiltinType *Type::getAsPlaceholderType() const {
  if (const auto *BT = dyn_cast<BuiltinType>(this))
    if (BT->isPlaceholderType())
      return BT;
  return nullptr;
}

inline bool Type::isSpecificPlaceholderType(unsigned K) const {
  assert(BuiltinType::isPlaceholderTypeKind((BuiltinType::Kind) K));
  return isSpecificBuiltinType(K);
}

inline bool Type::isNonOverloadPlaceholderType() const {
  if (const auto *BT = dyn_cast<BuiltinType>(this))
    return BT->isNonOverloadPlaceholderType();
  return false;
}

inline bool Type::isVoidType() const {
  return isSpecificBuiltinType(BuiltinType::Void);
}

inline bool Type::isHalfType() const {
  // FIXME: Should we allow complex __fp16? Probably not.
  return isSpecificBuiltinType(BuiltinType::Half);
}

inline bool Type::isFloat16Type() const {
  return isSpecificBuiltinType(BuiltinType::Float16);
}

inline bool Type::isFloat32Type() const {
  return isSpecificBuiltinType(BuiltinType::Float);
}

inline bool Type::isDoubleType() const {
  return isSpecificBuiltinType(BuiltinType::Double);
}

inline bool Type::isBFloat16Type() const {
  return isSpecificBuiltinType(BuiltinType::BFloat16);
}

inline bool Type::isFloat128Type() const {
  return isSpecificBuiltinType(BuiltinType::Float128);
}

inline bool Type::isIbm128Type() const {
  return isSpecificBuiltinType(BuiltinType::Ibm128);
}

inline bool Type::isNullPtrType() const {
  return isSpecificBuiltinType(BuiltinType::NullPtr);
}

bool IsEnumDeclComplete(EnumDecl *);
bool IsEnumDeclScoped(EnumDecl *);

inline bool Type::isIntegerType() const {
  if (const auto *BT = dyn_cast<BuiltinType>(CanonicalType))
    return BT->getKind() >= BuiltinType::Bool &&
           BT->getKind() <= BuiltinType::Int128;
  if (const EnumType *ET = dyn_cast<EnumType>(CanonicalType)) {
    // Incomplete enum types are not treated as integer types.
    // FIXME: In C++, enum types are never integer types.
    return IsEnumDeclComplete(ET->getDecl()) &&
      !IsEnumDeclScoped(ET->getDecl());
  }
  return isBitIntType();
}

inline bool Type::isFixedPointType() const {
  if (const auto *BT = dyn_cast<BuiltinType>(CanonicalType)) {
    return BT->getKind() >= BuiltinType::ShortAccum &&
           BT->getKind() <= BuiltinType::SatULongFract;
  }
  return false;
}

inline bool Type::isFixedPointOrIntegerType() const {
  return isFixedPointType() || isIntegerType();
}

inline bool Type::isConvertibleToFixedPointType() const {
  return isRealFloatingType() || isFixedPointOrIntegerType();
}

inline bool Type::isSaturatedFixedPointType() const {
  if (const auto *BT = dyn_cast<BuiltinType>(CanonicalType)) {
    return BT->getKind() >= BuiltinType::SatShortAccum &&
           BT->getKind() <= BuiltinType::SatULongFract;
  }
  return false;
}

inline bool Type::isUnsaturatedFixedPointType() const {
  return isFixedPointType() && !isSaturatedFixedPointType();
}

inline bool Type::isSignedFixedPointType() const {
  if (const auto *BT = dyn_cast<BuiltinType>(CanonicalType)) {
    return ((BT->getKind() >= BuiltinType::ShortAccum &&
             BT->getKind() <= BuiltinType::LongAccum) ||
            (BT->getKind() >= BuiltinType::ShortFract &&
             BT->getKind() <= BuiltinType::LongFract) ||
            (BT->getKind() >= BuiltinType::SatShortAccum &&
             BT->getKind() <= BuiltinType::SatLongAccum) ||
            (BT->getKind() >= BuiltinType::SatShortFract &&
             BT->getKind() <= BuiltinType::SatLongFract));
  }
  return false;
}

inline bool Type::isUnsignedFixedPointType() const {
  return isFixedPointType() && !isSignedFixedPointType();
}

inline bool Type::isScalarType() const {
  if (const auto *BT = dyn_cast<BuiltinType>(CanonicalType))
    return BT->getKind() > BuiltinType::Void &&
           BT->getKind() <= BuiltinType::NullPtr;
  if (const EnumType *ET = dyn_cast<EnumType>(CanonicalType))
    // Enums are scalar types, but only if they are defined.  Incomplete enums
    // are not treated as scalar types.
    return IsEnumDeclComplete(ET->getDecl());
  return isa<PointerType>(CanonicalType) ||
         isa<BlockPointerType>(CanonicalType) ||
         isa<MemberPointerType>(CanonicalType) ||
         isa<ComplexType>(CanonicalType) ||
         isa<ObjCObjectPointerType>(CanonicalType) ||
         isBitIntType();
}

inline bool Type::isIntegralOrEnumerationType() const {
  if (const auto *BT = dyn_cast<BuiltinType>(CanonicalType))
    return BT->getKind() >= BuiltinType::Bool &&
           BT->getKind() <= BuiltinType::Int128;

  // Check for a complete enum type; incomplete enum types are not properly an
  // enumeration type in the sense required here.
  if (const auto *ET = dyn_cast<EnumType>(CanonicalType))
    return IsEnumDeclComplete(ET->getDecl());

  return isBitIntType();
}

inline bool Type::isBooleanType() const {
  if (const auto *BT = dyn_cast<BuiltinType>(CanonicalType))
    return BT->getKind() == BuiltinType::Bool;
  return false;
}

inline bool Type::isUndeducedType() const {
  auto *DT = getContainedDeducedType();
  return DT && !DT->isDeduced();
}

/// Determines whether this is a type for which one can define
/// an overloaded operator.
inline bool Type::isOverloadableType() const {
  if (!CanonicalType->isDependentType())
    return isRecordType() || isEnumeralType();
  return !isArrayType() && !isFunctionType() && !isAnyPointerType() &&
         !isMemberPointerType();
}

/// Determines whether this type is written as a typedef-name.
inline bool Type::isTypedefNameType() const {
  if (getAs<TypedefType>())
    return true;
  if (auto *TST = getAs<TemplateSpecializationType>())
    return TST->isTypeAlias();
  return false;
}

/// Determines whether this type can decay to a pointer type.
inline bool Type::canDecayToPointerType() const {
  return isFunctionType() || (isArrayType() && !isArrayParameterType());
}

inline bool Type::hasPointerRepresentation() const {
  return (isPointerType() || isReferenceType() || isBlockPointerType() ||
          isObjCObjectPointerType() || isNullPtrType());
}

inline bool Type::hasObjCPointerRepresentation() const {
  return isObjCObjectPointerType();
}

inline const Type *Type::getBaseElementTypeUnsafe() const {
  const Type *type = this;
  while (const ArrayType *arrayType = type->getAsArrayTypeUnsafe())
    type = arrayType->getElementType().getTypePtr();
  return type;
}

inline const Type *Type::getPointeeOrArrayElementType() const {
  const Type *type = this;
  if (type->isAnyPointerType())
    return type->getPointeeType().getTypePtr();
  else if (type->isArrayType())
    return type->getBaseElementTypeUnsafe();
  return type;
}
/// Insertion operator for partial diagnostics. This allows sending adress
/// spaces into a diagnostic with <<.
inline const StreamingDiagnostic &operator<<(const StreamingDiagnostic &PD,
                                             LangAS AS) {
  PD.AddTaggedVal(llvm::to_underlying(AS),
                  DiagnosticsEngine::ArgumentKind::ak_addrspace);
  return PD;
}

/// Insertion operator for partial diagnostics. This allows sending Qualifiers
/// into a diagnostic with <<.
inline const StreamingDiagnostic &operator<<(const StreamingDiagnostic &PD,
                                             Qualifiers Q) {
  PD.AddTaggedVal(Q.getAsOpaqueValue(),
                  DiagnosticsEngine::ArgumentKind::ak_qual);
  return PD;
}

/// Insertion operator for partial diagnostics.  This allows sending QualType's
/// into a diagnostic with <<.
inline const StreamingDiagnostic &operator<<(const StreamingDiagnostic &PD,
                                             QualType T) {
  PD.AddTaggedVal(reinterpret_cast<uint64_t>(T.getAsOpaquePtr()),
                  DiagnosticsEngine::ak_qualtype);
  return PD;
}

// Helper class template that is used by Type::getAs to ensure that one does
// not try to look through a qualified type to get to an array type.
template <typename T>
using TypeIsArrayType =
    std::integral_constant<bool, std::is_same<T, ArrayType>::value ||
                                     std::is_base_of<ArrayType, T>::value>;

// Member-template getAs<specific type>'.
template <typename T> const T *Type::getAs() const {
  static_assert(!TypeIsArrayType<T>::value,
                "ArrayType cannot be used with getAs!");

  // If this is directly a T type, return it.
  if (const auto *Ty = dyn_cast<T>(this))
    return Ty;

  // If the canonical form of this type isn't the right kind, reject it.
  if (!isa<T>(CanonicalType))
    return nullptr;

  // If this is a typedef for the type, strip the typedef off without
  // losing all typedef information.
  return cast<T>(getUnqualifiedDesugaredType());
}

template <typename T> const T *Type::getAsAdjusted() const {
  static_assert(!TypeIsArrayType<T>::value, "ArrayType cannot be used with getAsAdjusted!");

  // If this is directly a T type, return it.
  if (const auto *Ty = dyn_cast<T>(this))
    return Ty;

  // If the canonical form of this type isn't the right kind, reject it.
  if (!isa<T>(CanonicalType))
    return nullptr;

  // Strip off type adjustments that do not modify the underlying nature of the
  // type.
  const Type *Ty = this;
  while (Ty) {
    if (const auto *A = dyn_cast<AttributedType>(Ty))
      Ty = A->getModifiedType().getTypePtr();
    else if (const auto *A = dyn_cast<BTFTagAttributedType>(Ty))
      Ty = A->getWrappedType().getTypePtr();
    else if (const auto *E = dyn_cast<ElaboratedType>(Ty))
      Ty = E->desugar().getTypePtr();
    else if (const auto *P = dyn_cast<ParenType>(Ty))
      Ty = P->desugar().getTypePtr();
    else if (const auto *A = dyn_cast<AdjustedType>(Ty))
      Ty = A->desugar().getTypePtr();
    else if (const auto *M = dyn_cast<MacroQualifiedType>(Ty))
      Ty = M->desugar().getTypePtr();
    else
      break;
  }

  // Just because the canonical type is correct does not mean we can use cast<>,
  // since we may not have stripped off all the sugar down to the base type.
  return dyn_cast<T>(Ty);
}

inline const ArrayType *Type::getAsArrayTypeUnsafe() const {
  // If this is directly an array type, return it.
  if (const auto *arr = dyn_cast<ArrayType>(this))
    return arr;

  // If the canonical form of this type isn't the right kind, reject it.
  if (!isa<ArrayType>(CanonicalType))
    return nullptr;

  // If this is a typedef for the type, strip the typedef off without
  // losing all typedef information.
  return cast<ArrayType>(getUnqualifiedDesugaredType());
}

template <typename T> const T *Type::castAs() const {
  static_assert(!TypeIsArrayType<T>::value,
                "ArrayType cannot be used with castAs!");

  if (const auto *ty = dyn_cast<T>(this)) return ty;
  assert(isa<T>(CanonicalType));
  return cast<T>(getUnqualifiedDesugaredType());
}

inline const ArrayType *Type::castAsArrayTypeUnsafe() const {
  assert(isa<ArrayType>(CanonicalType));
  if (const auto *arr = dyn_cast<ArrayType>(this)) return arr;
  return cast<ArrayType>(getUnqualifiedDesugaredType());
}

DecayedType::DecayedType(QualType OriginalType, QualType DecayedPtr,
                         QualType CanonicalPtr)
    : AdjustedType(Decayed, OriginalType, DecayedPtr, CanonicalPtr) {
#ifndef NDEBUG
  QualType Adjusted = getAdjustedType();
  (void)AttributedType::stripOuterNullability(Adjusted);
  assert(isa<PointerType>(Adjusted));
#endif
}

QualType DecayedType::getPointeeType() const {
  QualType Decayed = getDecayedType();
  (void)AttributedType::stripOuterNullability(Decayed);
  return cast<PointerType>(Decayed)->getPointeeType();
}

// Get the decimal string representation of a fixed point type, represented
// as a scaled integer.
// TODO: At some point, we should change the arguments to instead just accept an
// APFixedPoint instead of APSInt and scale.
void FixedPointValueToString(SmallVectorImpl<char> &Str, llvm::APSInt Val,
                             unsigned Scale);

} // namespace clang

#endif // LLVM_CLANG_AST_TYPE_H<|MERGE_RESOLUTION|>--- conflicted
+++ resolved
@@ -819,39 +819,23 @@
   void Profile(llvm::FoldingSetNodeID &ID) const { ID.AddInteger(Mask); }
 
 private:
-<<<<<<< HEAD
-  // bits:     |0 1 2 3|4|5 .. 6|7  ..  9|10  ...   31|
-  //           |C R V O|U|GCAttr|Lifetime|AddressSpace|
-  uint32_t Mask = 0;
-
-  static const uint32_t UMask = 0x10;
-  static const uint32_t UShift = 4;
-  static const uint32_t GCAttrMask = 0x60;
-  static const uint32_t GCAttrShift = 5;
-  static const uint32_t LifetimeMask = 0x380;
-  static const uint32_t LifetimeShift = 7;
-  static const uint32_t AddressSpaceMask =
-      ~(CVRMask | UMask | GCAttrMask | LifetimeMask);
-  static const uint32_t AddressSpaceShift = 10;
-=======
-  // bits:     |0 1 2|3|4 .. 5|6  ..  8|9   ...   31|32 ... 63|
-  //           |C R V|U|GCAttr|Lifetime|AddressSpace| PtrAuth |
+  // bits:     |0 1 2 3|4|5 .. 6|7  ..  9|10  ...   31|32 ... 63|
+  //           |C R V O|U|GCAttr|Lifetime|AddressSpace| PtrAuth |
   uint64_t Mask = 0;
   static_assert(sizeof(PointerAuthQualifier) == sizeof(uint32_t),
                 "PointerAuthQualifier must be 32 bits");
 
-  static constexpr uint64_t UMask = 0x8;
-  static constexpr uint64_t UShift = 3;
-  static constexpr uint64_t GCAttrMask = 0x30;
-  static constexpr uint64_t GCAttrShift = 4;
-  static constexpr uint64_t LifetimeMask = 0x1C0;
-  static constexpr uint64_t LifetimeShift = 6;
-  static constexpr uint64_t AddressSpaceMask =
+  static constexpr uint32_t UMask = 0x10;
+  static constexpr uint32_t UShift = 4;
+  static constexpr uint32_t GCAttrMask = 0x60;
+  static constexpr uint32_t GCAttrShift = 5;
+  static constexpr uint32_t LifetimeMask = 0x380;
+  static constexpr uint32_t LifetimeShift = 7;
+  static constexpr uint32_t AddressSpaceMask =
       ~(CVRMask | UMask | GCAttrMask | LifetimeMask);
-  static constexpr uint64_t AddressSpaceShift = 9;
+  static constexpr uint32_t AddressSpaceShift = 10;
   static constexpr uint64_t PtrAuthShift = 32;
   static constexpr uint64_t PtrAuthMask = uint64_t(0xffffffff) << PtrAuthShift;
->>>>>>> 331eb8a0
 };
 
 class QualifiersAndAtomic {
@@ -1867,11 +1851,7 @@
 ///
 /// Types, once created, are immutable.
 ///
-<<<<<<< HEAD
-class alignas(16) Type : public ExtQualsTypeCommonBase {
-=======
 class alignas(TypeAlignment) Type : public ExtQualsTypeCommonBase {
->>>>>>> 331eb8a0
 public:
   enum TypeClass {
 #define TYPE(Class, Base) Class,
@@ -2325,12 +2305,8 @@
   Type(TypeClass tc, QualType canon, TypeDependence Dependence)
       : ExtQualsTypeCommonBase(this,
                                canon.isNull() ? QualType(this_(), 0) : canon) {
-<<<<<<< HEAD
-    static_assert(sizeof(*this) <= 16 + sizeof(ExtQualsTypeCommonBase),
-=======
     static_assert(sizeof(*this) <=
                       alignof(decltype(*this)) + sizeof(ExtQualsTypeCommonBase),
->>>>>>> 331eb8a0
                   "changing bitfields changed sizeof(Type)!");
     static_assert(alignof(decltype(*this)) % TypeAlignment == 0,
                   "Insufficient alignment!");
@@ -7549,22 +7525,10 @@
   removeLocalFastQualifiers(Qualifiers::Volatile);
 }
 
-<<<<<<< HEAD
 inline void QualType::removeLocalOptional() {
   removeLocalFastQualifiers(Qualifiers::Optional);
 }
 
-inline void QualType::removeLocalCVRQualifiers(unsigned Mask) {
-  assert(!(Mask & ~Qualifiers::CVRMask) && "mask has non-CVR bits");
-  static_assert((int)Qualifiers::CVRMask == (int)Qualifiers::FastMask,
-                "Fast bits differ from CVR bits!");
-
-  // Fast path: we don't need to touch the slow qualifiers.
-  removeLocalFastQualifiers(Mask);
-}
-
-=======
->>>>>>> 331eb8a0
 /// Check if this type has any address space qualifier.
 inline bool QualType::hasAddressSpace() const {
   return getQualifiers().hasAddressSpace();
